name: testcraft
summary: A craft for testing craft-application
description: |
  This is a snap for testing craft-application.
# adopt-info: testcraft  # Real apps should include adopt-info rather than version.
version: dev

grade: devel
confinement: classic

environment:
<<<<<<< HEAD
  PATH: "$SNAP/libexec/testcraft/bin:$SNAP/bin:/snap/bin:/usr/local/sbin:/usr/local/bin:/usr/sbin:/usr/bin:/sbin:/bin"
=======
  PATH: "$SNAP/bin:/snap/bin:/usr/local/sbin:/usr/local/bin:/usr/sbin:/usr/bin:/sbin:/bin"
  # https://github.com/snapcore/snapcraft/issues/4187
>>>>>>> 3d31a9fa
  LD_LIBRARY_PATH: "$SNAP/none"

base: core24
platforms:
  amd64:
  arm64:
  armhf:
  riscv64:
  s390x:
  ppc64el:

apps:
  testcraft:
    command: bin/python -m testcraft
  partitioncraft:
    command: bin/python -m partitioncraft
  witchcraft:
    command: bin/python -m witchcraft

plugs:
  python-runtime:
    content: python-runtime
    interface: content
    target: "$SNAP/python-runtime"
    default-provider: python-runtime-core24-312

parts:
  apt:
    plugin: nil
<<<<<<< HEAD
    stage-packages:
      - apt
    build-attributes:
      - enable-patchelf
  # Build our own version of fuse-overlayfs due to https://github.com/containers/fuse-overlayfs/issues/429
  # The apt and Launchpad repositories as of 23/07/25 do not have a sufficiently new version to get this patch
  fuse-overlayfs:
    source: https://github.com/containers/fuse-overlayfs.git
    source-tag: v1.15
    plugin: autotools
    build-attributes:
      - enable-patchelf
    build-packages:
      - libfuse3-dev
      - pkgconf
    stage-packages:
      - libfuse3-3
    organize:
      "usr/local/bin/fuse-overlayfs": "libexec/testcraft/bin/fuse-overlayfs"
=======
    stage-packages:
      - apt
    build-attributes:
      - enable-patchelf
>>>>>>> 3d31a9fa
  python-apt:
    plugin: nil
    stage-packages:
      - python3-apt
    organize:
      usr/lib/python3/dist-packages/*: lib/python3.12/site-packages/
    build-attributes:
      - enable-patchelf
  libs:
    plugin: nil
    stage-packages:
      - libgit2-1.7
    build-attributes:
      - enable-patchelf
  fake-python:
    plugin: nil
    override-build: |
      # Fake there being a Python interpreter here to trick the python plugin.
      mkdir -p "${CRAFT_PART_INSTALL}/usr/bin"
      cp -af /snap/python-runtime-core24-312/current/usr/bin/python3.12 "${CRAFT_PART_INSTALL}/usr/bin/python3.12"
    prime:
      - -usr/bin/python3.12 # Don't actually include that Python interpreter.

  testcraft:
    source: .
    after: [python-apt, libs, fake-python]
    plugin: uv
    build-snaps:
      - astral-uv
    build-packages:
      - git
      - cargo # for building maturin and other rust-based packages
      - libffi-dev # for building cffi
      - libgit2-dev # for pygit2
      - libxml2-dev
      - libxslt-dev
      - python3.12-dev
    build-environment:
      # - UV_NO_BINARY: "1"  # Uncomment this for any real, released craft.
      - UV_FROZEN: "true"
      - UV_COMPILE_BYTECODE: "1"
      - UV_PYTHON: /snap/python-runtime-core24-312/current/usr/bin/python3.12
      - UV_PROJECT_ENVIRONMENT: "${CRAFT_PART_INSTALL}"
      - MAKEOPTS: -j$(nproc --all)
    build-attributes:
      - enable-patchelf
    override-build: |
      /snap/snapcraft/current/libexec/snapcraft/craftctl default

      # Include the actual fake apps
      cp -r testcraft "${CRAFT_PART_INSTALL}/lib/python3.12/site-packages/"
      cp -r partitioncraft "${CRAFT_PART_INSTALL}/lib/python3.12/site-packages/"
      cp -r witchcraft "${CRAFT_PART_INSTALL}/lib/python3.12/site-packages/"

      ln -sf "${UV_PYTHON}" "${CRAFT_PART_INSTALL}/bin/python3"

      sed -i 's|#!/root/parts/testcraft/install/|#!/snap/testcraft/current/|' "${CRAFT_PART_INSTALL}/bin/craftctl"

  spread:
    plugin: go
    source: https://github.com/canonical/spread.git
    source-commit: d6447c43754c8ca0741901e9db73d5fdb4d21c93 # 'main' as of 28-March-2025
    build-snaps:
      - go
    build-attributes:
      - enable-patchelf
    build-environment:
      - CGO_ENABLED: "0"
      - GOFLAGS: -trimpath -ldflags=-w -ldflags=-s
    organize:
      bin/spread: bin/craft.spread<|MERGE_RESOLUTION|>--- conflicted
+++ resolved
@@ -9,12 +9,8 @@
 confinement: classic
 
 environment:
-<<<<<<< HEAD
   PATH: "$SNAP/libexec/testcraft/bin:$SNAP/bin:/snap/bin:/usr/local/sbin:/usr/local/bin:/usr/sbin:/usr/bin:/sbin:/bin"
-=======
-  PATH: "$SNAP/bin:/snap/bin:/usr/local/sbin:/usr/local/bin:/usr/sbin:/usr/bin:/sbin:/bin"
   # https://github.com/snapcore/snapcraft/issues/4187
->>>>>>> 3d31a9fa
   LD_LIBRARY_PATH: "$SNAP/none"
 
 base: core24
@@ -44,7 +40,6 @@
 parts:
   apt:
     plugin: nil
-<<<<<<< HEAD
     stage-packages:
       - apt
     build-attributes:
@@ -64,12 +59,6 @@
       - libfuse3-3
     organize:
       "usr/local/bin/fuse-overlayfs": "libexec/testcraft/bin/fuse-overlayfs"
-=======
-    stage-packages:
-      - apt
-    build-attributes:
-      - enable-patchelf
->>>>>>> 3d31a9fa
   python-apt:
     plugin: nil
     stage-packages:
