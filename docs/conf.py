<<<<<<< HEAD
# Copyright 2023-2024 Canonical Ltd.
#
# This program is free software; you can redistribute it and/or
# modify it under the terms of the GNU Lesser General Public
# License version 3 as published by the Free Software Foundation.
#
# This program is distributed in the hope that it will be useful,
# but WITHOUT ANY WARRANTY; without even the implied warranty of
# MERCHANTABILITY or FITNESS FOR A PARTICULAR PURPOSE.  See the GNU
# Lesser General Public License for more details.
#
# You should have received a copy of the GNU Lesser General Public License
# along with this program; if not, write to the Free Software Foundation,
# Inc., 51 Franklin Street, Fifth Floor, Boston, MA  02110-1301, USA.
#
"""Configuration for craft-application documentation."""

import datetime

project = "Craft Application"
author = "Canonical Group Ltd"

copyright = f"2023-{datetime.date.today().year}, {author}"  # noqa: A001

exclude_patterns = [
    "_build",
    "Thumbs.db",
    ".DS_Store",
    "**venv",
    "base",
    "sphinx-resources",
    "common/README.md",
    "common/craft-application/how-to/build-remotely.rst",
    "common/craft-application/reference/remote-builds.rst",
]

# links to ignore when checking links
linkcheck_ignore = [
    # Ignore releases, since we'll include the next release before it exists.
    "https://github.com/canonical/[a-z]*craft[a-z-]*/releases/.*",
]

extensions = [
    "canonical_sphinx",
    "sphinx.ext.autodoc",
    "sphinx.ext.intersphinx",
    "sphinxext.rediraffe",
    "pydantic_kitbash",
]

rst_epilog = """
.. include:: /reuse/links.txt
"""


# Canonical-sphinx
ogp_site_url = "https://canonical-craft-application.readthedocs-hosted.com/"
ogp_site_name = project
=======
# This file is part of starbase.
#
# Copyright 2024 Canonical Ltd.
#
# This program is free software: you can redistribute it and/or modify it
# under the terms of the GNU General Public License version 3, as published
# by the Free Software Foundation.
#
# This program is distributed in the hope that it will be useful, but WITHOUT
# ANY WARRANTY; without even the implied warranties of MERCHANTABILITY,
# SATISFACTORY QUALITY, or FITNESS FOR A PARTICULAR PURPOSE.  See the GNU
# General Public License for more details.
#
# You should have received a copy of the GNU General Public License along
# with this program.  If not, see <http://www.gnu.org/licenses/>.

import datetime

project = "Starbase"
author = "Canonical"

copyright = "2023-%s, %s" % (datetime.date.today().year, author)

# region Configuration for canonical-sphinx
ogp_site_url = "https://canonical-starbase.readthedocs-hosted.com/"
ogp_site_name = project
ogp_image = "https://assets.ubuntu.com/v1/253da317-image-document-ubuntudocs.svg"

html_context = {
    "product_page": "github.com/canonical/starbase",
    "github_url": "https://github.com/canonical/starbase",
}

# Target repository for the edit button on pages
html_theme_options = {
    "source_edit_link": "https://github.com/canonical/starbase",
}

extensions = [
    "canonical_sphinx",
]
# endregion

# region General configuration
# https://www.sphinx-doc.org/en/master/usage/configuration.html#general-configuration

extensions.extend(
    [
        "sphinx.ext.intersphinx",
        "sphinx.ext.viewcode",
        "sphinx.ext.coverage",
        "sphinx.ext.doctest",
        "sphinx-pydantic",
        "sphinx_toolbox",
        "sphinx_toolbox.more_autodoc",
        "sphinx.ext.autodoc",  # Must be loaded after more_autodoc
        "sphinxext.rediraffe",
    ]
)

# endregion

# region Options for extensions
# Intersphinx extension
# https://www.sphinx-doc.org/en/master/usage/extensions/intersphinx.html#configuration
>>>>>>> 5236f2af

html_context = {
    "product_page": "github.com/canonical/craft-application",
    "github_url": "https://github.com/canonical/craft-application",
}

# Github config
github_username = "canonical"
<<<<<<< HEAD
github_repository = "craft-application"

intersphinx_mapping = {
    "craft-grammar": ("https://craft-grammar.readthedocs.io/en/latest", None),
    "craft-parts": (
        "https://canonical-craft-parts.readthedocs-hosted.com/en/latest",
        None,
    ),
    "craft-platforms": (
        "https://canonical-craft-platforms.readthedocs-hosted.com/en/latest",
        None,
    ),
}
=======
github_repository = "starbase"

# endregion
>>>>>>> 5236f2af

# Client-side page redirects.
rediraffe_redirects = "redirects.txt"<|MERGE_RESOLUTION|>--- conflicted
+++ resolved
@@ -1,4 +1,3 @@
-<<<<<<< HEAD
 # Copyright 2023-2024 Canonical Ltd.
 #
 # This program is free software; you can redistribute it and/or
@@ -19,9 +18,26 @@
 import datetime
 
 project = "Craft Application"
-author = "Canonical Group Ltd"
+author = "Canonical"
 
-copyright = f"2023-{datetime.date.today().year}, {author}"  # noqa: A001
+copyright = "2023-%s, %s" % (datetime.date.today().year, author)
+
+# region Configuration for canonical-sphinx
+ogp_site_url = "https://canonical-craft-application.readthedocs-hosted.com/"
+ogp_site_name = project
+ogp_image = "https://assets.ubuntu.com/v1/253da317-image-document-ubuntudocs.svg"
+
+html_context = {
+    "product_page": "github.com/canonical/craft-application",
+    "github_url": "https://github.com/canonical/craft-application",
+}
+
+# Target repository for the edit button on pages
+html_theme_options = {
+    "source_edit_link": "https://github.com/canonical/craft-application",
+}
+
+# endregion
 
 exclude_patterns = [
     "_build",
@@ -31,7 +47,7 @@
     "base",
     "sphinx-resources",
     "common/README.md",
-    "common/craft-application/how-to/build-remotely.rst",
+    "common/craft-application/how-to-guides/build-remotely.rst",
     "common/craft-application/reference/remote-builds.rst",
 ]
 
@@ -49,90 +65,37 @@
     "pydantic_kitbash",
 ]
 
-rst_epilog = """
-.. include:: /reuse/links.txt
-"""
+templates_path = ["_templates"]
+exclude_patterns = ["_build", "Thumbs.db", ".DS_Store"]
 
-
-# Canonical-sphinx
-ogp_site_url = "https://canonical-craft-application.readthedocs-hosted.com/"
-ogp_site_name = project
-=======
-# This file is part of starbase.
-#
-# Copyright 2024 Canonical Ltd.
-#
-# This program is free software: you can redistribute it and/or modify it
-# under the terms of the GNU General Public License version 3, as published
-# by the Free Software Foundation.
-#
-# This program is distributed in the hope that it will be useful, but WITHOUT
-# ANY WARRANTY; without even the implied warranties of MERCHANTABILITY,
-# SATISFACTORY QUALITY, or FITNESS FOR A PARTICULAR PURPOSE.  See the GNU
-# General Public License for more details.
-#
-# You should have received a copy of the GNU General Public License along
-# with this program.  If not, see <http://www.gnu.org/licenses/>.
-
-import datetime
-
-project = "Starbase"
-author = "Canonical"
-
-copyright = "2023-%s, %s" % (datetime.date.today().year, author)
-
-# region Configuration for canonical-sphinx
-ogp_site_url = "https://canonical-starbase.readthedocs-hosted.com/"
-ogp_site_name = project
-ogp_image = "https://assets.ubuntu.com/v1/253da317-image-document-ubuntudocs.svg"
-
-html_context = {
-    "product_page": "github.com/canonical/starbase",
-    "github_url": "https://github.com/canonical/starbase",
-}
-
-# Target repository for the edit button on pages
-html_theme_options = {
-    "source_edit_link": "https://github.com/canonical/starbase",
-}
-
-extensions = [
-    "canonical_sphinx",
-]
-# endregion
-
-# region General configuration
-# https://www.sphinx-doc.org/en/master/usage/configuration.html#general-configuration
-
-extensions.extend(
-    [
-        "sphinx.ext.intersphinx",
-        "sphinx.ext.viewcode",
-        "sphinx.ext.coverage",
-        "sphinx.ext.doctest",
-        "sphinx-pydantic",
-        "sphinx_toolbox",
-        "sphinx_toolbox.more_autodoc",
-        "sphinx.ext.autodoc",  # Must be loaded after more_autodoc
-        "sphinxext.rediraffe",
-    ]
-)
+show_authors = False
 
 # endregion
+# region Options for HTML output
+# https://www.sphinx-doc.org/en/master/usage/configuration.html#options-for-html-output
 
+html_theme = "furo"
+html_static_path = ["_static"]
+html_css_files = [
+    "css/custom.css",
+]
+
+# endregion
 # region Options for extensions
 # Intersphinx extension
 # https://www.sphinx-doc.org/en/master/usage/extensions/intersphinx.html#configuration
->>>>>>> 5236f2af
 
-html_context = {
-    "product_page": "github.com/canonical/craft-application",
-    "github_url": "https://github.com/canonical/craft-application",
+intersphinx_mapping = {
+    "python": ("https://docs.python.org/3", None),
 }
+
+# Type hints configuration
+set_type_checking_flag = True
+typehints_fully_qualified = False
+always_document_param_types = True
 
 # Github config
 github_username = "canonical"
-<<<<<<< HEAD
 github_repository = "craft-application"
 
 intersphinx_mapping = {
@@ -146,11 +109,6 @@
         None,
     ),
 }
-=======
-github_repository = "starbase"
-
-# endregion
->>>>>>> 5236f2af
 
 # Client-side page redirects.
 rediraffe_redirects = "redirects.txt"