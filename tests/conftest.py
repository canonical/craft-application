# This file is part of craft_application.
#
# Copyright 2023-2024 Canonical Ltd.
#
# This program is free software: you can redistribute it and/or modify it
# under the terms of the GNU Lesser General Public License version 3, as
# published by the Free Software Foundation.
#
# This program is distributed in the hope that it will be useful, but WITHOUT
# ANY WARRANTY; without even the implied warranties of MERCHANTABILITY,
# SATISFACTORY QUALITY, or FITNESS FOR A PARTICULAR PURPOSE.
# See the GNU Lesser General Public License for more details.
#
# You should have received a copy of the GNU Lesser General Public License along
# with this program.  If not, see <http://www.gnu.org/licenses/>.
"""Shared data for all craft-application tests."""
from __future__ import annotations

import os
import pathlib
import shutil
from importlib import metadata
from typing import TYPE_CHECKING, Any

import craft_application
import craft_parts
import pydantic
import pytest
from craft_application import application, models, services, util
from craft_cli import EmitterMode, emit
from craft_providers import bases

if TYPE_CHECKING:  # pragma: no cover
    from collections.abc import Iterator


def _create_fake_build_plan(num_infos: int = 1) -> list[models.BuildInfo]:
    """Create a build plan that is able to execute on the running system."""
    arch = util.get_host_architecture()
    base = util.get_host_base()
    return [models.BuildInfo("foo", arch, arch, base)] * num_infos


@pytest.fixture
def features(request) -> dict[str, bool]:
    """Fixture that controls the enabled features.

    To use it, mark the test with the features that should be enabled. For example:

    @pytest.mark.enable_features("build_secrets")
    def test_with_build_secrets(...)
    """
    features = {}

    for feature_marker in request.node.iter_markers("enable_features"):
        for feature_name in feature_marker.args:
            features[feature_name] = True

    return features


class FakeConfigModel(craft_application.ConfigModel):

    my_str: str
    my_int: int
    my_bool: bool
    my_default_str: str = "default"
    my_default_int: int = -1
    my_default_bool: bool = True
    my_default_factory: dict[str, str] = pydantic.Field(
        default_factory=lambda: {"dict": "yes"}
    )


@pytest.fixture(scope="session")
def fake_config_model() -> type[FakeConfigModel]:
    return FakeConfigModel


@pytest.fixture(scope="session")
def default_app_metadata(fake_config_model) -> craft_application.AppMetadata:
    with pytest.MonkeyPatch.context() as m:
        m.setattr(metadata, "version", lambda _: "3.14159")
        return craft_application.AppMetadata(
            "testcraft",
            "A fake app for testing craft-application",
            source_ignore_patterns=["*.snap", "*.charm", "*.starcraft"],
            config_model=fake_config_model,
        )


<<<<<<< HEAD
@pytest.fixture()
def app_metadata(features, fake_config_model) -> craft_application.AppMetadata:
=======
@pytest.fixture
def app_metadata(features) -> craft_application.AppMetadata:
>>>>>>> 2f56f14b
    with pytest.MonkeyPatch.context() as m:
        m.setattr(metadata, "version", lambda _: "3.14159")
        return craft_application.AppMetadata(
            "testcraft",
            "A fake app for testing craft-application",
            source_ignore_patterns=["*.snap", "*.charm", "*.starcraft"],
            features=craft_application.AppFeatures(**features),
            docs_url="www.craft-app.com/docs/{version}",
            config_model=fake_config_model,
        )


@pytest.fixture
def app_metadata_docs(features) -> craft_application.AppMetadata:
    with pytest.MonkeyPatch.context() as m:
        m.setattr(metadata, "version", lambda _: "3.14159")
        return craft_application.AppMetadata(
            "testcraft",
            "A fake app for testing craft-application",
            docs_url="http://craft-app.com",
            source_ignore_patterns=["*.snap", "*.charm", "*.starcraft"],
            features=craft_application.AppFeatures(**features),
        )


@pytest.fixture
def fake_project() -> models.Project:
    arch = util.get_host_architecture()
    return models.Project(
        name="full-project",  # pyright: ignore[reportArgumentType]
        title="A fully-defined project",  # pyright: ignore[reportArgumentType]
        base="ubuntu@24.04",
        version="1.0.0.post64+git12345678",  # pyright: ignore[reportArgumentType]
        contact="author@project.org",
        issues="https://github.com/canonical/craft-application/issues",
        source_code="https://github.com/canonical/craft-application",  # pyright: ignore[reportArgumentType]
        summary="A fully-defined craft-application project.",  # pyright: ignore[reportArgumentType]
        description="A fully-defined craft-application project. (description)",
        license="LGPLv3",
        parts={"my-part": {"plugin": "nil"}},
        platforms={"foo": models.Platform(build_on=[arch], build_for=[arch])},
        package_repositories=None,
        adopt_info=None,
    )


@pytest.fixture
def fake_build_plan(request) -> list[models.BuildInfo]:
    num_infos = getattr(request, "param", 1)
    return _create_fake_build_plan(num_infos)


@pytest.fixture
def full_build_plan(mocker) -> list[models.BuildInfo]:
    """A big build plan with multiple bases and build-for targets."""
    host_arch = util.get_host_architecture()
    build_plan = []
    for release in ("20.04", "22.04", "24.04"):
        for build_for in (host_arch, "s390x", "riscv64"):
            build_plan.append(
                models.BuildInfo(
                    f"ubuntu-{release}-{build_for}",
                    host_arch,
                    build_for,
                    bases.BaseName("ubuntu", release),
                )
            )

    mocker.patch.object(models.BuildPlanner, "get_build_plan", return_value=build_plan)
    return build_plan


@pytest.fixture
def enable_partitions() -> Iterator[craft_parts.Features]:
    """Enable the partitions feature in craft_parts for the relevant test."""
    enable_overlay = craft_parts.Features().enable_overlay

    craft_parts.Features.reset()
    yield craft_parts.Features(enable_overlay=enable_overlay, enable_partitions=True)
    craft_parts.Features.reset()


@pytest.fixture
def enable_overlay() -> Iterator[craft_parts.Features]:
    """Enable the overlay feature in craft_parts for the relevant test."""
    if not os.getenv("CI") and not shutil.which("fuse-overlayfs"):
        pytest.skip("fuse-overlayfs not installed, skipping overlay tests.")

    enable_partitions = craft_parts.Features().enable_partitions
    craft_parts.Features.reset()
    yield craft_parts.Features(enable_overlay=True, enable_partitions=enable_partitions)
    craft_parts.Features.reset()


@pytest.fixture
def lifecycle_service(
    app_metadata, fake_project, fake_services, fake_build_plan, mocker, tmp_path
) -> services.LifecycleService:
    work_dir = tmp_path / "work"
    cache_dir = tmp_path / "cache"

    service = services.LifecycleService(
        app_metadata,
        fake_services,
        project=fake_project,
        work_dir=work_dir,
        cache_dir=cache_dir,
        platform=None,
        build_plan=fake_build_plan,
    )
    service.setup()
    mocker.patch.object(
        service._lcm,
        "get_pull_assets",
        new=lambda **p: {"foo": "bar"} if p["part_name"] == "my-part" else {},
    )
    mocker.patch.object(
        service._lcm,
        "get_primed_stage_packages",
        new=lambda **p: ["pkg1", "pkg2"] if p["part_name"] == "my-part" else {},
    )
    return service


@pytest.fixture
def request_service(app_metadata, fake_services) -> services.RequestService:
    """A working version of the requests service."""
    return services.RequestService(app=app_metadata, services=fake_services)


@pytest.fixture(params=list(EmitterMode))
def emitter_verbosity(request):
    reset_verbosity = emit.get_mode()
    emit.set_mode(request.param)
    yield request.param
    emit.set_mode(reset_verbosity)


@pytest.fixture
def fake_provider_service_class(fake_build_plan):
    class FakeProviderService(services.ProviderService):
        def __init__(
            self,
            app: application.AppMetadata,
            services: services.ServiceFactory,
            *,
            project: models.Project,
        ):
            super().__init__(
                app,
                services,
                project=project,
                work_dir=pathlib.Path(),
                build_plan=fake_build_plan,
            )

    return FakeProviderService


@pytest.fixture
def fake_package_service_class():
    class FakePackageService(services.PackageService):
        def pack(
            self, prime_dir: pathlib.Path, dest: pathlib.Path
        ) -> list[pathlib.Path]:
            assert prime_dir.exists()
            pkg = dest / f"package_{self._project.version}.tar.zst"
            pkg.touch()
            return [pkg]

        @property
        def metadata(self) -> models.BaseMetadata:
            return models.BaseMetadata()

    return FakePackageService


@pytest.fixture
def fake_lifecycle_service_class(tmp_path, fake_build_plan):
    class FakeLifecycleService(services.LifecycleService):
        def __init__(
            self,
            app: application.AppMetadata,
            project: models.Project,
            services: services.ServiceFactory,
            **kwargs: Any,
        ):
            kwargs.pop("build_plan", None)  # We'll use ours
            super().__init__(
                app,
                services,
                project=project,
                work_dir=kwargs.pop("work_dir", tmp_path / "work"),
                cache_dir=kwargs.pop("cache_dir", tmp_path / "cache"),
                platform=None,
                build_plan=fake_build_plan,
                **kwargs,
            )

    return FakeLifecycleService


@pytest.fixture
def fake_services(
    app_metadata, fake_project, fake_lifecycle_service_class, fake_package_service_class
):
    return services.ServiceFactory(
        app_metadata,
        project=fake_project,
        PackageClass=fake_package_service_class,
        LifecycleClass=fake_lifecycle_service_class,
    )<|MERGE_RESOLUTION|>--- conflicted
+++ resolved
@@ -89,13 +89,8 @@
         )
 
 
-<<<<<<< HEAD
 @pytest.fixture()
 def app_metadata(features, fake_config_model) -> craft_application.AppMetadata:
-=======
-@pytest.fixture
-def app_metadata(features) -> craft_application.AppMetadata:
->>>>>>> 2f56f14b
     with pytest.MonkeyPatch.context() as m:
         m.setattr(metadata, "version", lambda _: "3.14159")
         return craft_application.AppMetadata(
