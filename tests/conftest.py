--- conflicted
+++ resolved
@@ -321,8 +321,126 @@
         project=fake_project,
         PackageClass=fake_package_service_class,
         LifecycleClass=fake_lifecycle_service_class,
-<<<<<<< HEAD
-    )
+        InitClass=fake_init_service_class,
+    )
+
+
+class FakeApplication(application.Application):
+    """An application class explicitly for testing. Adds some convenient test hooks."""
+
+    platform: str = "unknown-platform"
+    build_on: str = "unknown-build-on"
+    build_for: str | None = "unknown-build-for"
+
+    def set_project(self, project):
+        self._Application__project = project
+
+    @override
+    def _extra_yaml_transform(
+        self,
+        yaml_data: dict[str, Any],
+        *,
+        build_on: str,
+        build_for: str | None,
+    ) -> dict[str, Any]:
+        self.build_on = build_on
+        self.build_for = build_for
+
+        return yaml_data
+
+
+@pytest.fixture
+def app(app_metadata, fake_services):
+    return FakeApplication(app_metadata, fake_services)
+
+
+@pytest.fixture
+def manifest_data_dir():
+    return pathlib.Path(__file__).parent / "data/manifest"
+
+
+@pytest.fixture
+def new_dir(tmp_path):
+    """Change to a new temporary directory."""
+    cwd = pathlib.Path.cwd()
+    os.chdir(tmp_path)
+
+    yield tmp_path
+
+    os.chdir(cwd)
+
+
+@pytest.fixture
+def empty_working_directory(
+    tmp_path: pathlib.Path,
+    monkeypatch: pytest.MonkeyPatch,
+) -> pathlib.Path:
+    repo_dir = pathlib.Path(tmp_path, "test-repo")
+    repo_dir.mkdir()
+    monkeypatch.chdir(repo_dir)
+    return repo_dir
+
+
+@pytest.fixture
+def empty_repository(empty_working_directory: pathlib.Path) -> pathlib.Path:
+    subprocess.run(["git", "init"], check=True)
+    return empty_working_directory
+
+
+@dataclass
+class RepositoryDefinition:
+    repository_path: pathlib.Path
+    commit: str
+    tag: str | None = None
+
+    @property
+    def short_commit(self) -> str:
+        """Return abbreviated commit."""
+        return git.short_commit_sha(self.commit)
+
+
+@pytest.fixture
+def repository_with_commit(empty_repository: pathlib.Path) -> RepositoryDefinition:
+    repo = git.GitRepo(empty_repository)
+    (empty_repository / "Some file").touch()
+    repo.add_all()
+    commit_sha = repo.commit("1")
+    return RepositoryDefinition(
+        repository_path=empty_repository,
+        commit=commit_sha,
+    )
+
+
+@pytest.fixture
+def repository_with_annotated_tag(
+    repository_with_commit: RepositoryDefinition,
+) -> RepositoryDefinition:
+    test_tag = "v3.2.1"
+    subprocess.run(
+        ["git", "config", "--local", "user.name", "Testcraft", test_tag], check=True
+    )
+    subprocess.run(
+        ["git", "config", "--local", "user.email", "testcraft@canonical.com", test_tag],
+        check=True,
+    )
+    subprocess.run(["git", "tag", "-a", "-m", "testcraft tag", test_tag], check=True)
+    repository_with_commit.tag = test_tag
+    return repository_with_commit
+
+
+@pytest.fixture
+def repository_with_unannotated_tag(
+    repository_with_commit: RepositoryDefinition,
+) -> RepositoryDefinition:
+    subprocess.run(["git", "config", "--local", "user.name", "Testcraft"], check=True)
+    subprocess.run(
+        ["git", "config", "--local", "user.email", "testcraft@canonical.com"],
+        check=True,
+    )
+    test_tag = "non-annotated"
+    subprocess.run(["git", "tag", test_tag], check=True)
+    repository_with_commit.tag = test_tag
+    return repository_with_commit
 
 
 @pytest.fixture
@@ -363,126 +481,4 @@
         new=mock_pro_api_call,
     )
 
-    return set_is_attached, set_enabled_services
-=======
-        InitClass=fake_init_service_class,
-    )
-
-
-class FakeApplication(application.Application):
-    """An application class explicitly for testing. Adds some convenient test hooks."""
-
-    platform: str = "unknown-platform"
-    build_on: str = "unknown-build-on"
-    build_for: str | None = "unknown-build-for"
-
-    def set_project(self, project):
-        self._Application__project = project
-
-    @override
-    def _extra_yaml_transform(
-        self,
-        yaml_data: dict[str, Any],
-        *,
-        build_on: str,
-        build_for: str | None,
-    ) -> dict[str, Any]:
-        self.build_on = build_on
-        self.build_for = build_for
-
-        return yaml_data
-
-
-@pytest.fixture
-def app(app_metadata, fake_services):
-    return FakeApplication(app_metadata, fake_services)
-
-
-@pytest.fixture
-def manifest_data_dir():
-    return pathlib.Path(__file__).parent / "data/manifest"
-
-
-@pytest.fixture
-def new_dir(tmp_path):
-    """Change to a new temporary directory."""
-    cwd = pathlib.Path.cwd()
-    os.chdir(tmp_path)
-
-    yield tmp_path
-
-    os.chdir(cwd)
-
-
-@pytest.fixture
-def empty_working_directory(
-    tmp_path: pathlib.Path,
-    monkeypatch: pytest.MonkeyPatch,
-) -> pathlib.Path:
-    repo_dir = pathlib.Path(tmp_path, "test-repo")
-    repo_dir.mkdir()
-    monkeypatch.chdir(repo_dir)
-    return repo_dir
-
-
-@pytest.fixture
-def empty_repository(empty_working_directory: pathlib.Path) -> pathlib.Path:
-    subprocess.run(["git", "init"], check=True)
-    return empty_working_directory
-
-
-@dataclass
-class RepositoryDefinition:
-    repository_path: pathlib.Path
-    commit: str
-    tag: str | None = None
-
-    @property
-    def short_commit(self) -> str:
-        """Return abbreviated commit."""
-        return git.short_commit_sha(self.commit)
-
-
-@pytest.fixture
-def repository_with_commit(empty_repository: pathlib.Path) -> RepositoryDefinition:
-    repo = git.GitRepo(empty_repository)
-    (empty_repository / "Some file").touch()
-    repo.add_all()
-    commit_sha = repo.commit("1")
-    return RepositoryDefinition(
-        repository_path=empty_repository,
-        commit=commit_sha,
-    )
-
-
-@pytest.fixture
-def repository_with_annotated_tag(
-    repository_with_commit: RepositoryDefinition,
-) -> RepositoryDefinition:
-    test_tag = "v3.2.1"
-    subprocess.run(
-        ["git", "config", "--local", "user.name", "Testcraft", test_tag], check=True
-    )
-    subprocess.run(
-        ["git", "config", "--local", "user.email", "testcraft@canonical.com", test_tag],
-        check=True,
-    )
-    subprocess.run(["git", "tag", "-a", "-m", "testcraft tag", test_tag], check=True)
-    repository_with_commit.tag = test_tag
-    return repository_with_commit
-
-
-@pytest.fixture
-def repository_with_unannotated_tag(
-    repository_with_commit: RepositoryDefinition,
-) -> RepositoryDefinition:
-    subprocess.run(["git", "config", "--local", "user.name", "Testcraft"], check=True)
-    subprocess.run(
-        ["git", "config", "--local", "user.email", "testcraft@canonical.com"],
-        check=True,
-    )
-    test_tag = "non-annotated"
-    subprocess.run(["git", "tag", test_tag], check=True)
-    repository_with_commit.tag = test_tag
-    return repository_with_commit
->>>>>>> 6a798feb
+    return set_is_attached, set_enabled_services