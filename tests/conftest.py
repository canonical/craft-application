--- conflicted
+++ resolved
@@ -14,6 +14,7 @@
 # You should have received a copy of the GNU Lesser General Public License along
 # with this program.  If not, see <http://www.gnu.org/licenses/>.
 """Shared data for all craft-application tests."""
+
 from __future__ import annotations
 
 import os
@@ -24,20 +25,13 @@
 
 import craft_application
 import craft_parts
-<<<<<<< HEAD
 import craft_platforms
 import distro
-=======
-import pydantic
->>>>>>> 616b3f04
 import pytest
 from craft_application import application, launchpad, models, services, util
 from craft_cli import EmitterMode, emit
-<<<<<<< HEAD
-=======
 from craft_providers import bases
 from typing_extensions import override
->>>>>>> 616b3f04
 
 if TYPE_CHECKING:  # pragma: no cover
     from collections.abc import Iterator
@@ -77,7 +71,6 @@
 
 
 class FakeConfigModel(craft_application.ConfigModel):
-
     my_str: str
     my_int: int
     my_bool: bool
@@ -155,24 +148,14 @@
     )
 
 
-<<<<<<< HEAD
-@pytest.fixture()
-def fake_build_plan(request) -> list[craft_platforms.BuildInfo]:
-=======
 @pytest.fixture
 def fake_build_plan(request) -> list[models.BuildInfo]:
->>>>>>> 616b3f04
     num_infos = getattr(request, "param", 1)
     return _create_fake_build_plan(num_infos)
 
 
-<<<<<<< HEAD
-@pytest.fixture()
-def full_build_plan(mocker) -> list[craft_platforms.BuildInfo]:
-=======
 @pytest.fixture
 def full_build_plan(mocker) -> list[models.BuildInfo]:
->>>>>>> 616b3f04
     """A big build plan with multiple bases and build-for targets."""
     host_arch = craft_platforms.DebianArchitecture.from_host()
     build_plan = []
