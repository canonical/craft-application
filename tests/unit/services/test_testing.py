--- conflicted
+++ resolved
@@ -53,11 +53,7 @@
     shell: bool,  # noqa: FBT001
     shell_after: bool,  # noqa: FBT001
     debug: bool,  # noqa: FBT001
-<<<<<<< HEAD
     test_expressions: Iterable[str],
-=======
-    tests: Collection[pathlib.Path],
->>>>>>> d9d442fc
     is_ci: bool,  # noqa: FBT001
 ):
     # Set the CI environment variable to 1 if is_ci, or empty otherwise.
