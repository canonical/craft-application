--- conflicted
+++ resolved
@@ -642,7 +642,6 @@
     assert app.get_project() is project
 
 
-<<<<<<< HEAD
 @pytest.mark.usefixtures("fake_project_file")
 def test_get_project_invalid_platform(app):
     # Load a project file from the current directory
@@ -653,7 +652,8 @@
     assert (
         str(raised.value) == "Platform 'invalid' not found in the project definition."
     )
-=======
+
+
 def test_get_cache_dir(tmp_path, app):
     """Test that the cache dir is created and returned."""
     with mock.patch.dict("os.environ", {"XDG_CACHE_HOME": str(tmp_path / "cache")}):
@@ -687,5 +687,4 @@
             application.PathInvalidError,
             match="Unable to create/access cache directory: Permission denied",
         ):
-            assert app.cache_dir == tmp_path / "cache" / "testcraft"
->>>>>>> a2ab6c42
+            assert app.cache_dir == tmp_path / "cache" / "testcraft"