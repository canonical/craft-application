--- conflicted
+++ resolved
@@ -613,30 +613,6 @@
         emitter.assert_debug("Running testcraft pass on host")
 
 
-<<<<<<< HEAD
-=======
-@pytest.mark.parametrize("return_code", [None, 0, 1])
-def test_run_success_managed_inside_managed(
-    monkeypatch, check, app, fake_project, mock_dispatcher, return_code, mocker
-):
-    mocker.patch.object(app, "get_project", return_value=fake_project)
-    mocker.patch.object(
-        mock_dispatcher, "parsed_args", return_value={"platform": "foo"}
-    )
-    app.run_managed = mock.Mock()
-    mock_dispatcher.run.return_value = return_code
-    mock_dispatcher.pre_parse_args.return_value = {}
-    monkeypatch.setattr(sys, "argv", ["testcraft", "pull"])
-    monkeypatch.setenv("CRAFT_MANAGED_MODE", "1")
-
-    check.equal(app.run(), return_code or 0)
-    with check:
-        app.run_managed.assert_not_called()
-    with check:
-        mock_dispatcher.run.assert_called_once_with()
-
-
->>>>>>> 73a0e4ea
 class FakeCraftError(Exception):
     def __init__(self, *args: object) -> None:
         super().__init__(*args)
