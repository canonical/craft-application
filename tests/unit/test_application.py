--- conflicted
+++ resolved
@@ -39,7 +39,7 @@
 import pytest_check
 from craft_cli import emit
 from craft_parts.plugins.plugins import PluginType
-from craft_providers import bases
+from craft_providers import bases, lxd
 from overrides import override
 
 import craft_application
@@ -63,14 +63,6 @@
 from craft_application.util import (
     get_host_architecture,  # pyright: ignore[reportGeneralTypeIssues]
 )
-<<<<<<< HEAD
-from craft_cli import emit
-from craft_parts.plugins.plugins import PluginType
-from craft_providers import bases, lxd
-from overrides import override
-
-=======
->>>>>>> 959e8037
 from tests.conftest import FakeApplication
 
 EMPTY_COMMAND_GROUP = craft_cli.CommandGroup("FakeCommands", [])
