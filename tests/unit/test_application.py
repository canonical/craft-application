--- conflicted
+++ resolved
@@ -2281,7 +2281,107 @@
     assert spied_init.mock_calls[0].kwargs["docs_base_url"] == expected_url
 
 
-<<<<<<< HEAD
+def test_clean_platform(monkeypatch, tmp_path, app_metadata, fake_services, mocker):
+    """Test that calling "clean --platform=x" correctly filters the build plan."""
+    data = util.safe_yaml_load(StringIO(BASIC_PROJECT_YAML))
+    # Put a few different platforms on the project
+    arch = util.get_host_architecture()
+    build_on_for = {
+        "build-on": [arch],
+        "build-for": [arch],
+    }
+    data["platforms"] = {
+        "plat1": build_on_for,
+        "plat2": build_on_for,
+        "plat3": build_on_for,
+    }
+    project_file = tmp_path / "testcraft.yaml"
+    project_file.write_text(util.dump_yaml(data))
+    monkeypatch.setattr(sys, "argv", ["testcraft", "clean", "--platform=plat2"])
+
+    mocked_clean = mocker.patch.object(ProviderService, "_clean_instance")
+    app = FakeApplication(app_metadata, fake_services)
+    app.project_dir = tmp_path
+
+    fake_services.project = None
+
+    app.run()
+
+    expected_info = models.BuildInfo(
+        platform="plat2",
+        build_on=arch,
+        build_for=arch,
+        base=bases.BaseName("ubuntu", "24.04"),
+    )
+    mocked_clean.assert_called_once_with(mocker.ANY, mocker.ANY, expected_info)
+
+
+class AppConfigCommand(AppCommand):
+
+    name: str = "app-config"
+    help_msg: str = "Help text"
+    overview: str = "Overview"
+
+    def fill_parser(self, parser: argparse.ArgumentParser) -> None:
+
+        name = self._app.name
+        parser.add_argument(
+            "app-name",
+            help=f"The name of the app, which is {name!r}.",
+        )
+
+
+@pytest.mark.usefixtures("emitter")
+def test_app_config_in_help(
+    monkeypatch,
+    capsys,
+    app,
+):
+    app.add_command_group("Test", [AppConfigCommand])
+    monkeypatch.setattr(sys, "argv", ["testcraft", "app-config", "-h"])
+
+    with pytest.raises(SystemExit):
+        app.run()
+
+    expected = "app-name:  The name of the app, which is 'testcraft'."
+    _, err = capsys.readouterr()
+    assert expected in err
+
+
+@pytest.mark.parametrize(
+    "help_args",
+    [
+        pytest.param(["--help"], id="simple help"),
+        pytest.param(["help", "--all"], id="detailed help"),
+    ],
+)
+@pytest.mark.usefixtures("emitter")
+def test_doc_url_in_general_help(help_args, monkeypatch, capsys, app):
+    """General help messages contain a link to the documentation."""
+    monkeypatch.setattr(sys, "argv", ["testcraft", *help_args])
+
+    with pytest.raises(SystemExit):
+        app.run()
+
+    expected = "For more information about testcraft, check out: www.testcraft.example/docs/3.14159\n\n"
+    _, err = capsys.readouterr()
+    assert err.endswith(expected)
+
+
+@pytest.mark.usefixtures("emitter")
+def test_doc_url_in_command_help(monkeypatch, capsys, app):
+    """Command help messages contain a link to the command's doc page."""
+    app.add_command_group("Test", [AppConfigCommand])
+    monkeypatch.setattr(sys, "argv", ["testcraft", "app-config", "-h"])
+
+    with pytest.raises(SystemExit):
+        app.run()
+
+    expected = "For more information, check out: www.testcraft.example/docs/3.14159/reference/commands/app-config\n\n"
+    _, err = capsys.readouterr()
+    assert err.endswith(expected)
+
+
 # fmt: off
 @pytest.mark.parametrize(
     (   "run_managed",     "is_managed",   "call_count",   "validator_options"),
@@ -2304,105 +2404,4 @@
 
     for call in pro_services.validate.call_args_list:
         if validator_options is not None:  # skip assert if default value is passed
-            assert call.kwargs["options"] == validator_options
-=======
-def test_clean_platform(monkeypatch, tmp_path, app_metadata, fake_services, mocker):
-    """Test that calling "clean --platform=x" correctly filters the build plan."""
-    data = util.safe_yaml_load(StringIO(BASIC_PROJECT_YAML))
-    # Put a few different platforms on the project
-    arch = util.get_host_architecture()
-    build_on_for = {
-        "build-on": [arch],
-        "build-for": [arch],
-    }
-    data["platforms"] = {
-        "plat1": build_on_for,
-        "plat2": build_on_for,
-        "plat3": build_on_for,
-    }
-    project_file = tmp_path / "testcraft.yaml"
-    project_file.write_text(util.dump_yaml(data))
-    monkeypatch.setattr(sys, "argv", ["testcraft", "clean", "--platform=plat2"])
-
-    mocked_clean = mocker.patch.object(ProviderService, "_clean_instance")
-    app = FakeApplication(app_metadata, fake_services)
-    app.project_dir = tmp_path
-
-    fake_services.project = None
-
-    app.run()
-
-    expected_info = models.BuildInfo(
-        platform="plat2",
-        build_on=arch,
-        build_for=arch,
-        base=bases.BaseName("ubuntu", "24.04"),
-    )
-    mocked_clean.assert_called_once_with(mocker.ANY, mocker.ANY, expected_info)
-
-
-class AppConfigCommand(AppCommand):
-
-    name: str = "app-config"
-    help_msg: str = "Help text"
-    overview: str = "Overview"
-
-    def fill_parser(self, parser: argparse.ArgumentParser) -> None:
-
-        name = self._app.name
-        parser.add_argument(
-            "app-name",
-            help=f"The name of the app, which is {name!r}.",
-        )
-
-
-@pytest.mark.usefixtures("emitter")
-def test_app_config_in_help(
-    monkeypatch,
-    capsys,
-    app,
-):
-    app.add_command_group("Test", [AppConfigCommand])
-    monkeypatch.setattr(sys, "argv", ["testcraft", "app-config", "-h"])
-
-    with pytest.raises(SystemExit):
-        app.run()
-
-    expected = "app-name:  The name of the app, which is 'testcraft'."
-    _, err = capsys.readouterr()
-    assert expected in err
-
-
-@pytest.mark.parametrize(
-    "help_args",
-    [
-        pytest.param(["--help"], id="simple help"),
-        pytest.param(["help", "--all"], id="detailed help"),
-    ],
-)
-@pytest.mark.usefixtures("emitter")
-def test_doc_url_in_general_help(help_args, monkeypatch, capsys, app):
-    """General help messages contain a link to the documentation."""
-    monkeypatch.setattr(sys, "argv", ["testcraft", *help_args])
-
-    with pytest.raises(SystemExit):
-        app.run()
-
-    expected = "For more information about testcraft, check out: www.testcraft.example/docs/3.14159\n\n"
-    _, err = capsys.readouterr()
-    assert err.endswith(expected)
-
-
-@pytest.mark.usefixtures("emitter")
-def test_doc_url_in_command_help(monkeypatch, capsys, app):
-    """Command help messages contain a link to the command's doc page."""
-    app.add_command_group("Test", [AppConfigCommand])
-    monkeypatch.setattr(sys, "argv", ["testcraft", "app-config", "-h"])
-
-    with pytest.raises(SystemExit):
-        app.run()
-
-    expected = "For more information, check out: www.testcraft.example/docs/3.14159/reference/commands/app-config\n\n"
-    _, err = capsys.readouterr()
-    assert err.endswith(expected)
->>>>>>> 6a798feb
+            assert call.kwargs["options"] == validator_options