# This file is part of craft_application.
#
# Copyright 2023-2024 Canonical Ltd.
#
# This program is free software: you can redistribute it and/or modify it
# under the terms of the GNU Lesser General Public License version 3, as
# published by the Free Software Foundation.
#
# This program is distributed in the hope that it will be useful, but WITHOUT
# ANY WARRANTY; without even the implied warranties of MERCHANTABILITY,
# SATISFACTORY QUALITY, or FITNESS FOR A PARTICULAR PURPOSE.
# See the GNU Lesser General Public License for more details.
#
# You should have received a copy of the GNU Lesser General Public License along
# with this program.  If not, see <http://www.gnu.org/licenses/>.
"""Unit tests for craft-application app classes."""

import argparse
import copy
import dataclasses
import importlib
import importlib.metadata
import logging
import pathlib
import re
import subprocess
import sys
import textwrap
from textwrap import dedent
from typing import Any
from unittest import mock

import craft_application
import craft_application.errors
import craft_cli
import craft_parts
import craft_platforms
import craft_providers
<<<<<<< HEAD
import distro
=======
import pydantic
>>>>>>> 616b3f04
import pytest
import pytest_check
from craft_application import (
    application,
    commands,
    errors,
    models,
    secrets,
    services,
    util,
)
from craft_application.util import (
    get_host_architecture,  # pyright: ignore[reportGeneralTypeIssues]
)
from craft_cli import emit
from craft_parts.plugins.plugins import PluginType
from overrides import override

from tests.conftest import FakeApplication

EMPTY_COMMAND_GROUP = craft_cli.CommandGroup("FakeCommands", [])
BASIC_PROJECT_YAML = """
name: myproject
version: 1.0
base: ubuntu@24.04
platforms:
  arm64:
parts:
  mypart:
    plugin: nil
"""

FULL_PROJECT_YAML = """
name: myproject
version: 1.0
base: ubuntu@24.04
platforms:
  arm64:
parts:
  mypart:
    plugin: nil
    source: non-grammar-source
    source-checksum: on-amd64-to-riscv64-checksum
    source-branch: riscv64-branch
    source-commit: riscv64-commit
    source-depth: 1
    source-subdir: riscv64-subdir
    source-submodules:
      - riscv64-submodules-1
      - riscv64-submodules-2
    source-tag: riscv64-tag
    source-type: riscv64-type
    disable-parallel: true
    after:
      - riscv64-after
    organize:
      riscv64-organize-1: riscv64-organize-2
      riscv64-organize-3: riscv64-organize-4
    overlay:
      - riscv64-overlay-1
      - riscv64-overlay-2
    overlay-packages:
      - riscv64-overlay-1
      - riscv64-overlay-2
    overlay-script: riscv64-overlay-script
    stage:
      - riscv64-stage-1
      - riscv64-stage-2
    stage-snaps:
      - riscv64-snap-1
      - riscv64-snap-2
    stage-packages:
      - riscv64-package-1
      - riscv64-package-2
    prime:
      - riscv64-prime-1
      - riscv64-prime-2
    build-snaps:
      - riscv64-snap-1
      - riscv64-snap-2
    build-packages:
      - riscv64-package-1
      - riscv64-package-2
    build-environment:
      - MY_VAR: riscv64-value
      - MY_VAR2: riscv64-value2
    build-attributes:
      - rifcv64-attr-1
      - rifcv64-attr-2
    override-pull: riscv64-override-pull
    override-build: riscv64-override-build
    override-stage: riscv64-override-stage
    override-prime: riscv64-override-prime
    permissions:
      - path: riscv64-perm-1
        owner: 123
        group: 123
        mode: "777"
      - path: riscv64-perm-2
        owner: 456
        group: 456
        mode: "666"
"""

FULL_GRAMMAR_PROJECT_YAML = """
name: myproject
version: 1.0
base: ubuntu@24.04
platforms:
  riscv64:
    build-on: [amd64]
    build-for: [riscv64]
  s390x:
    build-on: [amd64]
    build-for: [s390x]
parts:
  mypart:
    plugin:
      - on amd64 to riscv64: nil
      - on amd64 to s390x: dump
    source:
      - on amd64 to s390x: on-amd64-to-s390x
      - on amd64 to riscv64: on-amd64-to-riscv64
    source-checksum:
      - on amd64 to riscv64: on-amd64-to-riscv64-checksum
      - on amd64 to s390x: on-amd64-to-s390x-checksum
    source-branch:
      - on amd64 to s390x: s390x-branch
      - on amd64 to riscv64: riscv64-branch
    source-commit:
      - on amd64 to riscv64: riscv64-commit
      - on amd64 to s390x: s390x-commit
    source-depth:
      - on amd64 to s390x: 2
      - on amd64 to riscv64: 1
    source-subdir:
      - on amd64 to riscv64: riscv64-subdir
      - on amd64 to s390x: s390x-subdir
    source-submodules:
      - on amd64 to s390x:
          - s390x-submodules-1
          - s390x-submodules-2
      - on amd64 to riscv64:
          - riscv64-submodules-1
          - riscv64-submodules-2
    source-tag:
      - on amd64 to riscv64: riscv64-tag
      - on amd64 to s390x: s390x-tag
    source-type:
      - on amd64 to s390x: s390x-type
      - on amd64 to riscv64: riscv64-type
    disable-parallel:
      - on amd64 to riscv64: true
      - on amd64 to s390x: false
    after:
      - on amd64 to s390x:
        - s390x-after
      - on amd64 to riscv64:
        - riscv64-after
    organize:
        - on amd64 to riscv64:
            riscv64-organize-1: riscv64-organize-2
            riscv64-organize-3: riscv64-organize-4
        - on amd64 to s390x:
            s390x-organize-1: s390x-organize-2
            s390x-organize-3: s390x-organize-4
    overlay:
      - on amd64 to s390x:
        - s390x-overlay-1
        - s390x-overlay-2
      - on amd64 to riscv64:
        - riscv64-overlay-1
        - riscv64-overlay-2
    overlay-packages:
      - on amd64 to riscv64:
        - riscv64-overlay-1
        - riscv64-overlay-2
      - on amd64 to s390x:
        - s390x-overlay-1
        - s390x-overlay-2
    overlay-script:
        - on amd64 to s390x: s390x-overlay-script
        - on amd64 to riscv64: riscv64-overlay-script
    stage:
      - on amd64 to riscv64:
        - riscv64-stage-1
        - riscv64-stage-2
      - on amd64 to s390x:
        - s390x-stage-1
        - s390x-stage-2
    stage-snaps:
      - on amd64 to s390x:
        - s390x-snap-1
        - s390x-snap-2
      - on amd64 to riscv64:
        - riscv64-snap-1
        - riscv64-snap-2
    stage-packages:
      - on amd64 to riscv64:
        - riscv64-package-1
        - riscv64-package-2
      - on amd64 to s390x:
        - s390x-package-1
        - s390x-package-2
    prime:
      - on amd64 to s390x:
        - s390x-prime-1
        - s390x-prime-2
      - on amd64 to riscv64:
        - riscv64-prime-1
        - riscv64-prime-2
    build-snaps:
      - on amd64 to riscv64:
        - riscv64-snap-1
        - riscv64-snap-2
      - on amd64 to s390x:
        - s390x-snap-1
        - s390x-snap-2
    build-packages:
      - on amd64 to s390x:
        - s390x-package-1
        - s390x-package-2
      - on amd64 to riscv64:
        - riscv64-package-1
        - riscv64-package-2
    build-environment:
      - on amd64 to riscv64:
          - MY_VAR: riscv64-value
          - MY_VAR2: riscv64-value2
      - on amd64 to s390x:
          - MY_VAR: s390x-value
          - MY_VAR2: s390x-value2
    build-attributes:
      - on amd64 to s390x:
        - s390x-attr-1
        - s390x-attr-2
      - on amd64 to riscv64:
        - rifcv64-attr-1
        - rifcv64-attr-2
    override-pull:
      - on amd64 to riscv64: riscv64-override-pull
      - on amd64 to s390x: s390x-override-pull
    override-build:
      - on amd64 to s390x: s390x-override-build
      - on amd64 to riscv64: riscv64-override-build
    override-stage:
      - on amd64 to riscv64: riscv64-override-stage
      - on amd64 to s390x: s390x-override-stage
    override-prime:
      - on amd64 to s390x: s390x-override-prime
      - on amd64 to riscv64: riscv64-override-prime
    permissions:
      - on amd64 to riscv64:
        - path: riscv64-perm-1
          owner: 123
          group: 123
          mode: "777"
        - path: riscv64-perm-2
          owner: 456
          group: 456
          mode: "666"
      - on amd64 to s390x:
        - path: s390x-perm-1
          owner: 123
          group: 123
          mode: "666"
        - path: s390x-perm-2
          owner: 456
          group: 456
          mode: "777"
"""


@pytest.mark.parametrize("summary", ["A summary", None])
def test_app_metadata_post_init_correct(summary):
    app = application.AppMetadata("craft-application", summary)

    pytest_check.equal(app.version, craft_application.__version__)
    pytest_check.is_not_none(app.summary)


def test_app_metadata_version_attribute(tmp_path, monkeypatch):
    """Set the AppMetadata version from the main app package."""
    monkeypatch.syspath_prepend(tmp_path)
    (tmp_path / "dummycraft_version.py").write_text("__version__ = '1.2.3'")

    app = application.AppMetadata(
        name="dummycraft_version",
        summary="dummy craft",
    )
    assert app.version == "1.2.3"


def test_app_metadata_importlib(tmp_path, monkeypatch, mocker):
    """Set the AppMetadata version via importlib."""
    monkeypatch.syspath_prepend(tmp_path)
    (tmp_path / "dummycraft_importlib.py").write_text("print('hi')")

    mocker.patch.object(importlib.metadata, "version", return_value="4.5.6")

    app = application.AppMetadata(
        name="dummycraft_importlib",
        summary="dummy craft",
    )
    assert app.version == "4.5.6"


def test_app_metadata_dev():
    app = application.AppMetadata(
        name="dummycraft_dev",
        summary="dummy craft",
    )
    assert app.version == "dev"


def test_app_metadata_default_project_variables():
    app = application.AppMetadata(
        name="dummycraft_dev",
        summary="dummy craft",
    )
    assert app.project_variables == ["version"]


def test_app_metadata_default_mandatory_adoptable_fields():
    app = application.AppMetadata(
        name="dummycraft_dev",
        summary="dummy craft",
    )
    assert app.mandatory_adoptable_fields == ["version"]


class FakePlugin(craft_parts.plugins.Plugin):
    def __init__(self, properties, part_info):
        pass

    def get_build_commands(self) -> list[str]:
        return []

    def get_build_snaps(self) -> set[str]:
        return set()

    def get_build_packages(self) -> set[str]:
        return set()

    def get_build_environment(self) -> dict[str, str]:
        return {}

    def get_build_sources(self) -> set[str]:
        return set()


@pytest.fixture
def fake_plugin(app_metadata, fake_services):
    return FakePlugin(app_metadata, fake_services)


@pytest.fixture
def mock_dispatcher(monkeypatch):
    dispatcher = mock.Mock(spec_set=craft_cli.Dispatcher)
    monkeypatch.setattr("craft_cli.Dispatcher", mock.Mock(return_value=dispatcher))
    return dispatcher


@pytest.mark.parametrize(
    ("added_groups", "expected"),
    [
        (
            [],
            [
                commands.get_lifecycle_command_group(),
                commands.get_other_command_group(),
            ],
        ),
        (
            [[]],
            [
                commands.get_lifecycle_command_group(),
                commands.get_other_command_group(),
                EMPTY_COMMAND_GROUP,
            ],
        ),
    ],
)
def test_add_get_command_groups(app, added_groups, expected):
    for group in added_groups:
        app.add_command_group("FakeCommands", group)

    assert app.command_groups == expected


def _create_command(command_name):
    class _FakeCommand(commands.AppCommand):
        name = command_name

    return _FakeCommand


def test_merge_command_groups(app):
    app.add_command_group(
        "Lifecycle", [_create_command("wash"), _create_command("fold")]
    )
    app.add_command_group("Other", [_create_command("list")])
    app.add_command_group("Specific", [_create_command("reticulate")])

    lifecycle = commands.get_lifecycle_command_group()
    other = commands.get_other_command_group()

    command_groups = app.command_groups
    group_name_to_command_name = {
        group.name: [c.name for c in group.commands] for group in command_groups
    }

    assert group_name_to_command_name == {
        "Lifecycle": [c.name for c in lifecycle.commands] + ["wash", "fold"],
        "Other": [c.name for c in other.commands] + ["list"],
        "Specific": ["reticulate"],
    }


@pytest.mark.parametrize(
    ("provider_managed", "expected"),
    [(True, pathlib.PurePosixPath("/tmp/testcraft.log")), (False, None)],
)
def test_log_path(monkeypatch, app, provider_managed, expected):
    monkeypatch.setattr(
        app.services.ProviderClass, "is_managed", lambda: provider_managed
    )

    actual = app.log_path

    assert actual == expected


def test_run_managed_success(mocker, app, fake_project, fake_build_plan):
    mock_provider = mock.MagicMock(spec_set=services.ProviderService)
    app.services.provider = mock_provider
    app.project = fake_project
    app._build_plan = fake_build_plan
    mock_pause = mocker.spy(craft_cli.emit, "pause")
    arch = get_host_architecture()

    app.run_managed(None, arch)

    assert (
        mock.call(
            fake_build_plan[0],
            work_dir=mock.ANY,
            clean_existing=False,
        )
        in mock_provider.instance.mock_calls
    )
    mock_pause.assert_called_once()


def test_run_managed_failure(app, fake_project, fake_build_plan):
    mock_provider = mock.MagicMock(spec_set=services.ProviderService)
    instance = mock_provider.instance.return_value.__enter__.return_value
    instance.execute_run.side_effect = subprocess.CalledProcessError(1, [])
    app.services.provider = mock_provider
    app.project = fake_project
    app._build_plan = fake_build_plan

    with pytest.raises(craft_providers.ProviderError) as exc_info:
        app.run_managed(None, get_host_architecture())

    assert exc_info.value.brief == "Failed to execute testcraft in instance."


@pytest.mark.enable_features("build_secrets")
def test_run_managed_secrets(app, fake_project, fake_build_plan):
    mock_provider = mock.MagicMock(spec_set=services.ProviderService)
    instance = mock_provider.instance.return_value.__enter__.return_value
    mock_execute = instance.execute_run
    app.services.provider = mock_provider
    app.project = fake_project
    app._build_plan = fake_build_plan

    fake_encoded_environment = {
        "CRAFT_TEST": "banana",
    }
    app._secrets = secrets.BuildSecrets(
        environment=fake_encoded_environment,
        secret_strings=set(),
    )

    app.run_managed(None, get_host_architecture())

    # Check that the encoded secrets were propagated to the managed instance.
    assert len(mock_execute.mock_calls) == 1
    call = mock_execute.mock_calls[0]
    execute_env = call.kwargs["env"]
    assert execute_env["CRAFT_TEST"] == "banana"


def test_run_managed_multiple(app, fake_project):
    mock_provider = mock.MagicMock(spec_set=services.ProviderService)
    app.services.provider = mock_provider
    app.set_project(fake_project)

    arch = craft_platforms.DebianArchitecture.from_host()
    info1 = craft_platforms.BuildInfo(
        "a1",
        arch,
        craft_platforms.DebianArchitecture("s390x"),
        craft_platforms.DistroBase("ubuntu", "24.04"),
    )
    info2 = craft_platforms.BuildInfo(
        "a2",
        arch,
        craft_platforms.DebianArchitecture("riscv64"),
        craft_platforms.DistroBase("ubuntu", "24.04"),
    )
    app._build_plan = [info1, info2]

    app.run_managed(None, None)

    extra_args = {
        "work_dir": mock.ANY,
        "clean_existing": False,
    }
    assert mock.call(info2, **extra_args) in mock_provider.instance.mock_calls
    assert mock.call(info1, **extra_args) in mock_provider.instance.mock_calls


def test_run_managed_specified_arch(app, fake_project):
    mock_provider = mock.MagicMock(spec_set=services.ProviderService)
    app.services.provider = mock_provider
    app.set_project(fake_project)

    arch = craft_platforms.DebianArchitecture.from_host()
    info1 = craft_platforms.BuildInfo(
        "a1",
        arch,
        craft_platforms.DebianArchitecture("s390x"),
        craft_platforms.DistroBase("ubuntu", "24.04"),
    )
    info2 = craft_platforms.BuildInfo(
        "a2",
        arch,
        craft_platforms.DebianArchitecture("riscv64"),
        craft_platforms.DistroBase("ubuntu", "24.04"),
    )
    app._build_plan = [info1, info2]

    app.run_managed(None, "riscv64")

    extra_args = {
        "work_dir": mock.ANY,
        "clean_existing": False,
    }
    assert mock.call(info2, **extra_args) in mock_provider.instance.mock_calls
    assert mock.call(info1, **extra_args) not in mock_provider.instance.mock_calls


def test_run_managed_specified_platform(app, fake_project):
    mock_provider = mock.MagicMock(spec_set=services.ProviderService)
    app.services.provider = mock_provider
    app.set_project(fake_project)

    arch = craft_platforms.DebianArchitecture.from_host()
    info1 = craft_platforms.BuildInfo(
        "a1",
        arch,
        craft_platforms.DebianArchitecture("s390x"),
        craft_platforms.DistroBase("ubuntu", "24.04"),
    )
    info2 = craft_platforms.BuildInfo(
        "a2",
        arch,
        craft_platforms.DebianArchitecture("riscv64"),
        craft_platforms.DistroBase("ubuntu", "24.04"),
    )
    app._build_plan = [info1, info2]

    app.run_managed("a2", None)

    extra_args = {
        "work_dir": mock.ANY,
        "clean_existing": False,
    }
    assert mock.call(info2, **extra_args) in mock_provider.instance.mock_calls
    assert mock.call(info1, **extra_args) not in mock_provider.instance.mock_calls


def test_run_managed_empty_plan(app, fake_project):
    app.set_project(fake_project)

    app._build_plan = []
    with pytest.raises(errors.EmptyBuildPlanError):
        app.run_managed(None, None)


@pytest.mark.parametrize(
    ("parsed_args", "environ", "item", "expected"),
    [
        (argparse.Namespace(), {}, "build_for", None),
        (argparse.Namespace(build_for=None), {}, "build_for", None),
        (
            argparse.Namespace(build_for=None),
            {"CRAFT_BUILD_FOR": "arm64"},
            "build_for",
            "arm64",
        ),
        (
            argparse.Namespace(build_for=None),
            {"TESTCRAFT_BUILD_FOR": "arm64"},
            "build_for",
            "arm64",
        ),
        (
            argparse.Namespace(build_for="riscv64"),
            {"TESTCRAFT_BUILD_FOR": "arm64"},
            "build_for",
            "riscv64",
        ),
    ],
)
def test_get_arg_or_config(monkeypatch, app, parsed_args, environ, item, expected):
    for var, content in environ.items():
        monkeypatch.setenv(var, content)

    assert app.get_arg_or_config(parsed_args, item) == expected


@pytest.mark.parametrize(
    ("managed", "error", "exit_code", "message"),
    [
        (False, craft_cli.ProvideHelpException("Hi"), 0, "Hi\n"),
        (False, craft_cli.ArgumentParsingError(":-("), 64, r":-\(\n"),
        (False, KeyboardInterrupt(), 130, r"Interrupted.\nFull execution log: '.+'\n"),
        (
            True,
            Exception("RIP"),
            70,
            r"Internal error while loading testcraft: Exception\('RIP'\)\n",
        ),
    ],
)
@pytest.mark.usefixtures("emitter")
def test_get_dispatcher_error(
    monkeypatch, check, capsys, app, mock_dispatcher, managed, error, exit_code, message
):
    monkeypatch.setattr(app.services.ProviderClass, "is_managed", lambda: managed)
    mock_dispatcher.pre_parse_args.side_effect = error

    with pytest.raises(SystemExit) as exc_info:
        app._get_dispatcher()

    check.equal(exc_info.value.code, exit_code)
    captured = capsys.readouterr()
    check.is_true(re.fullmatch(message, captured.err), captured.err)


def test_craft_lib_log_level(app_metadata, fake_services):
    craft_libs = [
        "craft_archives",
        "craft_parts",
        "craft_providers",
        "craft_store",
        "craft_application.remote",
    ]

    # The logging module is stateful and global, so first lets clear the logging level
    # that another test might have already set.
    for craft_lib in craft_libs:
        logger = logging.getLogger(craft_lib)
        logger.setLevel(logging.NOTSET)

    app = FakeApplication(app_metadata, fake_services)
    with pytest.raises(SystemExit):
        app.run()

    for craft_lib in craft_libs:
        logger = logging.getLogger(craft_lib)
        assert logger.level == logging.DEBUG


def test_gets_project(monkeypatch, tmp_path, app_metadata, fake_services):
    project_file = tmp_path / "testcraft.yaml"
    project_file.write_text(BASIC_PROJECT_YAML)
    monkeypatch.setattr(sys, "argv", ["testcraft", "pull", "--destructive-mode"])

    app = FakeApplication(app_metadata, fake_services)
    app.project_dir = tmp_path

    fake_services.project = None

    app.run()

    pytest_check.is_not_none(fake_services.project)
    pytest_check.is_not_none(app.project)


def test_fails_without_project(
    monkeypatch, capsys, tmp_path, app_metadata, fake_services
):
    monkeypatch.setattr(sys, "argv", ["testcraft", "prime"])

    app = FakeApplication(app_metadata, fake_services)
    app.project_dir = tmp_path

    fake_services.project = None

    assert app.run() == 66  # noqa: PLR2004

    assert "Project file 'testcraft.yaml' not found in" in capsys.readouterr().err


@pytest.mark.parametrize(
    "argv",
    [["testcraft", "--version"], ["testcraft", "-V"], ["testcraft", "pull", "-V"]],
)
def test_run_outputs_version(monkeypatch, emitter, app, argv):
    monkeypatch.setattr(sys, "argv", argv)

    with pytest.raises(SystemExit):
        app._get_dispatcher()

    emitter.assert_message("testcraft 3.14159")


def test_show_app_name_and_version(monkeypatch, capsys, app):
    """Test that the app name and version are shown during logging."""
    monkeypatch.setattr(sys, "argv", ["testcraft", "--verbosity=trace"])

    with pytest.raises(SystemExit):
        app.run()

    _, err = capsys.readouterr()
    assert f"Starting testcraft, version {app.app.version}" in err


@pytest.mark.parametrize("verbosity", list(craft_cli.EmitterMode))
def test_set_verbosity_from_env(monkeypatch, capsys, app, verbosity):
    """Test that the emitter verbosity is set from the environment."""
    monkeypatch.setattr(sys, "argv", ["testcraft"])
    monkeypatch.setenv("CRAFT_VERBOSITY_LEVEL", verbosity.name)

    with pytest.raises(SystemExit):
        app.run()

    _, err = capsys.readouterr()
    assert "testcraft [help]" in err
    assert craft_cli.emit._mode == verbosity


def test_set_verbosity_from_env_incorrect(monkeypatch, capsys, app):
    """Test that the emitter verbosity is using the default level when invalid."""
    monkeypatch.setattr(sys, "argv", ["testcraft"])
    monkeypatch.setenv("CRAFT_VERBOSITY_LEVEL", "incorrect")

    with pytest.raises(SystemExit):
        app.run()

    _, err = capsys.readouterr()
    assert "testcraft [help]" in err
    assert "Invalid verbosity level 'incorrect'" in err
    assert "Valid levels are: QUIET, BRIEF, VERBOSE, DEBUG, TRACE" in err
    assert craft_cli.emit._mode == craft_cli.EmitterMode.BRIEF


def test_pre_run_project_dir_managed(app):
    app.is_managed = lambda: True
    dispatcher = mock.Mock(spec_set=craft_cli.Dispatcher)

    app._pre_run(dispatcher)

    assert app.project_dir == pathlib.Path("/root/project")


@pytest.mark.parametrize("project_dir", ["/", ".", "relative/dir", "/absolute/dir"])
def test_pre_run_project_dir_success_unmanaged(app, fs, project_dir):
    fs.create_dir(project_dir)
    app.is_managed = lambda: False
    dispatcher = mock.Mock(spec_set=craft_cli.Dispatcher)
    dispatcher.parsed_args.return_value.project_dir = project_dir

    app._pre_run(dispatcher)

    assert app.project_dir == pathlib.Path(project_dir).expanduser().resolve()


@pytest.mark.parametrize("project_dir", ["relative/file", "/absolute/file"])
def test_pre_run_project_dir_not_a_directory(app, fs, project_dir):
    fs.create_file(project_dir)
    dispatcher = mock.Mock(spec_set=craft_cli.Dispatcher)
    dispatcher.parsed_args.return_value.project_dir = project_dir

    with pytest.raises(errors.ProjectFileMissingError, match="not a directory"):
        app._pre_run(dispatcher)


@pytest.mark.parametrize("load_project", [True, False])
@pytest.mark.parametrize("return_code", [None, 0, 1])
def test_run_success_unmanaged(
    monkeypatch, emitter, check, app, fake_project, return_code, load_project
):
    class UnmanagedCommand(commands.AppCommand):
        name = "pass"
        help_msg = "Return without doing anything"
        overview = "Return without doing anything"
        always_load_project = load_project

        def run(self, parsed_args: argparse.Namespace):  # noqa: ARG002
            return return_code

    monkeypatch.setattr(sys, "argv", ["testcraft", "pass"])

    app.add_command_group("test", [UnmanagedCommand])
    app.set_project(fake_project)

    check.equal(app.run(), return_code or 0)
    with check:
        emitter.assert_debug("Preparing application...")
    with check:
        emitter.assert_debug("Running testcraft pass on host")


def test_run_success_managed(monkeypatch, app, fake_project, mocker):
    mocker.patch.object(app, "get_project", return_value=fake_project)
    app.run_managed = mock.Mock()
    monkeypatch.setattr(sys, "argv", ["testcraft", "pull"])

    pytest_check.equal(app.run(), 0)

    app.run_managed.assert_called_once_with(None, None)  # --build-for not used


def test_run_success_managed_with_arch(monkeypatch, app, fake_project, mocker):
    mocker.patch.object(app, "get_project", return_value=fake_project)
    app.run_managed = mock.Mock()
    arch = get_host_architecture()
    monkeypatch.setattr(sys, "argv", ["testcraft", "pull", f"--build-for={arch}"])

    pytest_check.equal(app.run(), 0)

    app.run_managed.assert_called_once()


def test_run_success_managed_with_platform(monkeypatch, app, fake_project, mocker):
    mocker.patch.object(app, "get_project", return_value=fake_project)
    app.run_managed = mock.Mock()
    monkeypatch.setattr(sys, "argv", ["testcraft", "pull", "--platform=foo"])

    pytest_check.equal(app.run(), 0)

    app.run_managed.assert_called_once_with("foo", None)


@pytest.mark.parametrize(
    ("params", "expected_call"),
    [
        ([], mock.call(None, None)),
        (["--platform=s390x"], mock.call("s390x", None)),
        (
            ["--platform", get_host_architecture()],
            mock.call(get_host_architecture(), None),
        ),
        (
            ["--build-for", get_host_architecture()],
            mock.call(None, get_host_architecture()),
        ),
        (["--build-for", "s390x"], mock.call(None, "s390x")),
        (["--platform", "s390x,riscv64"], mock.call("s390x", None)),
        (["--build-for", "s390x,riscv64"], mock.call(None, "s390x")),
    ],
)
def test_run_passes_platforms(
    monkeypatch, app, fake_project, mocker, params, expected_call
):
    mocker.patch.object(app, "get_project", return_value=fake_project)
    app.run_managed = mock.Mock(return_value=False)
    monkeypatch.setattr(sys, "argv", ["testcraft", "pull", *params])

    pytest_check.equal(app.run(), 0)

    assert app.run_managed.mock_calls == [expected_call]


@pytest.mark.parametrize("return_code", [None, 0, 1])
def test_run_success_managed_inside_managed(
    monkeypatch, check, app, fake_project, mock_dispatcher, return_code, mocker
):
    mocker.patch.object(app, "get_project", return_value=fake_project)
    mocker.patch.object(
        mock_dispatcher, "parsed_args", return_value={"platform": "foo"}
    )
    app.run_managed = mock.Mock()
    mock_dispatcher.run.return_value = return_code
    mock_dispatcher.pre_parse_args.return_value = {}
    monkeypatch.setattr(sys, "argv", ["testcraft", "pull"])
    monkeypatch.setenv("CRAFT_MANAGED_MODE", "1")

    check.equal(app.run(), return_code or 0)
    with check:
        app.run_managed.assert_not_called()
    with check:
        mock_dispatcher.run.assert_called_once_with()


@pytest.mark.parametrize(
    ("error", "return_code", "error_msg"),
    [
        (KeyboardInterrupt(), 130, "Interrupted.\n"),
        (craft_cli.CraftError("msg"), 1, "msg\n"),
        (craft_parts.PartsError("unable to pull"), 1, "unable to pull\n"),
        (
            craft_parts.errors.PluginBuildError(part_name="foo", plugin_name="python"),
            1,
            dedent(
                """\
                Failed to run the build script for part 'foo'.
                Recommended resolution: Check the build output and verify the project can work with the 'python' plugin.
            """
            ),
        ),
        (craft_providers.ProviderError("fail to launch"), 1, "fail to launch\n"),
        (Exception(), 70, "testcraft internal error: Exception()\n"),
        (
            craft_cli.ArgumentParsingError("Argument parsing error"),
            64,
            "Argument parsing error\n",
        ),
        (
            craft_cli.CraftError("Arbitrary return code", retcode=69),
            69,
            "Arbitrary return code\n",
        ),
    ],
)
@pytest.mark.usefixtures("emitter")
def test_run_error(
    monkeypatch,
    capsys,
    mock_dispatcher,
    app,
    fake_project,
    error,
    return_code,
    error_msg,
):
    app.set_project(fake_project)
    mock_dispatcher.load_command.side_effect = error
    mock_dispatcher.pre_parse_args.return_value = {}
    monkeypatch.setattr(sys, "argv", ["testcraft", "pull"])

    pytest_check.equal(app.run(), return_code)
    _, err = capsys.readouterr()
    assert err.startswith(error_msg)


@pytest.mark.parametrize(
    ("error", "return_code", "error_msg"),
    [
        # PluginPullError does not have a docs_slug
        (
            craft_parts.errors.PluginPullError(part_name="foo"),
            1,
            dedent(
                """\
                Failed to run the pull script for part 'foo'.
                Full execution log:"""
            ),
        ),
        (
            craft_parts.errors.PluginBuildError(part_name="foo", plugin_name="python"),
            1,
            dedent(
                """\
                Failed to run the build script for part 'foo'.
                Recommended resolution: Check the build output and verify the project can work with the 'python' plugin.
                For more information, check out: http://craft-app.com/reference/plugins.html
                Full execution log:"""
            ),
        ),
    ],
)
def test_run_error_with_docs_url(
    monkeypatch,
    capsys,
    mock_dispatcher,
    app_metadata_docs,
    fake_services,
    fake_project,
    error,
    return_code,
    error_msg,
):
    app = FakeApplication(app_metadata_docs, fake_services)
    app.set_project(fake_project)
    mock_dispatcher.load_command.side_effect = error
    mock_dispatcher.pre_parse_args.return_value = {}
    monkeypatch.setattr(sys, "argv", ["testcraft", "pull"])

    pytest_check.equal(app.run(), return_code)
    _, err = capsys.readouterr()
    assert err.startswith(error_msg)


@pytest.mark.parametrize("error", [KeyError(), ValueError(), Exception()])
@pytest.mark.usefixtures("emitter")
def test_run_error_debug(monkeypatch, mock_dispatcher, app, fake_project, error):
    app.set_project(fake_project)
    mock_dispatcher.load_command.side_effect = error
    mock_dispatcher.pre_parse_args.return_value = {}
    monkeypatch.setattr(sys, "argv", ["testcraft", "pull"])
    monkeypatch.setenv("CRAFT_DEBUG", "1")

    with pytest.raises(error.__class__):
        app.run()


_base = craft_platforms.DistroBase.from_linux_distribution(distro.LinuxDistribution())
_pc_on_amd64_for_amd64 = craft_platforms.BuildInfo(
    platform="pc",
    build_on=craft_platforms.DebianArchitecture("amd64"),
    build_for=craft_platforms.DebianArchitecture("amd64"),
    build_base=_base,
)
_pc_on_amd64_for_i386 = craft_platforms.BuildInfo(
    platform="legacy-pc",
    build_on=craft_platforms.DebianArchitecture("amd64"),
    build_for=craft_platforms.DebianArchitecture("i386"),
    build_base=_base,
)
_amd64_on_amd64_for_amd64 = craft_platforms.BuildInfo(
    platform="amd64",
    build_on=craft_platforms.DebianArchitecture("amd64"),
    build_for=craft_platforms.DebianArchitecture("amd64"),
    build_base=_base,
)
_i386_on_amd64_for_i386 = craft_platforms.BuildInfo(
    platform="i386",
    build_on=craft_platforms.DebianArchitecture("amd64"),
    build_for=craft_platforms.DebianArchitecture("i386"),
    build_base=_base,
)
_i386_on_i386_for_i386 = craft_platforms.BuildInfo(
    platform="i386",
    build_on=craft_platforms.DebianArchitecture("i386"),
    build_for=craft_platforms.DebianArchitecture("i386"),
    build_base=_base,
)


@pytest.mark.parametrize(
    ("_id", "plan", "platform", "build_for", "host_arch", "result"),
    [
        (0, [_pc_on_amd64_for_amd64], None, None, "amd64", [_pc_on_amd64_for_amd64]),
        (1, [_pc_on_amd64_for_amd64], "pc", None, "amd64", [_pc_on_amd64_for_amd64]),
        (2, [_pc_on_amd64_for_amd64], "legacy-pc", None, "amd64", []),
        (3, [_pc_on_amd64_for_amd64], None, "amd64", "amd64", [_pc_on_amd64_for_amd64]),
        (4, [_pc_on_amd64_for_amd64], "pc", "amd64", "amd64", [_pc_on_amd64_for_amd64]),
        (5, [_pc_on_amd64_for_amd64], "legacy-pc", "amd64", "amd64", []),
        (6, [_pc_on_amd64_for_amd64], None, "i386", "amd64", []),
        (7, [_pc_on_amd64_for_amd64], None, "amd64", "i386", []),
        (
            8,
            [_pc_on_amd64_for_amd64, _pc_on_amd64_for_i386],
            None,
            "i386",
            "amd64",
            [_pc_on_amd64_for_i386],
        ),
        (
            9,
            [_pc_on_amd64_for_amd64, _pc_on_amd64_for_i386],
            "pc",
            "amd64",
            "i386",
            [],
        ),
        (
            10,
            [_pc_on_amd64_for_amd64, _pc_on_amd64_for_i386],
            "legacy-pc",
            "i386",
            "amd64",
            [_pc_on_amd64_for_i386],
        ),
        (11, [_pc_on_amd64_for_amd64, _pc_on_amd64_for_i386], None, "i386", "i386", []),
        (12, [_pc_on_amd64_for_amd64, _pc_on_amd64_for_i386], None, None, "i386", []),
        (
            13,
            [_pc_on_amd64_for_amd64, _pc_on_amd64_for_i386],
            "legacy-pc",
            None,
            "i386",
            [],
        ),
        (
            14,
            [_pc_on_amd64_for_amd64, _pc_on_amd64_for_i386],
            None,
            None,
            "amd64",
            [_pc_on_amd64_for_amd64, _pc_on_amd64_for_i386],
        ),
        (
            15,
            [_pc_on_amd64_for_amd64, _pc_on_amd64_for_i386],
            "legacy-pc",
            None,
            "amd64",
            [_pc_on_amd64_for_i386],
        ),
        (
            16,
            [_pc_on_amd64_for_amd64, _amd64_on_amd64_for_amd64],
            None,
            "amd64",
            "amd64",
            [_amd64_on_amd64_for_amd64],
        ),
        (
            17,
            [_pc_on_amd64_for_amd64, _amd64_on_amd64_for_amd64],
            "amd64",
            None,
            "amd64",
            [_amd64_on_amd64_for_amd64],
        ),
        (
            18,
            [_pc_on_amd64_for_amd64, _amd64_on_amd64_for_amd64],
            "amd64",
            "amd64",
            "amd64",
            [_amd64_on_amd64_for_amd64],
        ),
        (
            19,
            [_pc_on_amd64_for_amd64, _i386_on_amd64_for_i386],
            None,
            "i386",
            "amd64",
            [_i386_on_amd64_for_i386],
        ),
        (
            20,
            [_pc_on_amd64_for_amd64, _i386_on_amd64_for_i386],
            "amd64",
            None,
            "amd64",
            [],
        ),
        (
            21,
            [
                _pc_on_amd64_for_amd64,
                _amd64_on_amd64_for_amd64,
                _i386_on_amd64_for_i386,
            ],
            None,
            "amd64",
            "amd64",
            [_amd64_on_amd64_for_amd64],
        ),
        (
            22,
            [_pc_on_amd64_for_amd64, _i386_on_amd64_for_i386],
            "i386",
            "i386",
            "amd64",
            [_i386_on_amd64_for_i386],
        ),
        (
            23,
            [
                _pc_on_amd64_for_amd64,
                _amd64_on_amd64_for_amd64,
                _i386_on_amd64_for_i386,
            ],
            None,
            "i386",
            "amd64",
            [_i386_on_amd64_for_i386],
        ),
        (
            24,
            [_pc_on_amd64_for_amd64, _amd64_on_amd64_for_amd64],
            None,
            "i386",
            "amd64",
            [],
        ),
        (
            25,
            [_pc_on_amd64_for_amd64, _i386_on_amd64_for_i386, _i386_on_i386_for_i386],
            "amd64",
            None,
            "amd64",
            [],
        ),
        (
            26,
            [_pc_on_amd64_for_amd64, _i386_on_amd64_for_i386, _i386_on_i386_for_i386],
            "amd64",
            None,
            "i386",
            [],
        ),
        (
            27,
            [_pc_on_amd64_for_amd64, _i386_on_amd64_for_i386, _i386_on_i386_for_i386],
            "i386",
            None,
            "amd64",
            [_i386_on_amd64_for_i386],
        ),
        (
            28,
            [_pc_on_amd64_for_amd64, _i386_on_amd64_for_i386, _i386_on_i386_for_i386],
            "i386",
            None,
            "i386",
            [_i386_on_i386_for_i386],
        ),
        (
            29,
            [_pc_on_amd64_for_amd64, _i386_on_amd64_for_i386, _i386_on_i386_for_i386],
            None,
            "i386",
            "i386",
            [_i386_on_i386_for_i386],
        ),
        (
            30,
            [_pc_on_amd64_for_amd64, _i386_on_amd64_for_i386, _i386_on_i386_for_i386],
            "i386",
            None,
            None,
            [_i386_on_amd64_for_i386, _i386_on_i386_for_i386],
        ),
    ],
)
@pytest.mark.usefixtures("_id")
def test_filter_plan(mocker, plan, platform, build_for, host_arch, result):
    mocker.patch("craft_application.util.get_host_architecture", return_value=host_arch)
    assert application.filter_plan(plan, platform, build_for, host_arch) == result


@pytest.fixture
def fake_project_file(monkeypatch, tmp_path):
    project_dir = tmp_path / "project"
    project_dir.mkdir()
    project_path = project_dir / "testcraft.yaml"
    project_path.write_text(BASIC_PROJECT_YAML)
    monkeypatch.chdir(project_dir)

    return project_path


@pytest.mark.usefixtures("fake_project_file")
def test_work_dir_project_non_managed(monkeypatch, app_metadata, fake_services):
    monkeypatch.setenv(fake_services.ProviderClass.managed_mode_env_var, "0")

    app = application.Application(app_metadata, fake_services)
    assert app._work_dir == pathlib.Path.cwd()

    project = app.get_project(build_for=get_host_architecture())

    # Make sure the project is loaded correctly (from the cwd)
    assert project is not None
    assert project.name == "myproject"
    assert project.version == "1.0"


@pytest.mark.usefixtures("fake_project_file")
def test_work_dir_project_managed(monkeypatch, app_metadata, fake_services):
    monkeypatch.setenv(fake_services.ProviderClass.managed_mode_env_var, "1")

    app = application.Application(app_metadata, fake_services)
    assert app._work_dir == pathlib.PosixPath("/root")

    project = app.get_project(build_for=get_host_architecture())

    # Make sure the project is loaded correctly (from the cwd)
    assert project is not None

    assert project.name == "myproject"
    assert project.version == "1.0"


@pytest.fixture
def environment_project(monkeypatch, tmp_path):
    project_dir = tmp_path / "project"
    project_dir.mkdir()
    project_path = project_dir / "testcraft.yaml"
    project_path.write_text(
        dedent(
            """
        name: myproject
        version: 1.2.3
        base: ubuntu@24.04
        platforms:
          arm64:
        parts:
          mypart:
            plugin: nil
            source-tag: v$CRAFT_PROJECT_VERSION
            build-environment:
              - BUILD_ON: $CRAFT_ARCH_BUILD_ON
              - BUILD_FOR: $CRAFT_ARCH_BUILD_FOR
        """
        )
    )
    monkeypatch.chdir(project_dir)

    return project_path


@pytest.mark.xfail(reason="craft-platforms does not support 'all'.", strict=True)
def test_expand_environment_build_for_all(
    monkeypatch, app_metadata, tmp_path, fake_services, emitter
):
    """Expand build-for to the host arch when build-for is 'all'."""
    project_dir = tmp_path / "project"
    project_dir.mkdir()
    project_path = project_dir / "testcraft.yaml"
    project_path.write_text(
        dedent(
            f"""\
            name: myproject
            version: 1.2.3
            base: ubuntu@24.04
            platforms:
              platform1:
                build-on: [{util.get_host_architecture()}]
                build-for: [all]
            parts:
              mypart:
                plugin: nil
                build-environment:
                  - BUILD_ON: $CRAFT_ARCH_BUILD_ON
                  - BUILD_FOR: $CRAFT_ARCH_BUILD_FOR
        """
        )
    )
    monkeypatch.chdir(project_dir)

    app = application.Application(app_metadata, fake_services)
    project = app.get_project()

    # Make sure the project is loaded correctly (from the cwd)
    assert project is not None
    assert project.parts["mypart"]["build-environment"] == [
        {"BUILD_ON": util.get_host_architecture()},
        {"BUILD_FOR": util.get_host_architecture()},
    ]
    emitter.assert_debug(
        "Expanding environment variables with the host architecture "
        f"{util.get_host_architecture()!r} as the build-for architecture "
        "because 'all' was specified."
    )


@pytest.mark.usefixtures("environment_project")
def test_application_expand_environment(app_metadata, fake_services):
    app = application.Application(app_metadata, fake_services)
    project = app.get_project(build_for=get_host_architecture())

    # Make sure the project is loaded correctly (from the cwd)
    assert project is not None
    assert project.parts["mypart"]["source-tag"] == "v1.2.3"
    assert project.parts["mypart"]["build-environment"] == [
        {"BUILD_ON": util.get_host_architecture()},
        {"BUILD_FOR": util.get_host_architecture()},
    ]


@pytest.fixture
def build_secrets_project(monkeypatch, tmp_path):
    project_dir = tmp_path / "project"
    project_dir.mkdir()
    project_path = project_dir / "testcraft.yaml"
    project_path.write_text(
        dedent(
            """
        name: myproject
        version: 1.2.3
        base: ubuntu@24.04
        platforms:
          arm64:
        parts:
          mypart:
            plugin: nil
            source: $(HOST_SECRET:echo ${SECRET_VAR_1})/project
            build-environment:
              - MY_VAR: $(HOST_SECRET:echo ${SECRET_VAR_2})
        """
        )
    )
    monkeypatch.chdir(project_dir)

    return project_path


@pytest.mark.usefixtures("build_secrets_project")
@pytest.mark.enable_features("build_secrets")
def test_application_build_secrets(app_metadata, fake_services, monkeypatch, mocker):
    monkeypatch.setenv("SECRET_VAR_1", "source-folder")
    monkeypatch.setenv("SECRET_VAR_2", "secret-value")
    spied_set_secrets = mocker.spy(craft_cli.emit, "set_secrets")

    app = application.Application(app_metadata, fake_services)
    project = app.get_project(build_for=get_host_architecture())

    # Make sure the project is loaded correctly (from the cwd)
    assert project is not None

    mypart = project.parts["mypart"]
    assert mypart["source"] == "source-folder/project"
    assert mypart["build-environment"][0]["MY_VAR"] == "secret-value"

    spied_set_secrets.assert_called_once_with(list({"source-folder", "secret-value"}))


@pytest.mark.usefixtures("fake_project_file")
def test_get_project_current_dir(app):
    # Load a project file from the current directory
    project = app.get_project()

    # Check that it caches that project.
    assert app.get_project() is project, "Project file was not cached."


@pytest.mark.usefixtures("fake_project_file")
def test_get_project_all_platform(app):
    app.get_project(platform="arm64")


@pytest.mark.usefixtures("fake_project_file")
def test_get_project_invalid_platform(app):
    # Load a project file from the current directory

    with pytest.raises(errors.InvalidPlatformError) as raised:
        app.get_project(platform="invalid")

    assert (
        str(raised.value) == "Platform 'invalid' not found in the project definition."
    )


@pytest.mark.usefixtures("fake_project_file")
def test_get_project_property(app):
    assert app.project == app.get_project()


def test_get_cache_dir(tmp_path, app):
    """Test that the cache dir is created and returned."""
    with mock.patch.dict("os.environ", {"XDG_CACHE_HOME": str(tmp_path / "cache")}):
        assert app.cache_dir == tmp_path / "cache" / "testcraft"
        assert app.cache_dir.is_dir()


def test_get_cache_dir_exists(tmp_path, app):
    """Test that the cache dir is returned when already exists."""
    (tmp_path / "cache" / "testcraft").mkdir(parents=True, exist_ok=True)
    with mock.patch.dict("os.environ", {"XDG_CACHE_HOME": str(tmp_path / "cache")}):
        assert app.cache_dir == tmp_path / "cache" / "testcraft"
        assert app.cache_dir.is_dir()


def test_get_cache_dir_is_file(tmp_path, app):
    """Test that the cache dir path is not valid when it is a file."""
    (tmp_path / "cache").mkdir(parents=True, exist_ok=True)
    (tmp_path / "cache" / "testcraft").write_text("test")
    with mock.patch.dict("os.environ", {"XDG_CACHE_HOME": str(tmp_path / "cache")}):
        with pytest.raises(application.PathInvalidError, match="is not a directory"):
            assert app.cache_dir == tmp_path / "cache" / "testcraft"


def test_get_cache_dir_parent_read_only(tmp_path, app):
    """Test that the cache dir path is not valid when its parent is read-only."""
    (tmp_path / "cache").mkdir(parents=True, exist_ok=True)
    (tmp_path / "cache").chmod(0o400)
    with mock.patch.dict("os.environ", {"XDG_CACHE_HOME": str(tmp_path / "cache")}):
        with pytest.raises(
            application.PathInvalidError,
            match="Unable to create/access cache directory: Permission denied",
        ):
            assert app.cache_dir == tmp_path / "cache" / "testcraft"


def test_register_plugins(mocker, app_metadata, fake_services):
    """Test that the App registers plugins when initialing."""
    reg = mocker.patch("craft_parts.plugins.register")

    class FakeApplicationWithPlugins(FakeApplication):
        def _get_app_plugins(self) -> dict[str, PluginType]:
            return {"fake": FakePlugin}

    app = FakeApplicationWithPlugins(app_metadata, fake_services)

    with pytest.raises(SystemExit):
        app.run()

    assert reg.call_count == 1
    assert reg.call_args[0][0] == {"fake": FakePlugin}


def test_register_plugins_default(mocker, app_metadata, fake_services):
    """Test that the App registers default plugins when initialing."""
    reg = mocker.patch("craft_parts.plugins.register")

    app = FakeApplication(app_metadata, fake_services)
    with pytest.raises(SystemExit):
        app.run()

    assert reg.call_count == 0


def test_extra_yaml_transform(tmp_path, app_metadata, fake_services):
    project_file = tmp_path / "testcraft.yaml"
    project_file.write_text(BASIC_PROJECT_YAML)

    app = FakeApplication(app_metadata, fake_services)
    app.project_dir = tmp_path
    _ = app.get_project(build_for="s390x")

    assert app.build_on == util.get_host_architecture()
    assert app.build_for == "s390x"


def test_mandatory_adoptable_fields(tmp_path, app_metadata, fake_services):
    """Verify if mandatory adoptable fields are defined if not using adopt-info."""
    project_file = tmp_path / "testcraft.yaml"
    project_file.write_text(BASIC_PROJECT_YAML)
    app_metadata = dataclasses.replace(
        app_metadata, mandatory_adoptable_fields=["license"]
    )

    app = application.Application(app_metadata, fake_services)
    app.project_dir = tmp_path

    with pytest.raises(errors.CraftValidationError) as exc_info:
        _ = app.get_project(build_for=get_host_architecture())

    assert (
        str(exc_info.value)
        == "Required field 'license' is not set and 'adopt-info' not used."
    )


@pytest.fixture
def grammar_project_mini(tmp_path):
    """A project that builds on amd64 to riscv64 and s390x."""
    contents = dedent(
        """\
    name: myproject
    version: 1.0
    base: ubuntu@24.04
    platforms:
      riscv64:
        build-on: [amd64]
        build-for: [riscv64]
      s390x:
        build-on: [amd64]
        build-for: [s390x]
    parts:
      mypart:
        plugin: meson

        # grammar-only string
        source:
        - on amd64 to riscv64: on-amd64-to-riscv64
        - on amd64 to s390x: on-amd64-to-s390x
        - else: other

        # list of grammar and non-grammar data
        build-packages:
        - test-package
        - on amd64 to riscv64:
          - on-amd64-to-riscv64
        - on amd64 to s390x:
          - on-amd64-to-s390x

        # non-grammar data in a non-grammar keyword
        meson-parameters:
        - foo
        - bar
    """
    )
    project_file = tmp_path / "testcraft.yaml"
    project_file.write_text(contents)


@pytest.fixture
def non_grammar_project_full(tmp_path):
    """A project that builds on amd64 to riscv64."""
    project_file = tmp_path / "testcraft.yaml"
    project_file.write_text(FULL_PROJECT_YAML)


@pytest.fixture
def grammar_project_full(tmp_path):
    """A project that builds on amd64 to riscv64 and s390x."""
    project_file = tmp_path / "testcraft.yaml"
    project_file.write_text(FULL_GRAMMAR_PROJECT_YAML)


@pytest.fixture
def non_grammar_build_plan(mocker):
    """A build plan to build on amd64 to riscv64."""
    build_plan = [
        craft_platforms.BuildInfo(
            "platform-riscv64",
            craft_platforms.DebianArchitecture.from_host(),
            craft_platforms.DebianArchitecture("riscv64"),
            craft_platforms.DistroBase.from_linux_distribution(
                distro.LinuxDistribution()
            ),
        )
    ]

    mocker.patch.object(models.BuildPlanner, "get_build_plan", return_value=build_plan)


@pytest.fixture
def grammar_build_plan(mocker):
    """A build plan to build on amd64 to riscv64 and s390x."""
    build_plan = [
        craft_platforms.BuildInfo(
            f"platform-{build_for}",
            craft_platforms.DebianArchitecture.from_host(),
            craft_platforms.DebianArchitecture(build_for),
            craft_platforms.DistroBase.from_linux_distribution(
                distro.LinuxDistribution()
            ),
        )
        for build_for in ("riscv64", "s390x")
    ]

    mocker.patch.object(models.BuildPlanner, "get_build_plan", return_value=build_plan)


@pytest.fixture
def grammar_app_mini(
    tmp_path,
    grammar_project_mini,  # noqa: ARG001
    grammar_build_plan,  # noqa: ARG001
    app_metadata,
    fake_services,
):
    app = application.Application(app_metadata, fake_services)
    app.project_dir = tmp_path

    return app


@pytest.fixture
def non_grammar_app_full(
    tmp_path,
    non_grammar_project_full,  # noqa: ARG001
    non_grammar_build_plan,  # noqa: ARG001
    app_metadata,
    fake_services,
):
    app = application.Application(app_metadata, fake_services)
    app.project_dir = tmp_path

    return app


@pytest.fixture
def grammar_app_full(
    tmp_path,
    grammar_project_full,  # noqa: ARG001
    grammar_build_plan,  # noqa: ARG001
    app_metadata,
    fake_services,
):
    app = application.Application(app_metadata, fake_services)
    app.project_dir = tmp_path

    return app


def test_process_grammar_build_for(grammar_app_mini):
    """Test that a provided build-for is used to process the grammar."""
    project = grammar_app_mini.get_project(build_for="s390x")
    assert project.parts["mypart"]["source"] == "on-amd64-to-s390x"
    assert project.parts["mypart"]["build-packages"] == [
        "test-package",
        "on-amd64-to-s390x",
    ]


@pytest.mark.xfail(reason="craft-platforms does not support 'all'.", strict=True)
def test_process_grammar_to_all(tmp_path, app_metadata, fake_services):
    """Test that 'to all' is a valid grammar statement."""
    contents = dedent(
        f"""\
        name: myproject
        version: 1.0
        base: ubuntu@24.04
        platforms:
          myplatform:
            build-on: [{util.get_host_architecture()}]
            build-for: [all]
        parts:
          mypart:
            plugin: nil
            build-packages:
            - test-package
            - on {util.get_host_architecture()} to all:
              - on-host-to-all
            - to all:
              - to-all
            - on {util.get_host_architecture()} to s390x:
              - on-host-to-s390x
            - to s390x:
              - on-amd64-to-s390x
        """
    )
    project_file = tmp_path / "testcraft.yaml"
    project_file.write_text(contents)
    app = application.Application(app_metadata, fake_services)
    app.project_dir = tmp_path

    project = app.get_project()

    assert project.parts["mypart"]["build-packages"] == [
        "test-package",
        "on-host-to-all",
        "to-all",
    ]


def test_process_grammar_platform(grammar_app_mini):
    """Test that a provided platform is used to process the grammar."""
    project = grammar_app_mini.get_project(platform="platform-riscv64")
    assert project.parts["mypart"]["source"] == "on-amd64-to-riscv64"
    assert project.parts["mypart"]["build-packages"] == [
        "test-package",
        "on-amd64-to-riscv64",
    ]


def test_process_grammar_non_grammar(grammar_app_mini):
    """Non-grammar keywords should not be modified."""
    project = grammar_app_mini.get_project(platform="platform-riscv64")

    assert project.parts["mypart"]["meson-parameters"] == ["foo", "bar"]


def test_process_grammar_default(grammar_app_mini):
    """Test that if nothing is provided the first BuildInfo is used by the grammar."""
    project = grammar_app_mini.get_project()
    assert project.parts["mypart"]["source"] == "on-amd64-to-riscv64"
    assert project.parts["mypart"]["build-packages"] == [
        "test-package",
        "on-amd64-to-riscv64",
    ]


def test_process_grammar_no_match(grammar_app_mini, mocker):
    """Test that if the build plan is empty, the grammar uses the host as target arch."""
    mocker.patch("craft_application.util.get_host_architecture", return_value="i386")
    project = grammar_app_mini.get_project()

    assert project.parts["mypart"]["source"] == "other"
    assert project.parts["mypart"]["build-packages"] == ["test-package"]


class FakeApplicationWithYamlTransform(FakeApplication):
    """Application class that adds data in `_extra_yaml_transform`."""

    @override
    def _extra_yaml_transform(
        self,
        yaml_data: dict[str, Any],
        *,
        build_on: str,  # noqa: ARG002 (Unused method argument)
        build_for: str | None,  # noqa: ARG002 (Unused method argument)
    ) -> dict[str, Any]:
        # do not modify the dict passed in
        new_yaml_data = copy.deepcopy(yaml_data)
        new_yaml_data["parts"] = {
            "mypart": {
                "plugin": "nil",
                # advanced grammar
                "build-packages": [
                    "test-package",
                    {"to riscv64": "riscv64-package"},
                    {"to s390x": "s390x-package"},
                ],
                "build-environment": [
                    # project variables
                    {"hello": "$CRAFT_ARCH_BUILD_ON"},
                    # build secrets
                    {"MY_VAR": "$(HOST_SECRET:echo ${SECRET_VAR})"},
                ],
            }
        }

        return new_yaml_data


@pytest.mark.enable_features("build_secrets")
def test_process_yaml_from_extra_transform(
    app_metadata, fake_services, tmp_path, monkeypatch
):
    """Test that grammar is applied on data from `_extra_yaml_transform`."""
    monkeypatch.setenv("SECRET_VAR", "secret-value")
    project_file = tmp_path / "testcraft.yaml"
    project_file.write_text(BASIC_PROJECT_YAML)

    app = FakeApplicationWithYamlTransform(app_metadata, fake_services)
    app.project_dir = tmp_path
    project = app.get_project(build_for="riscv64")

    # process grammar
    assert project.parts["mypart"]["build-packages"] == [
        "test-package",
        "riscv64-package",
    ]
    assert project.parts["mypart"]["build-environment"] == [
        # evaluate project variables
        {"hello": get_host_architecture()},
        # render secrets
        {"MY_VAR": "secret-value"},
    ]


class FakePartitionsApplication(FakeApplication):
    """A partition using FakeApplication."""

    @override
    def _setup_partitions(self, yaml_data) -> list[str]:
        _ = yaml_data
        return ["default", "mypartition"]


@pytest.fixture
def environment_partitions_project(monkeypatch, tmp_path):
    project_dir = tmp_path / "project"
    project_dir.mkdir()
    project_path = project_dir / "testcraft.yaml"
    project_path.write_text(
        dedent(
            """
        name: myproject
        version: 1.2.3
        base: ubuntu@24.04
        platforms:
          arm64:
        parts:
          mypart:
            plugin: nil
            source-tag: v$CRAFT_PROJECT_VERSION
            override-stage: |
              touch $CRAFT_STAGE/default
              touch $CRAFT_MYPARTITION_STAGE/partition
            override-prime: |
              touch $CRAFT_PRIME/default
              touch $CRAFT_MYPARTITION_PRIME/partition
        """
        )
    )
    monkeypatch.chdir(project_dir)

    return project_path


@pytest.mark.usefixtures("enable_partitions")
@pytest.mark.usefixtures("environment_partitions_project")
def test_partition_application_expand_environment(app_metadata, fake_services):
    app = FakePartitionsApplication(app_metadata, fake_services)
    project = app.get_project(build_for=get_host_architecture())

    assert craft_parts.Features().enable_partitions is True
    # Make sure the project is loaded correctly (from the cwd)
    assert project is not None
    assert project.parts["mypart"]["source-tag"] == "v1.2.3"
    assert project.parts["mypart"]["override-stage"] == dedent(
        f"""\
        touch {app.project_dir}/stage/default
        touch {app.project_dir}/partitions/mypartition/stage/partition
    """
    )
    assert project.parts["mypart"]["override-prime"] == dedent(
        f"""\
        touch {app.project_dir}/prime/default
        touch {app.project_dir}/partitions/mypartition/prime/partition
    """
    )


@pytest.mark.usefixtures("enable_overlay")
def test_process_non_grammar_full(non_grammar_app_full):
    """Test that the non-grammar project is processed correctly.

    The following fields are not included due to not able to be tested in this context:
    - parse-info
    """
    project = non_grammar_app_full.get_project()
    assert project.parts["mypart"]["plugin"] == "nil"
    assert project.parts["mypart"]["source"] == "non-grammar-source"
    assert project.parts["mypart"]["source-checksum"] == "on-amd64-to-riscv64-checksum"
    assert project.parts["mypart"]["source-branch"] == "riscv64-branch"
    assert project.parts["mypart"]["source-commit"] == "riscv64-commit"
    assert project.parts["mypart"]["source-depth"] == 1
    assert project.parts["mypart"]["source-subdir"] == "riscv64-subdir"
    assert project.parts["mypart"]["source-submodules"] == [
        "riscv64-submodules-1",
        "riscv64-submodules-2",
    ]
    assert project.parts["mypart"]["source-tag"] == "riscv64-tag"
    assert project.parts["mypart"]["source-type"] == "riscv64-type"
    assert project.parts["mypart"]["disable-parallel"] is True
    assert project.parts["mypart"]["after"] == ["riscv64-after"]
    assert project.parts["mypart"]["organize"] == {
        "riscv64-organize-1": "riscv64-organize-2",
        "riscv64-organize-3": "riscv64-organize-4",
    }
    assert project.parts["mypart"]["overlay"] == [
        "riscv64-overlay-1",
        "riscv64-overlay-2",
    ]
    assert project.parts["mypart"]["overlay-script"] == "riscv64-overlay-script"
    assert project.parts["mypart"]["stage"] == ["riscv64-stage-1", "riscv64-stage-2"]
    assert project.parts["mypart"]["stage-snaps"] == [
        "riscv64-snap-1",
        "riscv64-snap-2",
    ]
    assert project.parts["mypart"]["stage-packages"] == [
        "riscv64-package-1",
        "riscv64-package-2",
    ]
    assert project.parts["mypart"]["prime"] == ["riscv64-prime-1", "riscv64-prime-2"]
    assert project.parts["mypart"]["build-snaps"] == [
        "riscv64-snap-1",
        "riscv64-snap-2",
    ]
    assert project.parts["mypart"]["build-packages"] == [
        "riscv64-package-1",
        "riscv64-package-2",
    ]
    assert project.parts["mypart"]["build-environment"] == [
        {"MY_VAR": "riscv64-value"},
        {"MY_VAR2": "riscv64-value2"},
    ]
    assert project.parts["mypart"]["build-attributes"] == [
        "rifcv64-attr-1",
        "rifcv64-attr-2",
    ]
    assert project.parts["mypart"]["override-pull"] == "riscv64-override-pull"
    assert project.parts["mypart"]["override-build"] == "riscv64-override-build"
    assert project.parts["mypart"]["override-stage"] == "riscv64-override-stage"
    assert project.parts["mypart"]["override-prime"] == "riscv64-override-prime"
    assert project.parts["mypart"]["permissions"] == [
        {"path": "riscv64-perm-1", "owner": 123, "group": 123, "mode": "777"},
        {"path": "riscv64-perm-2", "owner": 456, "group": 456, "mode": "666"},
    ]


@pytest.mark.usefixtures("enable_overlay")
def test_process_grammar_full(grammar_app_full):
    """Test that the nearly all grammar is processed correctly.

    The following fields are not included due to not able to be tested in this context:
    - parse-info
    """
    project = grammar_app_full.get_project()
    assert project.parts["mypart"]["plugin"] == "nil"
    assert project.parts["mypart"]["source"] == "on-amd64-to-riscv64"
    assert project.parts["mypart"]["source-checksum"] == "on-amd64-to-riscv64-checksum"
    assert project.parts["mypart"]["source-branch"] == "riscv64-branch"
    assert project.parts["mypart"]["source-commit"] == "riscv64-commit"
    assert project.parts["mypart"]["source-depth"] == 1
    assert project.parts["mypart"]["source-subdir"] == "riscv64-subdir"
    assert project.parts["mypart"]["source-submodules"] == [
        "riscv64-submodules-1",
        "riscv64-submodules-2",
    ]
    assert project.parts["mypart"]["source-tag"] == "riscv64-tag"
    assert project.parts["mypart"]["source-type"] == "riscv64-type"
    assert project.parts["mypart"]["disable-parallel"] is True
    assert project.parts["mypart"]["after"] == ["riscv64-after"]
    assert project.parts["mypart"]["organize"] == {
        "riscv64-organize-1": "riscv64-organize-2",
        "riscv64-organize-3": "riscv64-organize-4",
    }
    assert project.parts["mypart"]["overlay"] == [
        "riscv64-overlay-1",
        "riscv64-overlay-2",
    ]
    assert project.parts["mypart"]["overlay-script"] == "riscv64-overlay-script"
    assert project.parts["mypart"]["stage"] == ["riscv64-stage-1", "riscv64-stage-2"]
    assert project.parts["mypart"]["stage-snaps"] == [
        "riscv64-snap-1",
        "riscv64-snap-2",
    ]
    assert project.parts["mypart"]["stage-packages"] == [
        "riscv64-package-1",
        "riscv64-package-2",
    ]
    assert project.parts["mypart"]["prime"] == ["riscv64-prime-1", "riscv64-prime-2"]
    assert project.parts["mypart"]["build-snaps"] == [
        "riscv64-snap-1",
        "riscv64-snap-2",
    ]
    assert project.parts["mypart"]["build-packages"] == [
        "riscv64-package-1",
        "riscv64-package-2",
    ]
    assert project.parts["mypart"]["build-environment"] == [
        {"MY_VAR": "riscv64-value"},
        {"MY_VAR2": "riscv64-value2"},
    ]
    assert project.parts["mypart"]["build-attributes"] == [
        "rifcv64-attr-1",
        "rifcv64-attr-2",
    ]
    assert project.parts["mypart"]["override-pull"] == "riscv64-override-pull"
    assert project.parts["mypart"]["override-build"] == "riscv64-override-build"
    assert project.parts["mypart"]["override-stage"] == "riscv64-override-stage"
    assert project.parts["mypart"]["override-prime"] == "riscv64-override-prime"
    assert project.parts["mypart"]["permissions"] == [
        {"path": "riscv64-perm-1", "owner": 123, "group": 123, "mode": "777"},
        {"path": "riscv64-perm-2", "owner": 456, "group": 456, "mode": "666"},
    ]


def test_enable_features(app, mocker):
    calls = []

    def enable_features(*_args, **_kwargs):
        calls.append("enable-features")

    def register_plugins(*_args, **_kwargs):
        calls.append("register-plugins")

    mocker.patch.object(
        app, "_enable_craft_parts_features", side_effect=enable_features
    )
    mocker.patch.object(app, "_register_default_plugins", side_effect=register_plugins)

    with pytest.raises(SystemExit):
        app.run()

    # Check that features were enabled very early, before plugins are registered.
    assert calls == ["enable-features", "register-plugins"]


class MyRaisingPlanner(models.BuildPlanner):
    value1: int
    value2: str

    @pydantic.field_validator("value1", mode="after")
    @classmethod
    def _validate_value1(cls, v):
        raise ValueError(f"Bad value1: {v}")

    @pydantic.field_validator("value2", mode="after")
    @classmethod
    def _validate_value(cls, v):
        raise ValueError(f"Bad value2: {v}")

    @override
    def get_build_plan(self) -> list[craft_platforms.BuildInfo]:
        return []


def test_build_planner_errors(tmp_path, monkeypatch, fake_services):
    monkeypatch.chdir(tmp_path)
    app_metadata = craft_application.AppMetadata(
        "testcraft",
        "A fake app for testing craft-application",
        BuildPlannerClass=MyRaisingPlanner,
        source_ignore_patterns=["*.snap", "*.charm", "*.starcraft"],
    )
    app = FakeApplication(app_metadata, fake_services)
    project_contents = textwrap.dedent(
        """\
        name: my-project
        base: ubuntu@24.04
        value1: 10
        value2: "banana"
        platforms:
          amd64:
        """
    ).strip()
    project_path = tmp_path / "testcraft.yaml"
    project_path.write_text(project_contents)

    with pytest.raises(errors.CraftValidationError) as err:
        app.get_project()

    expected = (
        "Bad testcraft.yaml content:\n"
        "- bad value1: 10 (in field 'value1')\n"
        "- bad value2: banana (in field 'value2')"
    )
    assert str(err.value) == expected


def test_emitter_docs_url(monkeypatch, mocker, app):
    """Test that the emitter is initialized with the correct url."""

    assert app.app.docs_url == "www.craft-app.com/docs/{version}"
    assert app.app.version == "3.14159"
    expected_url = "www.craft-app.com/docs/3.14159"

    spied_init = mocker.spy(emit, "init")

    monkeypatch.setattr(sys, "argv", ["testcraft"])
    with pytest.raises(SystemExit):
        app.run()

    assert spied_init.mock_calls[0].kwargs["docs_base_url"] == expected_url<|MERGE_RESOLUTION|>--- conflicted
+++ resolved
@@ -36,11 +36,8 @@
 import craft_parts
 import craft_platforms
 import craft_providers
-<<<<<<< HEAD
 import distro
-=======
 import pydantic
->>>>>>> 616b3f04
 import pytest
 import pytest_check
 from craft_application import (
