--- conflicted
+++ resolved
@@ -524,11 +524,7 @@
 
     args_dict = vars(
         parser.parse_args(
-<<<<<<< HEAD
-            [*pro_service_args, *build_env_args, *debug_args, f"--output={output_arg}"]
-=======
-            [*build_env_args, *shell_args, *debug_args, f"--output={output_arg}"]
->>>>>>> 6a798feb
+            [*pro_service_args, *build_env_args, *shell_args, *debug_args, f"--output={output_arg}"]
         )
     )
     assert args_dict == expected
