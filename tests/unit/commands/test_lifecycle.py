# This file is part of craft-application.
#
# Copyright 2023-2024 Canonical Ltd.
#
# This program is free software: you can redistribute it and/or modify it
# under the terms of the GNU Lesser General Public License version 3, as
# published by the Free Software Foundation.
#
# This program is distributed in the hope that it will be useful, but WITHOUT
# ANY WARRANTY; without even the implied warranties of MERCHANTABILITY,
# SATISFACTORY QUALITY, or FITNESS FOR A PARTICULAR PURPOSE.
# See the GNU Lesser General Public License for more details.
#
# You should have received a copy of the GNU Lesser General Public License along
# with this program.  If not, see <http://www.gnu.org/licenses/>.
"""Tests for lifecycle commands."""

import argparse
import pathlib
import subprocess
from unittest import mock

import craft_parts
import craft_platforms
import pytest
import pytest_mock
from craft_application import errors, models
from craft_application.application import AppMetadata
from craft_application.commands.lifecycle import (
    BuildCommand,
    CleanCommand,
    LifecycleCommand,
    LifecyclePartsCommand,
    OverlayCommand,
    PackCommand,
    PrimeCommand,
    PullCommand,
    StageCommand,
    TestCommand,
    get_lifecycle_command_group,
)
from craft_application.services import LifecycleService
from craft_application.services.service_factory import ServiceFactory
from craft_parts import Features

PARTS_LISTS = [[], ["my-part"], ["my-part", "your-part"]]
SHELL_PARAMS = [
    ({"shell": False, "shell_after": False}, []),
    ({"shell": False, "shell_after": True}, ["--shell-after"]),
    ({"shell": True, "shell_after": False}, ["--shell"]),
]
DEBUG_PARAMS = [
    ({"debug": False}, []),
    ({"debug": True}, ["--debug"]),
]
# --destructive-mode and --use-lxd are mutually exclusive
BUILD_ENV_COMMANDS = [
    ({"destructive_mode": False, "use_lxd": False}, []),
    ({"destructive_mode": True, "use_lxd": False}, ["--destructive-mode"]),
    ({"destructive_mode": False, "use_lxd": True}, ["--use-lxd"]),
]
STEP_NAMES = [step.name.lower() for step in craft_parts.Step]
MANAGED_LIFECYCLE_COMMANDS = (
    PullCommand,
    OverlayCommand,
    BuildCommand,
    StageCommand,
    PrimeCommand,
)
UNMANAGED_LIFECYCLE_COMMANDS = (CleanCommand, PackCommand)
ALL_LIFECYCLE_COMMANDS = MANAGED_LIFECYCLE_COMMANDS + UNMANAGED_LIFECYCLE_COMMANDS
NON_CLEAN_COMMANDS = (*MANAGED_LIFECYCLE_COMMANDS, PackCommand)


def get_fake_command_class(parent_cls, managed):
    """Create a fully described fake command based on a partial class."""

    class FakeCommand(parent_cls):
        _run_managed = managed
        name = "fake"
        help_msg = "help"
        overview = "overview"

        def run_managed(self, parsed_args: argparse.Namespace) -> bool:
            return self._run_managed

    return FakeCommand


@pytest.mark.parametrize(
    ("enable_overlay", "commands"),
    [
        (True, ALL_LIFECYCLE_COMMANDS),
        (
            False,
            {
                CleanCommand,
                PullCommand,
                BuildCommand,
                StageCommand,
                PrimeCommand,
                PackCommand,
            },
        ),
    ],
)
def test_get_lifecycle_command_group(enable_overlay, commands):
    Features.reset()
    Features(enable_overlay=enable_overlay)

    actual = get_lifecycle_command_group()

    assert set(actual.commands) == set(commands)

    Features.reset()


@pytest.mark.parametrize(("build_env_dict", "build_env_args"), BUILD_ENV_COMMANDS)
@pytest.mark.parametrize(("debug_dict", "debug_args"), DEBUG_PARAMS)
@pytest.mark.parametrize(("shell_dict", "shell_args"), SHELL_PARAMS)
def test_lifecycle_command_fill_parser(
    app_metadata,
    fake_services,
    build_env_dict,
    build_env_args,
    debug_dict,
    debug_args,
    shell_dict,
    shell_args,
):
    cls = get_fake_command_class(LifecycleCommand, managed=True)
    parser = argparse.ArgumentParser("parts_command")
    command = cls({"app": app_metadata, "services": fake_services})
    expected = {
        "platform": None,
        "build_for": None,
        **shell_dict,
        **debug_dict,
        **build_env_dict,
    }

    command.fill_parser(parser)

    args_dict = vars(parser.parse_args([*build_env_args, *debug_args, *shell_args]))
    assert args_dict == expected


@pytest.mark.parametrize(
    ("destructive", "managed", "build_env", "expected"),
    [
        pytest.param(False, False, "", True, id="managed-outer"),
        pytest.param(False, True, "", False, id="managed-inner"),
        pytest.param(True, False, "", False, id="destructive"),
        pytest.param(False, False, "host", False, id="build-on-host"),
        pytest.param(False, False, "something else", True, id="bad-build-env"),
        pytest.param(True, True, "host", False, id="xmas"),
    ],
)
def test_use_provider(
    mocker: pytest_mock.MockerFixture,
    monkeypatch: pytest.MonkeyPatch,
    app_metadata: AppMetadata,
    fake_services: ServiceFactory,
    destructive: bool,
    managed: bool,
    build_env: str,
    expected: bool,
):
    cls = get_fake_command_class(LifecycleCommand, managed=False)
    command = cls({"app": app_metadata, "services": fake_services})

    parsed_args = argparse.Namespace(destructive_mode=destructive)
    mocker.patch("craft_application.util.is_managed_mode", return_value=managed)
    monkeypatch.setenv("CRAFT_BUILD_ENVIRONMENT", build_env)

    assert command._use_provider(parsed_args) == expected


def test_run_sets_platform_arg(
    mocker: pytest_mock.MockerFixture,
    app_metadata: AppMetadata,
    fake_services: ServiceFactory,
    fake_platform: str,
):
    build_planner = fake_services.get("build_plan")
    cls = get_fake_command_class(LifecycleCommand, managed=False)
    command = cls({"app": app_metadata, "services": fake_services})

    mocker.patch.object(command, "_use_provider", return_value=False)
    mocker.patch.object(command, "_run_lifecycle")

    parsed_args = argparse.Namespace(platform=fake_platform)

    command.run(parsed_args)

    assert build_planner._BuildPlanService__platforms == [fake_platform]  # type: ignore[reportAttributeAccessIssue]


def test_run_sets_platform_from_env(
    mocker: pytest_mock.MockerFixture,
    monkeypatch: pytest.MonkeyPatch,
    app_metadata: AppMetadata,
    fake_services: ServiceFactory,
    fake_platform: str,
):
    build_planner = fake_services.get("build_plan")
    cls = get_fake_command_class(LifecycleCommand, managed=False)
    command = cls({"app": app_metadata, "services": fake_services})

    mocker.patch.object(command, "_use_provider", return_value=False)
    mocker.patch.object(command, "_run_lifecycle")
    monkeypatch.setenv("CRAFT_PLATFORM", fake_platform)

    parsed_args = argparse.Namespace(platform=None)

    command.run(parsed_args)

    assert build_planner._BuildPlanService__platforms == [fake_platform]  # type: ignore[reportAttributeAccessIssue]


@pytest.mark.parametrize(
    "arch", [*(arch.value for arch in craft_platforms.DebianArchitecture), "all"]
)
def test_run_sets_build_for_arg(
    mocker: pytest_mock.MockerFixture,
    app_metadata: AppMetadata,
    fake_services: ServiceFactory,
    arch: str,
):
    build_planner = fake_services.get("build_plan")
    cls = get_fake_command_class(LifecycleCommand, managed=False)
    command = cls({"app": app_metadata, "services": fake_services})

    mocker.patch.object(command, "_use_provider", return_value=False)
    mocker.patch.object(command, "_run_lifecycle")

    parsed_args = argparse.Namespace(build_for=arch)

    command.run(parsed_args)

    assert build_planner._BuildPlanService__build_for == [arch]  # type: ignore[reportAttributeAccessIssue]


@pytest.mark.parametrize(
    "arch", [*(arch.value for arch in craft_platforms.DebianArchitecture), "all"]
)
def test_run_sets_build_for_from_env(
    mocker: pytest_mock.MockerFixture,
    monkeypatch: pytest.MonkeyPatch,
    app_metadata: AppMetadata,
    fake_services: ServiceFactory,
    arch: str,
):
    build_planner = fake_services.get("build_plan")
    cls = get_fake_command_class(LifecycleCommand, managed=False)
    command = cls({"app": app_metadata, "services": fake_services})

    mocker.patch.object(command, "_use_provider", return_value=False)
    mocker.patch.object(command, "_run_lifecycle")
    monkeypatch.setenv("CRAFT_BUILD_FOR", arch)

    parsed_args = argparse.Namespace()

    command.run(parsed_args)

    assert build_planner._BuildPlanService__build_for == [arch]  # type: ignore[reportAttributeAccessIssue]


@pytest.mark.parametrize("fetch", [False, True])
def test_run_manager_for_build_plan(
    mocker: pytest_mock.MockerFixture,
    app_metadata: AppMetadata,
    fake_services: ServiceFactory,
    fetch: bool,
):
    build = craft_platforms.BuildInfo(
        platform="Tall",
        build_on=craft_platforms.DebianArchitecture.PPC64EL,
        build_for=craft_platforms.DebianArchitecture.RISCV64,
        build_base=craft_platforms.DistroBase("distro", "series"),
    )
    mock_run_managed = mocker.patch.object(fake_services.get("provider"), "run_managed")
    mocker.patch.object(fake_services.get("build_plan"), "plan", return_value=[build])
    cls = get_fake_command_class(LifecycleCommand, managed=False)

    command = cls({"app": app_metadata, "services": fake_services})
    command._run_manager_for_build_plan(fetch)

    mock_run_managed.assert_called_once_with(build, fetch)


@pytest.mark.parametrize(("build_env_dict", "build_env_args"), BUILD_ENV_COMMANDS)
@pytest.mark.parametrize(("debug_dict", "debug_args"), DEBUG_PARAMS)
@pytest.mark.parametrize(("shell_dict", "shell_args"), SHELL_PARAMS)
@pytest.mark.parametrize("parts_args", PARTS_LISTS)
def test_step_command_fill_parser(
    app_metadata,
    fake_services,
    parts_args,
    build_env_dict,
    build_env_args,
    debug_dict,
    debug_args,
    shell_args,
    shell_dict,
):
    cls = get_fake_command_class(LifecyclePartsCommand, managed=True)
    parser = argparse.ArgumentParser("step_command")
    expected = {
        "parts": parts_args,
        "platform": None,
        "build_for": None,
        **shell_dict,
        **debug_dict,
        **build_env_dict,
    }
    command = cls({"app": app_metadata, "services": fake_services})

    command.fill_parser(parser)

    args_dict = vars(
        parser.parse_args([*build_env_args, *shell_args, *debug_args, *parts_args])
    )
    assert args_dict == expected


@pytest.mark.parametrize("step_name", STEP_NAMES)
@pytest.mark.parametrize("parts", PARTS_LISTS)
@pytest.mark.usefixtures("managed_mode")
def test_step_command_run_explicit_step(app_metadata, mock_services, parts, step_name):
    cls = get_fake_command_class(LifecyclePartsCommand, managed=True)

    parsed_args = argparse.Namespace(destructive_mode=False, parts=parts)
    command = cls({"app": app_metadata, "services": mock_services})

    command.run(parsed_args=parsed_args, step_name=step_name)

    mock_services.lifecycle.run.assert_called_once_with(
        step_name=step_name, part_names=parts
    )


@pytest.mark.parametrize("command_cls", MANAGED_LIFECYCLE_COMMANDS)
def test_step_command_failure(app_metadata, mock_services, command_cls):
    parsed_args = argparse.Namespace(destructive_mode=True, parts=None)
    error_message = "Lifecycle run failed!"

    # Make lifecycle.run() raise an error.
    mock_services.lifecycle.run.side_effect = RuntimeError(error_message)
    command = command_cls(
        {
            "app": app_metadata,
            "services": mock_services,
        }
    )

    # Check that the error is propagated out
    with pytest.raises(RuntimeError, match=error_message):
        command.run(parsed_args)

    mock_services.lifecycle.run.assert_called_once_with(
        step_name=command_cls.name, part_names=None
    )


@pytest.mark.parametrize("command_cls", MANAGED_LIFECYCLE_COMMANDS)
@pytest.mark.parametrize("parts", PARTS_LISTS)
@pytest.mark.usefixtures("managed_mode")
def test_managed_concrete_commands_run(app_metadata, mock_services, command_cls, parts):
    parsed_args = argparse.Namespace(destructive_mode=False, parts=parts)
    command = command_cls({"app": app_metadata, "services": mock_services})

    command.run(parsed_args)

    mock_services.lifecycle.run.assert_called_once_with(
        step_name=command.name, part_names=parts
    )


@pytest.mark.parametrize("parts", [("my-part",), ("my-part", "your-part")])
@pytest.mark.usefixtures("managed_mode")
def test_clean_run_with_parts_managed(app_metadata, parts, tmp_path, mock_services):
    parsed_args = argparse.Namespace(
        parts=parts, output=tmp_path, destructive_mode=False
    )
    command = CleanCommand({"app": app_metadata, "services": mock_services})

    command.run(parsed_args)

    mock_services.lifecycle.clean.assert_called_once_with(parts)
    assert not mock_services.provider.clean_instances.called


@pytest.mark.parametrize("parts", [("my-part",), ("my-part", "your-part")])
def test_clean_run_with_parts_unmanaged(app_metadata, parts, tmp_path, mock_services):
    parsed_args = argparse.Namespace(
        parts=parts, output=tmp_path, destructive_mode=False
    )
    command = CleanCommand({"app": app_metadata, "services": mock_services})
    command._run_manager_for_build_plan = mock.Mock()

    command.run(parsed_args)

    assert not mock_services.get("provider").clean_instances.called
    command._run_manager_for_build_plan.assert_called_once_with(
        fetch_service_policy=None
    )


@pytest.mark.parametrize("parts", [("my-part",), ("my-part", "your-part")])
def test_clean_run_with_parts_destructive(app_metadata, parts, tmp_path, mock_services):
    parsed_args = argparse.Namespace(
        parts=parts, output=tmp_path, destructive_mode=True
    )
    command = CleanCommand({"app": app_metadata, "services": mock_services})
    command._run_manager_for_build_plan = mock.Mock()

    command.run(parsed_args)

    mock_services.lifecycle.clean.assert_called_once_with(parts)
    assert not mock_services.provider.clean_instances.called


@pytest.mark.parametrize(
    ("destructive_mode", "build_env", "expected_lifecycle", "expected_provider"),
    [
        # destructive mode or CRAFT_BUILD_ENV==host should clean on host
        (False, "host", True, False),
        (True, "lxd", True, False),
        (True, "host", True, False),
        # destructive mode==False and CRAFT_BUILD_ENV!=host should clean instances
        (False, "lxd", False, True),
    ],
)
def test_clean_run_without_parts(
    app_metadata,
    tmp_path,
    mock_services,
    destructive_mode,
    build_env,
    expected_lifecycle,
    expected_provider,
    monkeypatch,
):
    mock_services.get("config").get.return_value = build_env
    parts = []
    parsed_args = argparse.Namespace(
        parts=parts, output=tmp_path, destructive_mode=destructive_mode
    )
    command = CleanCommand({"app": app_metadata, "services": mock_services})

    command.run(parsed_args)

    assert mock_services.get("lifecycle").clean.called == expected_lifecycle
    assert mock_services.provider.clean_instances.called == expected_provider


@pytest.mark.parametrize(("build_env_dict", "build_env_args"), BUILD_ENV_COMMANDS)
@pytest.mark.parametrize(("shell_dict", "shell_args"), SHELL_PARAMS)
@pytest.mark.parametrize(("debug_dict", "debug_args"), DEBUG_PARAMS)
@pytest.mark.parametrize("output_arg", [".", "/"])
def test_pack_fill_parser(
    app_metadata,
    mock_services,
    build_env_dict,
    build_env_args,
    shell_dict,
    shell_args,
    debug_dict,
    debug_args,
    output_arg,
):
    parser = argparse.ArgumentParser("step_command")
    expected = {
        "platform": None,
        "build_for": None,
        "output": pathlib.Path(output_arg),
        "fetch_service_policy": None,
        **shell_dict,
        **debug_dict,
        **build_env_dict,
    }
    command = PackCommand({"app": app_metadata, "services": mock_services})

    command.fill_parser(parser)

    args_dict = vars(
        parser.parse_args(
            [*build_env_args, *shell_args, *debug_args, f"--output={output_arg}"]
        )
    )
    assert args_dict == expected


@pytest.mark.parametrize(
    ("packages", "message"),
    [
        ([], "No packages created."),
        ([pathlib.Path("package.zip")], "Packed package.zip"),
        (
            [pathlib.Path("package.zip"), pathlib.Path("package.tar.zst")],
            "Packed: package.zip, package.tar.zst",
        ),
    ],
)
@pytest.mark.parametrize("parts", PARTS_LISTS)
def test_pack_run(
    mocker, emitter, mock_services, app_metadata, parts, tmp_path, packages, message
):
    mock_services.package.pack.return_value = packages
    parsed_args = argparse.Namespace(
        destructive_mode=True, parts=parts, output=tmp_path, fetch_service_policy=None
    )
    command = PackCommand(
        {
            "app": app_metadata,
            "services": mock_services,
        }
    )
    mocker.patch.object(command._services.lifecycle.project_info, "work_dir", tmp_path)
    command._services.package.resource_map = {p.stem: p for p in packages[1:]} or None  # pyright: ignore[reportAttributeAccessIssue]

    command.run(parsed_args)

    mock_services.package.pack.assert_called_once_with(
        mock_services.lifecycle.prime_dir,
        tmp_path,
    )
    emitter.assert_progress("Packing...")
    emitter.assert_progress(message, permanent=True)


@pytest.mark.parametrize(
    ("fetch_service_policy", "expect_create_called"),
    [("strict", True), ("permissive", True), (None, False)],
)
def test_pack_fetch_manifest(
    mocker,
    mock_services,
    app_metadata,
    tmp_path,
    fetch_service_policy,
    expect_create_called,
):
    packages = [pathlib.Path("package.zip")]
    mock_services.package.pack.return_value = packages
    parsed_args = argparse.Namespace(
        destructive_mode=True,
        output=tmp_path,
        fetch_service_policy=fetch_service_policy,
    )
    command = PackCommand(
        {
            "app": app_metadata,
            "services": mock_services,
        }
    )
    mocker.patch.object(command._services.lifecycle.project_info, "work_dir", tmp_path)

    command.run(parsed_args)

    mock_services.package.pack.assert_called_once_with(
        mock_services.lifecycle.prime_dir,
        tmp_path,
    )
    assert mock_services.fetch.create_project_manifest.called == expect_create_called


@pytest.mark.usefixtures("destructive_mode")
def test_pack_run_wrong_step(app_metadata, fake_services):
    parsed_args = argparse.Namespace(
        destructive_mode=False, parts=None, output=pathlib.Path()
    )
    command = PackCommand(
        {
            "app": app_metadata,
            "services": fake_services,
        }
    )

    with pytest.raises(RuntimeError) as exc_info:
        command.run(parsed_args, step_name="wrong-command")

    assert exc_info.value.args[0] == "Step name wrong-command passed to pack command."


@pytest.fixture
def mock_subprocess_run(mocker):
    return mocker.patch.object(subprocess, "run")


@pytest.mark.parametrize(
    ("command_cls", "expected_step"),
    [
        (PullCommand, None),
        (BuildCommand, "pull"),
        (StageCommand, "build"),
        (PrimeCommand, "stage"),
    ],
)
def test_shell(
    app_metadata,
    fake_services,
    mocker,
    mock_subprocess_run,
    command_cls,
    expected_step,
):
    parsed_args = argparse.Namespace(destructive_mode=True, parts=None, shell=True)
    mock_lifecycle_run = mocker.patch.object(fake_services.lifecycle, "run")
    mocker.patch.object(
        fake_services.lifecycle.project_info, "execution_finished", return_value=True
    )
    command = command_cls(
        {
            "app": app_metadata,
            "services": fake_services,
        }
    )
    command.run(parsed_args)

    mock_lifecycle_run.assert_called_once_with(step_name=expected_step, part_names=None)
    mock_subprocess_run.assert_called_once_with(["bash"], check=False)


def test_shell_pack(
    app_metadata,
    fake_services,
    mocker,
    mock_subprocess_run,
):
    parsed_args = argparse.Namespace(destructive_mode=True, shell=True)
    mock_lifecycle_run = mocker.patch.object(fake_services.lifecycle, "run")
    mock_pack = mocker.patch.object(fake_services.package, "pack")
    mocker.patch.object(
        fake_services.lifecycle.project_info, "execution_finished", return_value=True
    )
    command = PackCommand(
        {
            "app": app_metadata,
            "services": fake_services,
        }
    )
    command.run(parsed_args)

    # Must run the lifecycle
    mock_lifecycle_run.assert_called_once_with(step_name="prime")

    # Must call the shell instead of packing
    mock_subprocess_run.assert_called_once_with(["bash"], check=False)
    assert not mock_pack.called


@pytest.mark.parametrize("command_cls", MANAGED_LIFECYCLE_COMMANDS)
def test_shell_after(
    app_metadata, fake_services, mocker, mock_subprocess_run, command_cls
):
    parsed_args = argparse.Namespace(
        destructive_mode=True, parts=None, shell_after=True
    )
    mock_lifecycle_run = mocker.patch.object(fake_services.lifecycle, "run")
    mocker.patch.object(
        fake_services.lifecycle.project_info, "execution_finished", return_value=True
    )
    command = command_cls(
        {
            "app": app_metadata,
            "services": fake_services,
        }
    )
    command.run(parsed_args)

    mock_lifecycle_run.assert_called_once_with(
        step_name=command_cls.name, part_names=None
    )
    mock_subprocess_run.assert_called_once_with(["bash"], check=False)


def test_shell_after_pack(
    app_metadata,
    fake_services,
    mocker,
    mock_subprocess_run,
):
    parsed_args = argparse.Namespace(
        destructive_mode=True,
        shell_after=True,
        output=pathlib.Path(),
        fetch_service_policy=None,
    )
    mock_lifecycle_run = mocker.patch.object(fake_services.lifecycle, "run")
    mock_pack = mocker.patch.object(fake_services.package, "pack")
    mocker.patch("craft_application.services.package.PackageService.write_state")
    mocker.patch.object(
        fake_services.lifecycle.project_info, "execution_finished", return_value=True
    )
    command = PackCommand(
        {
            "app": app_metadata,
            "services": fake_services,
        }
    )
    command.run(parsed_args)

    # Must run the lifecycle
    mock_lifecycle_run.assert_called_once_with(step_name="prime")
    # Must pack, and then shell
    mock_pack.assert_called_once_with(fake_services.lifecycle.prime_dir, pathlib.Path())
    mock_subprocess_run.assert_called_once_with(["bash"], check=False)


@pytest.mark.parametrize("command_cls", [*MANAGED_LIFECYCLE_COMMANDS, PackCommand])
def test_debug(app_metadata, fake_services, mocker, mock_subprocess_run, command_cls):
    parsed_args = argparse.Namespace(destructive_mode=True, parts=None, debug=True)
    error_message = "Lifecycle run failed!"

    # Make lifecycle.run() raise an error.
    mocker.patch.object(
        fake_services.lifecycle, "run", side_effect=RuntimeError(error_message)
    )
    command = command_cls(
        {
            "app": app_metadata,
            "services": fake_services,
        }
    )

    with pytest.raises(RuntimeError, match=error_message):
        command.run(parsed_args)

    mock_subprocess_run.assert_called_once_with(["bash"], check=False)


def test_debug_pack(
    app_metadata,
    fake_services,
    mocker,
    mock_subprocess_run,
):
    """Same as test_debug(), but checking when the error happens when packing."""
    parsed_args = argparse.Namespace(
        destructive_mode=True, debug=True, output=pathlib.Path()
    )
    error_message = "Packing failed!"

    # Lifecycle.run() should work
    mocker.patch.object(fake_services.lifecycle, "run")
    # Package.pack() should fail
    mocker.patch.object(
        fake_services.package, "pack", side_effect=RuntimeError(error_message)
    )
    mocker.patch.object(fake_services.package, "update_project")
    command = PackCommand(
        {
            "app": app_metadata,
            "services": fake_services,
        }
    )

    with pytest.raises(RuntimeError, match=error_message):
        command.run(parsed_args)

    mock_subprocess_run.assert_called_once_with(["bash"], check=False)


def test_run_post_prime(app_metadata, mock_services, mocker, fake_project_file):
    command = PrimeCommand(
        {
            "app": app_metadata,
            "services": mock_services,
        }
    )
    mocked_run_post_prime_steps = mocker.patch.object(command, "_run_post_prime_steps")

    parsed_args = argparse.Namespace(
        destructive_mode=False,
        parts=[],
    )

    command.run(parsed_args)

    mocked_run_post_prime_steps.assert_not_called()


def test_run_post_prime_destructive_mode(
    app_metadata, mock_services, mocker, fake_project_file
):
    command = PrimeCommand(
        {
            "app": app_metadata,
            "services": mock_services,
        }
    )
    mocked_run_post_prime_steps = mocker.patch.object(command, "_run_post_prime_steps")

    parsed_args = argparse.Namespace(
        destructive_mode=True,
        parts=[],
    )

    command.run(parsed_args)

    mocked_run_post_prime_steps.assert_called_once()


@pytest.mark.usefixtures("managed_mode")
def test_run_post_prime_managed_mode(
    app_metadata, mock_services, mocker, fake_project_file
):
    command = PrimeCommand(
        {
            "app": app_metadata,
            "services": mock_services,
        }
    )
    mocked_run_post_prime_steps = mocker.patch.object(command, "_run_post_prime_steps")

    parsed_args = argparse.Namespace(
        destructive_mode=False,
        parts=[],
    )

    command.run(parsed_args)

    mocked_run_post_prime_steps.assert_called_once()


@pytest.mark.parametrize(
    ("root", "paths", "result"),
    [
        ("/", ["/foo"], ["foo"]),
        ("/foo", ["/foo/bar", "/foo/baz"], ["bar", "baz"]),
    ],
)
def test_relativize_paths_valid(root, paths, result):
    normalized_path = PackCommand._relativize_paths(
        [pathlib.Path(p) for p in paths], root=pathlib.Path(root)
    )
    assert normalized_path == [pathlib.Path(p) for p in result]


def test_relativize_paths_valid_relative(new_dir):
    normalized_path = PackCommand._relativize_paths(
        [pathlib.Path("relative")], root=new_dir
    )
    assert normalized_path == [pathlib.Path("relative")]


@pytest.mark.parametrize(
    ("root", "paths"),
    [
        ("/foo", ["relative"]),
        ("/foo", ["/not/inside/foo"]),
        ("/foo", ["/foo/bar", "/not/inside/foo"]),
    ],
)
def test_relativize_paths_invalid(root, paths):
    with pytest.raises(errors.ArtifactCreationError) as raised:
        PackCommand._relativize_paths(
            [pathlib.Path(p) for p in paths], root=pathlib.Path(root)
        )
    assert str(raised.value) == "Cannot create packages outside of the project tree."


@pytest.mark.parametrize(
    ("debug", "shell", "shell_after", "tests"),
    [
        (False, False, False, None),
        (True, True, True, "something"),
    ],
)
@pytest.mark.parametrize("fetch_service_policy", [None, "strict", "permissive"])
def test_test_run(
<<<<<<< HEAD
=======
    mocker,
>>>>>>> baf92c81
    emitter,
    mock_services,
    app_metadata,
    debug,
    shell,
    shell_after,
    tests,
<<<<<<< HEAD
    fake_project_file,
    fake_platform,
    fetch_service_policy,
=======
    tmp_path,
>>>>>>> baf92c81
):
    mock_services.get("build_plan").set_platforms(fake_platform)
    try:
        mock_services.get("build_plan").plan()
    except errors.EmptyBuildPlanError:
        pytest.skip(f"Can't build for {fake_platform}")
    mock_services.package.pack.return_value = [pathlib.Path("package.zip")]
    parsed_args = argparse.Namespace(
        parts=["my-part"],
        debug=debug,
        shell=shell,
        shell_after=shell_after,
        test_expressions=tests,
        platform=fake_platform,
        build_for=None,
        fetch_service_policy=fetch_service_policy,
    )
    command = TestCommand(
        {
            "app": app_metadata,
            "services": mock_services,
        }
    )
    mocker.patch.object(command._services.lifecycle.project_info, "work_dir", tmp_path)

    command.run(parsed_args)

    mock_services.get("provider").run_managed.assert_called_once_with(
        mock_services.get("build_plan").plan()[0],
        enable_fetch_service=bool(fetch_service_policy),
    )
    mock_services.get("testing").test.assert_called_once_with(
        pathlib.Path.cwd(),
        pack_state=mock.ANY,
        shell=shell,
        shell_after=shell_after,
        debug=debug,
        test_expressions=tests,
    )


def test_get_packed_file_list_timestamp(mocker, new_dir, app_metadata, fake_services):
    command = PackCommand({"app": app_metadata, "services": fake_services})
    mocker.patch.object(command._services.lifecycle.project_info, "work_dir", new_dir)

    path = pathlib.Path(".craft/packed-files")
    path.parent.mkdir(parents=True, exist_ok=True)
    path.touch()
    expected_time = path.stat().st_mtime_ns
    actual_time = command._get_packed_file_list_timestamp()

    assert actual_time == expected_time


def test_get_packed_file_list_timestamp_no_file(
    mocker, new_dir, app_metadata, fake_services
):
    command = PackCommand({"app": app_metadata, "services": fake_services})
    mocker.patch.object(command._services.lifecycle.project_info, "work_dir", new_dir)
    assert command._get_packed_file_list_timestamp() is None


@pytest.mark.parametrize(
    ("artifact", "resources"),
    [
        (None, None),
        (pathlib.Path("foo"), None),
        (pathlib.Path("foo"), {"bar": pathlib.Path("bar.tar.gz")}),
    ],
)
def test_save_packed_file_list(
    mocker, tmp_path, app_metadata, fake_services, artifact, resources
):
    command = PackCommand({"app": app_metadata, "services": fake_services})
    mocker.patch.object(command._services.lifecycle.project_info, "work_dir", tmp_path)

    command._save_packed_file_list(artifact, resources)

    data = models.PackState.from_yaml_file(tmp_path / ".craft" / "packed-files")
    assert data.artifact == artifact
    assert data.resources == resources


@pytest.mark.parametrize(
    ("artifact", "resources"),
    [
        (None, None),
        (pathlib.Path("foo"), None),
        (pathlib.Path("foo"), {"bar": pathlib.Path("bar.gz")}),
    ],
)
def test_load_packed_file_list(
    mocker, tmp_path, app_metadata, fake_services, artifact, resources
):
    command = PackCommand({"app": app_metadata, "services": fake_services})
    mocker.patch.object(command._services.lifecycle.project_info, "work_dir", tmp_path)

    data = models.PackState(artifact=artifact, resources=resources)
    (tmp_path / ".craft").mkdir()
    data.to_yaml_file(tmp_path / ".craft" / "packed-files")

    artifact, resources = command._load_packed_file_list()

    assert artifact == data.artifact
    assert resources == data.resources


def test_load_packed_file_list_no_file(mocker, tmp_path, app_metadata, fake_services):
    command = PackCommand({"app": app_metadata, "services": fake_services})
    mocker.patch.object(command._services.lifecycle.project_info, "work_dir", tmp_path)

    artifact, resources = command._load_packed_file_list()

    assert artifact is None
    assert resources is None


@pytest.mark.parametrize(
    ("artifact", "resources", "files", "result"),
    [
        (None, None, [], False),
        (pathlib.Path("foo"), None, [], True),
        (pathlib.Path("foo"), None, [pathlib.Path("foo")], False),
        (
            pathlib.Path("foo"),
            {"bar": pathlib.Path("bar.gz")},
            [pathlib.Path("foo")],
            True,
        ),
        (
            pathlib.Path("foo"),
            {"bar": pathlib.Path("bar.gz")},
            [pathlib.Path("foo"), pathlib.Path("bar.gz")],
            False,
        ),
    ],
)
def test_is_missing_packed_files(
    new_dir, app_metadata, fake_services, artifact, resources, files, result
):
    command = PackCommand({"app": app_metadata, "services": fake_services})

    for f in files:
        f.touch()

    assert command._is_missing_packed_files(artifact, resources) == result


@pytest.mark.parametrize(
    ("pack_time", "prime_time", "is_missing", "result"),
    [
        (None, None, False, False),  # No times available
        (None, 1000, False, False),  # Primed but pack time not available
        (1500, 1000, False, True),  # Pack is more recent and files exist
        (1500, 1000, True, False),  # No packed artifacts
        (1500, None, False, False),  # No prime time (should never happen)
        (1000, 1500, False, False),  # Prime time is more recent than pack
    ],
)
def test_is_already_packed(
    mocker, app_metadata, fake_services, pack_time, prime_time, is_missing, result
):
    command = PackCommand({"app": app_metadata, "services": fake_services})
    mocker.patch(
        "craft_application.commands.lifecycle.PackCommand._get_packed_file_list_timestamp",
        return_value=pack_time,
    )
    mocker.patch.object(LifecycleService, "prime_state_timestamp", prime_time)
    mocker.patch(
        "craft_application.commands.lifecycle.PackCommand._is_missing_packed_files",
        return_value=is_missing,
    )

    assert command._is_already_packed() == result<|MERGE_RESOLUTION|>--- conflicted
+++ resolved
@@ -871,10 +871,7 @@
 )
 @pytest.mark.parametrize("fetch_service_policy", [None, "strict", "permissive"])
 def test_test_run(
-<<<<<<< HEAD
-=======
     mocker,
->>>>>>> baf92c81
     emitter,
     mock_services,
     app_metadata,
@@ -882,13 +879,9 @@
     shell,
     shell_after,
     tests,
-<<<<<<< HEAD
     fake_project_file,
     fake_platform,
     fetch_service_policy,
-=======
-    tmp_path,
->>>>>>> baf92c81
 ):
     mock_services.get("build_plan").set_platforms(fake_platform)
     try:
@@ -912,7 +905,6 @@
             "services": mock_services,
         }
     )
-    mocker.patch.object(command._services.lifecycle.project_info, "work_dir", tmp_path)
 
     command.run(parsed_args)
 
