--- conflicted
+++ resolved
@@ -37,7 +37,6 @@
     StageCommand,
     get_lifecycle_command_group,
 )
-<<<<<<< HEAD
 from craft_application.errors import (
     InvalidUbuntuProServiceError,
     InvalidUbuntuProStatusError,
@@ -45,10 +44,6 @@
     UbuntuProDetachedError,
 )
 from craft_application.util import ProServices
-from craft_cli import emit
-from craft_parts import Features
-=======
->>>>>>> 959e8037
 
 # disable black reformat for improve readability on long parameterisations
 # fmt: off
