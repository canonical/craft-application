# This file is part of craft-application.
#
# Copyright 2023-2024 Canonical Ltd.
#
# This program is free software: you can redistribute it and/or modify it
# under the terms of the GNU Lesser General Public License version 3, as
# published by the Free Software Foundation.
#
# This program is distributed in the hope that it will be useful, but WITHOUT
# ANY WARRANTY; without even the implied warranties of MERCHANTABILITY,
# SATISFACTORY QUALITY, or FITNESS FOR A PARTICULAR PURPOSE.
# See the GNU Lesser General Public License for more details.
#
# You should have received a copy of the GNU Lesser General Public License
# along with this program.  If not, see <http://www.gnu.org/licenses/>.
"""Tests for BaseProject"""
import copy
import pathlib
import textwrap
from textwrap import dedent

import craft_providers.bases
import pydantic
import pytest
from craft_application import util
from craft_application.errors import CraftValidationError
from craft_application.models import (
    DEVEL_BASE_INFOS,
    DEVEL_BASE_WARNING,
    BuildInfo,
    BuildPlanner,
    Platform,
    Project,
    constraints,
)

PROJECTS_DIR = pathlib.Path(__file__).parent / "project_models"
PARTS_DICT = {"my-part": {"plugin": "nil"}}


@pytest.fixture()
def basic_project():
    # pyright doesn't like these types and doesn't have a pydantic plugin like mypy.
    # Because of this, we need to silence several errors in these constants.
    return Project(  # pyright: ignore[reportCallIssue]
        name="project-name",  # pyright: ignore[reportGeneralTypeIssues]
        version="1.0",  # pyright: ignore[reportGeneralTypeIssues]
        platforms={"arm64": None},
        parts=PARTS_DICT,
    )


BASIC_PROJECT_DICT = {
    "name": "project-name",
    "version": "1.0",
    "platforms": {
        "arm64": {
            "build-on": ["arm64"],
            "build-for": ["arm64"],
        }
    },
    "parts": PARTS_DICT,
}


@pytest.fixture()
def basic_project_dict():
    """Provides a modifiable copy of ``BASIC_PROJECT_DICT``"""
    return copy.deepcopy(BASIC_PROJECT_DICT)


@pytest.fixture()
def full_project():
    return Project(  # pyright: ignore[reportCallIssue]
        name="full-project",  # pyright: ignore[reportGeneralTypeIssues]
        title="A fully-defined project",  # pyright: ignore[reportGeneralTypeIssues]
        base="ubuntu@24.04",
        version="1.0.0.post64+git12345678",  # pyright: ignore[reportGeneralTypeIssues]
        contact="author@project.org",
        issues="https://github.com/canonical/craft-application/issues",
        source_code="https://github.com/canonical/craft-application",  # pyright: ignore[reportGeneralTypeIssues]
        summary="A fully-defined craft-application project.",  # pyright: ignore[reportGeneralTypeIssues]
        description="A fully-defined craft-application project.\nWith more than one line.\n",
        license="LGPLv3",
        platforms={"arm64": None},
        parts=PARTS_DICT,
    )


FULL_PROJECT_DICT = {
    "base": "ubuntu@24.04",
    "contact": "author@project.org",
    "description": dedent(
        """\
        A fully-defined craft-application project.
        With more than one line.
    """
    ),
    "issues": "https://github.com/canonical/craft-application/issues",
    "license": "LGPLv3",
    "name": "full-project",
    "parts": PARTS_DICT,
    "source-code": "https://github.com/canonical/craft-application",
    "summary": "A fully-defined craft-application project.",
    "title": "A fully-defined project",
    "version": "1.0.0.post64+git12345678",
    "platforms": {
        "arm64": {
            "build-on": ["arm64"],
            "build-for": ["arm64"],
        }
    },
}


@pytest.fixture()
def full_project_dict():
    """Provides a modifiable copy of ``FULL_PROJECT_DICT``"""
    return copy.deepcopy(FULL_PROJECT_DICT)


@pytest.mark.parametrize(
    ("project_fixture", "project_dict"),
    [("basic_project", BASIC_PROJECT_DICT), ("full_project", FULL_PROJECT_DICT)],
)
def test_marshal(project_fixture, project_dict, request):
    project = request.getfixturevalue(project_fixture)

    assert project.marshal() == project_dict


@pytest.mark.parametrize(
    ("project_fixture", "project_dict"),
    [("basic_project", BASIC_PROJECT_DICT), ("full_project", FULL_PROJECT_DICT)],
)
def test_unmarshal_success(project_fixture, project_dict, request):
    project = request.getfixturevalue(project_fixture)

    assert Project.unmarshal(project_dict) == project


@pytest.mark.parametrize("data", [None, [], (), 0, ""])
def test_unmarshal_error(data):
    with pytest.raises(TypeError):
        Project.unmarshal(data)


@pytest.mark.parametrize("project_fixture", ["basic_project", "full_project"])
def test_marshal_then_unmarshal(project_fixture, request):
    project = request.getfixturevalue(project_fixture)

    assert Project.unmarshal(project.marshal()) == project


@pytest.mark.parametrize("project_dict", [BASIC_PROJECT_DICT, FULL_PROJECT_DICT])
def test_unmarshal_then_marshal(project_dict):
    assert Project.unmarshal(project_dict).marshal() == project_dict


@pytest.mark.parametrize(
    ("project_file", "expected_fixture"),
    [
        (PROJECTS_DIR / "basic_project.yaml", "basic_project"),
        (PROJECTS_DIR / "full_project.yaml", "full_project"),
    ],
)
def test_from_yaml_file_success(project_file, expected_fixture, request):
    expected = request.getfixturevalue(expected_fixture)

    with project_file.open():
        actual = Project.from_yaml_file(project_file)

    assert expected == actual


@pytest.mark.parametrize(
    ("project_file", "error_class"),
    [
        (PROJECTS_DIR / "nonexistent.yaml", FileNotFoundError),
        (PROJECTS_DIR / "invalid_project.yaml", CraftValidationError),
    ],
)
def test_from_yaml_file_failure(project_file, error_class):
    with pytest.raises(error_class):
        Project.from_yaml_file(project_file)


@pytest.mark.parametrize(
    ("project_file", "expected_fixture"),
    [
        (PROJECTS_DIR / "basic_project.yaml", "basic_project"),
        (PROJECTS_DIR / "full_project.yaml", "full_project"),
    ],
)
def test_from_yaml_data_success(project_file, expected_fixture, request):
    expected = request.getfixturevalue(expected_fixture)
    with project_file.open() as file:
        data = util.safe_yaml_load(file)

    actual = Project.from_yaml_data(data, project_file)

    assert expected == actual


@pytest.mark.parametrize(
    ("project_file", "error_class"),
    [
        (PROJECTS_DIR / "invalid_project.yaml", CraftValidationError),
    ],
)
def test_from_yaml_data_failure(project_file, error_class):
    with project_file.open() as file:
        data = util.safe_yaml_load(file)

    with pytest.raises(error_class):
        Project.from_yaml_data(data, project_file)


@pytest.mark.parametrize(
    ("project_fixture", "expected_file"),
    [
        ("basic_project", PROJECTS_DIR / "basic_project.yaml"),
        ("full_project", PROJECTS_DIR / "full_project.yaml"),
    ],
)
def test_to_yaml_file(project_fixture, expected_file, tmp_path, request):
    project = request.getfixturevalue(project_fixture)
    actual_file = tmp_path / "out.yaml"

    project.to_yaml_file(actual_file)

    assert actual_file.read_text() == expected_file.read_text()


def test_effective_base_is_base(full_project):
    assert full_project.effective_base == full_project.base


class FakeBuildBaseProject(Project):
    build_base: str | None  # pyright: ignore[reportGeneralTypeIssues]


def test_effective_base_is_build_base():
    # As above, we need to tell pyright to ignore several typing issues.
    project = FakeBuildBaseProject(  # pyright: ignore[reportCallIssue]
        name="project-name",  # pyright: ignore[reportGeneralTypeIssues]
        version="1.0",  # pyright: ignore[reportGeneralTypeIssues]
        parts={},
        platforms={"arm64": None},
        base="ubuntu@22.04",
        build_base="ubuntu@24.04",
    )

    assert project.effective_base == "ubuntu@24.04"


def test_effective_base_unknown():
    project = FakeBuildBaseProject(  # pyright: ignore[reportCallIssue]
        name="project-name",  # pyright: ignore[reportGeneralTypeIssues]
        version="1.0",  # pyright: ignore[reportGeneralTypeIssues]
        parts={},
        platforms={"arm64": None},
        base=None,
        build_base=None,
    )

    with pytest.raises(RuntimeError) as exc_info:
        _ = project.effective_base

    assert exc_info.match("Could not determine effective base")


def test_devel_base_devel_build_base(emitter):
    """Base can be 'devel' when the build-base is 'devel'."""
    _ = FakeBuildBaseProject(  # pyright: ignore[reportCallIssue]
        name="project-name",  # pyright: ignore[reportGeneralTypeIssues]
        version="1.0",  # pyright: ignore[reportGeneralTypeIssues]
        parts={},
        platforms={"arm64": None},
        base=f"ubuntu@{DEVEL_BASE_INFOS[0].current_devel_base.value}",
        build_base=f"ubuntu@{DEVEL_BASE_INFOS[0].current_devel_base.value}",
    )

    emitter.assert_message(DEVEL_BASE_WARNING)


def test_devel_base_no_base():
    """Do not validate the build-base if there is no base."""
    _ = FakeBuildBaseProject(  # pyright: ignore[reportCallIssue]
        name="project-name",  # pyright: ignore[reportGeneralTypeIssues]
        version="1.0",  # pyright: ignore[reportGeneralTypeIssues]
        parts={},
        platforms={"arm64": None},
    )


def test_devel_base_no_base_alias(mocker):
    """Do not validate the build base if there is no base alias."""
    mocker.patch(
        "tests.unit.models.test_project.FakeBuildBaseProject._providers_base",
        return_value=None,
    )

    _ = FakeBuildBaseProject(  # pyright: ignore[reportCallIssue]
        name="project-name",  # pyright: ignore[reportGeneralTypeIssues]
        version="1.0",  # pyright: ignore[reportGeneralTypeIssues]
        parts={},
        platforms={"arm64": None},
    )


def test_devel_base_no_build_base():
    """Base can be 'devel' if the build-base is not set."""
    _ = FakeBuildBaseProject(  # pyright: ignore[reportCallIssue]
        name="project-name",  # pyright: ignore[reportGeneralTypeIssues]
        version="1.0",  # pyright: ignore[reportGeneralTypeIssues]
        parts={},
        base=f"ubuntu@{DEVEL_BASE_INFOS[0].current_devel_base.value}",
        platforms={"arm64": None},
    )


def test_devel_base_error():
    """Raise an error if base is 'devel' and build-base is not 'devel'."""
    with pytest.raises(CraftValidationError) as exc_info:
<<<<<<< HEAD
        FakeBuildBaseProject(  # pyright: ignore[reportCallIssue]
            name="project-name",  # pyright: ignore[reportGeneralTypeIssues]
            version="1.0",  # pyright: ignore[reportGeneralTypeIssues]
            parts={},
            platforms={"arm64": None},
            base=f"ubuntu@{DEVEL_BASE_INFOS[0].current_devel_base.value}",
            build_base=f"ubuntu@{craft_providers.bases.ubuntu.BuilddBaseAlias.JAMMY.value}",
=======
        FakeBuildBaseProject.from_yaml_data(
            {
                "name": "project-name",
                "version": "1.0",
                "parts": {},
                "base": f"ubuntu@{DEVEL_BASE_INFOS[0].current_devel_base.value}",
                "build_base": f"ubuntu@{craft_providers.bases.ubuntu.BuilddBaseAlias.JAMMY.value}",
            },
            pathlib.Path("testcraft.yaml"),
>>>>>>> 1d60b505
        )

    expected_devel = DEVEL_BASE_INFOS[0].current_devel_base.value
    assert exc_info.match(
        dedent(
            f"""
    Bad testcraft.yaml content:
    - a development build-base must be used when base is 'ubuntu@{expected_devel}'
    """
        ).strip()
    )


@pytest.mark.parametrize(
    ("field_name", "invalid_value", "expected_message"),
    [
        pytest.param(
            "version",
            "invalid_version",
            constraints.MESSAGE_INVALID_VERSION,
            id="version",
        ),
        pytest.param(
            "name", "invalid_name", constraints.MESSAGE_INVALID_NAME, id="name"
        ),
    ],
)
def test_invalid_field_message(
    full_project_dict, field_name, invalid_value, expected_message
):
    """Test that invalid regex-based fields generate expected messages."""
    full_project_dict[field_name] = invalid_value
    project_path = pathlib.Path("myproject.yaml")

    with pytest.raises(CraftValidationError) as exc:
        Project.from_yaml_data(full_project_dict, project_path)

    full_expected_message = textwrap.dedent(
        f"""
        Bad myproject.yaml content:
        - {expected_message} (in field '{field_name}')
        """
    ).strip()

    message = str(exc.value)
    assert message == full_expected_message


def test_unmarshal_repositories(full_project_dict):
    """Test that package-repositories are allowed in Project with package repositories feature."""
    full_project_dict["package-repositories"] = [{"ppa": "ppa/ppa", "type": "apt"}]
    project_path = pathlib.Path("myproject.yaml")
    project = Project.from_yaml_data(full_project_dict, project_path)

    assert project.package_repositories == [{"ppa": "ppa/ppa", "type": "apt"}]


def test_unmarshal_no_repositories(full_project_dict):
    """Test that package-repositories are allowed to be None in Project with package repositories feature."""
    full_project_dict["package-repositories"] = None
    project_path = pathlib.Path("myproject.yaml")

    project = Project.from_yaml_data(full_project_dict, project_path)

    assert project.package_repositories is None


def test_unmarshal_undefined_repositories(full_project_dict):
    """Test that package-repositories are allowed to not exist in Project with package repositories feature."""
    if "package-repositories" in full_project_dict:
        del full_project_dict["package-repositories"]

    project_path = pathlib.Path("myproject.yaml")

    project = Project.from_yaml_data(full_project_dict, project_path)

    assert project.package_repositories is None


def test_unmarshal_invalid_repositories(full_project_dict):
    """Test that package-repositories are validated in Project with package repositories feature."""
    full_project_dict["package-repositories"] = [[]]
    project_path = pathlib.Path("myproject.yaml")

    with pytest.raises(CraftValidationError) as error:
        Project.from_yaml_data(full_project_dict, project_path)

    assert error.value.args[0] == (
        "Bad myproject.yaml content:\n"
        "- field 'type' required in 'package-repositories[0]' configuration\n"
        "- field 'url' required in 'package-repositories[0]' configuration\n"
        "- field 'key-id' required in 'package-repositories[0]' configuration"
    )


@pytest.mark.parametrize("model", [Project, BuildPlanner])
def test_platform_invalid_arch(model, basic_project_dict):
    basic_project_dict["platforms"] = {"unknown": None}
    project_path = pathlib.Path("myproject.yaml")

    with pytest.raises(CraftValidationError) as error:
        model.from_yaml_data(basic_project_dict, project_path)

    assert error.value.args[0] == (
        "Invalid architecture: 'unknown' must be a valid debian architecture."
    )


@pytest.mark.parametrize("model", [Project, BuildPlanner])
@pytest.mark.parametrize("field_name", ["build-on", "build-for"])
def test_platform_invalid_build_arch(model, field_name, basic_project_dict):
    basic_project_dict["platforms"] = {"amd64": {field_name: ["unknown"]}}
    project_path = pathlib.Path("myproject.yaml")

    with pytest.raises(CraftValidationError) as error:
        model.from_yaml_data(basic_project_dict, project_path)

    assert error.value.args[0] == (
        "Invalid architecture: 'unknown' must be a valid debian architecture."
    )


@pytest.mark.parametrize(
    ("platforms", "expected_build_info"),
    [
        pytest.param({}, [], id="empty"),
        pytest.param(
            {"platform1": {"build-on": ["arm64"], "build-for": ["s390x"]}},
            [
                BuildInfo(
                    platform="platform1",
                    build_on="arm64",
                    build_for="s390x",
                    base=craft_providers.bases.BaseName(name="ubuntu", version="24.04"),
                ),
            ],
            id="simple",
        ),
        pytest.param(
            {"arm64": {"build-on": ["s390x"]}},
            [
                BuildInfo(
                    platform="arm64",
                    build_on="s390x",
                    build_for="arm64",
                    base=craft_providers.bases.BaseName(name="ubuntu", version="24.04"),
                ),
            ],
            id="implicit-build-for-the-platform",
        ),
        pytest.param(
            {"arm64": None},
            [
                BuildInfo(
                    platform="arm64",
                    build_on="arm64",
                    build_for="arm64",
                    base=craft_providers.bases.BaseName(name="ubuntu", version="24.04"),
                ),
            ],
            id="implicit-build-on-and-for-the-platform",
        ),
        pytest.param(
            {
                "ppc64el": None,
                "riscv64": {"build-on": ["amd64"]},
                "platform1": {"build-on": ["s390x"], "build-for": ["s390x"]},
                "platform2": {"build-on": ["amd64", "arm64"], "build-for": ["arm64"]},
            },
            [
                BuildInfo(
                    platform="ppc64el",
                    build_on="ppc64el",
                    build_for="ppc64el",
                    base=craft_providers.bases.BaseName(name="ubuntu", version="24.04"),
                ),
                BuildInfo(
                    platform="riscv64",
                    build_on="amd64",
                    build_for="riscv64",
                    base=craft_providers.bases.BaseName(name="ubuntu", version="24.04"),
                ),
                BuildInfo(
                    platform="platform1",
                    build_on="s390x",
                    build_for="s390x",
                    base=craft_providers.bases.BaseName(name="ubuntu", version="24.04"),
                ),
                BuildInfo(
                    platform="platform2",
                    build_on="amd64",
                    build_for="arm64",
                    base=craft_providers.bases.BaseName(name="ubuntu", version="24.04"),
                ),
                BuildInfo(
                    platform="platform2",
                    build_on="arm64",
                    build_for="arm64",
                    base=craft_providers.bases.BaseName(name="ubuntu", version="24.04"),
                ),
            ],
            id="complex",
        ),
        pytest.param(
            {"arm64": {"build-on": ["arm64"], "build-for": ["all"]}},
            [
                BuildInfo(
                    platform="arm64",
                    build_on="arm64",
                    build_for="all",
                    base=craft_providers.bases.BaseName(name="ubuntu", version="24.04"),
                ),
            ],
            id="all",
        ),
    ],
)
def test_get_build_plan(platforms, expected_build_info):
    """Create valid build plans from a set of platforms."""
    build_plan = BuildPlanner(
        base="ubuntu@24.04", platforms=platforms, build_base=None
    ).get_build_plan()

    assert build_plan == expected_build_info


@pytest.mark.parametrize(
    "platforms",
    [
        pytest.param(
            {
                "arm64": {"build-on": ["arm64"], "build-for": ["all"]},
                "s390x": {"build-on": ["s390x"], "build-for": ["s390x"]},
            },
            id="simple",
        ),
        pytest.param(
            {
                "ppc64el": None,
                "riscv64": {"build-on": ["amd64"]},
                "arm64": {"build-on": ["arm64"], "build-for": ["all"]},
                "platform1": {"build-on": ["s390x"], "build-for": ["s390x"]},
                "platform2": {"build-on": ["amd64", "arm64"], "build-for": ["arm64"]},
            },
            id="complex",
        ),
    ],
)
def test_get_build_plan_all_with_other_platforms(platforms):
    """`build-for: all` is not allowed with other platforms."""
    with pytest.raises(pydantic.ValidationError) as raised:
        BuildPlanner(base="ubuntu@24.04", platforms=platforms, build_base=None)

    assert (
        "one of the platforms has 'all' in 'build-for', but there are"
        f" {len(platforms)} platforms: upon release they will conflict."
        "'all' should only be used if there is a single item"
    ) in str(raised.value)


def test_get_build_plan_build_on_all():
    """`build-on: all` is not allowed."""
    with pytest.raises(pydantic.ValidationError) as raised:
        BuildPlanner(
            base="ubuntu@24.04",
            platforms={"arm64": Platform(build_on=["all"], build_for=["s390x"])},
            build_base=None,
        )

    assert "'all' cannot be used for 'build-on'" in str(raised.value)<|MERGE_RESOLUTION|>--- conflicted
+++ resolved
@@ -323,25 +323,16 @@
 def test_devel_base_error():
     """Raise an error if base is 'devel' and build-base is not 'devel'."""
     with pytest.raises(CraftValidationError) as exc_info:
-<<<<<<< HEAD
-        FakeBuildBaseProject(  # pyright: ignore[reportCallIssue]
-            name="project-name",  # pyright: ignore[reportGeneralTypeIssues]
-            version="1.0",  # pyright: ignore[reportGeneralTypeIssues]
-            parts={},
-            platforms={"arm64": None},
-            base=f"ubuntu@{DEVEL_BASE_INFOS[0].current_devel_base.value}",
-            build_base=f"ubuntu@{craft_providers.bases.ubuntu.BuilddBaseAlias.JAMMY.value}",
-=======
         FakeBuildBaseProject.from_yaml_data(
             {
                 "name": "project-name",
                 "version": "1.0",
                 "parts": {},
+                "platforms": {"arm64": None},
                 "base": f"ubuntu@{DEVEL_BASE_INFOS[0].current_devel_base.value}",
                 "build_base": f"ubuntu@{craft_providers.bases.ubuntu.BuilddBaseAlias.JAMMY.value}",
             },
             pathlib.Path("testcraft.yaml"),
->>>>>>> 1d60b505
         )
 
     expected_devel = DEVEL_BASE_INFOS[0].current_devel_base.value
