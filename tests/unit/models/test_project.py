# This file is part of craft-application.
#
# Copyright 2023 Canonical Ltd.
#
# This program is free software: you can redistribute it and/or modify it
# under the terms of the GNU Lesser General Public License version 3, as
# published by the Free Software Foundation.
#
# This program is distributed in the hope that it will be useful, but WITHOUT
# ANY WARRANTY; without even the implied warranties of MERCHANTABILITY,
# SATISFACTORY QUALITY, or FITNESS FOR A PARTICULAR PURPOSE.
# See the GNU Lesser General Public License for more details.
#
# You should have received a copy of the GNU Lesser General Public License
# along with this program.  If not, see <http://www.gnu.org/licenses/>.
"""Tests for BaseProject"""
import copy
import pathlib
import textwrap
from textwrap import dedent
from typing import Optional

import pytest
from craft_application import util
from craft_application.errors import CraftValidationError
<<<<<<< HEAD
from craft_application.models import BuildPlanner, Project, constraints
=======
from craft_application.models import (
    Project,
    constraints,
)
>>>>>>> eb722372

PROJECTS_DIR = pathlib.Path(__file__).parent / "project_models"
PARTS_DICT = {"my-part": {"plugin": "nil"}}
# pyright doesn't like these types and doesn't have a pydantic plugin like mypy.
# Because of this, we need to silence several errors in these constants.
BUILD_PLANNER = BuildPlanner()
BASIC_PROJECT = Project(
    name="project-name",  # pyright: ignore[reportGeneralTypeIssues]
    version="1.0",  # pyright: ignore[reportGeneralTypeIssues]
    parts=PARTS_DICT,
)
BASIC_PROJECT_DICT = {
    "name": "project-name",
    "version": "1.0",
    "parts": PARTS_DICT,
}
FULL_PROJECT = Project(
    name="full-project",  # pyright: ignore[reportGeneralTypeIssues]
    title="A fully-defined project",  # pyright: ignore[reportGeneralTypeIssues]
    base="core24",
    version="1.0.0.post64+git12345678",  # pyright: ignore[reportGeneralTypeIssues]
    contact="author@project.org",
    issues="https://github.com/canonical/craft-application/issues",
    source_code="https://github.com/canonical/craft-application",  # pyright: ignore[reportGeneralTypeIssues]
    summary="A fully-defined craft-application project.",  # pyright: ignore[reportGeneralTypeIssues]
    description="A fully-defined craft-application project.\nWith more than one line.\n",
    license="LGPLv3",
    parts=PARTS_DICT,
)
FULL_PROJECT_DICT = {
    "base": "core24",
    "contact": "author@project.org",
    "description": dedent(
        """\
        A fully-defined craft-application project.
        With more than one line.
    """
    ),
    "issues": "https://github.com/canonical/craft-application/issues",
    "license": "LGPLv3",
    "name": "full-project",
    "parts": PARTS_DICT,
    "source-code": "https://github.com/canonical/craft-application",
    "summary": "A fully-defined craft-application project.",
    "title": "A fully-defined project",
    "version": "1.0.0.post64+git12345678",
}


@pytest.fixture()
def full_project_dict():
    """Provides a modifiable copy of ``FULL_PROJECT_DICT``"""
    return copy.deepcopy(FULL_PROJECT_DICT)


@pytest.mark.parametrize(
    ("project", "project_dict"),
    [(BASIC_PROJECT, BASIC_PROJECT_DICT), (FULL_PROJECT, FULL_PROJECT_DICT)],
)
def test_marshal(project, project_dict):
    assert project.marshal() == project_dict


@pytest.mark.parametrize(
    ("project", "project_dict"),
    [(BASIC_PROJECT, BASIC_PROJECT_DICT), (FULL_PROJECT, FULL_PROJECT_DICT)],
)
def test_unmarshal_success(project, project_dict):
    assert Project.unmarshal(project_dict) == project


@pytest.mark.parametrize("data", [None, [], (), 0, ""])
def test_unmarshal_error(data):
    with pytest.raises(TypeError):
        Project.unmarshal(data)


@pytest.mark.parametrize("project", [BASIC_PROJECT, FULL_PROJECT])
def test_marshal_then_unmarshal(project):
    assert Project.unmarshal(project.marshal()) == project


@pytest.mark.parametrize("project_dict", [BASIC_PROJECT_DICT, FULL_PROJECT_DICT])
def test_unmarshal_then_marshal(project_dict):
    assert Project.unmarshal(project_dict).marshal() == project_dict


def test_build_plan_not_implemented():
    build_planner = BUILD_PLANNER
    with pytest.raises(NotImplementedError):
        build_planner.get_build_plan()


@pytest.mark.parametrize(
    ("project_file", "expected"),
    [
        (PROJECTS_DIR / "basic_project.yaml", BASIC_PROJECT),
        (PROJECTS_DIR / "full_project.yaml", FULL_PROJECT),
    ],
)
def test_from_yaml_file_success(project_file, expected):
    with project_file.open():
        actual = Project.from_yaml_file(project_file)

    assert expected == actual


@pytest.mark.parametrize(
    ("project_file", "error_class"),
    [
        (PROJECTS_DIR / "nonexistent.yaml", FileNotFoundError),
        (PROJECTS_DIR / "invalid_project.yaml", CraftValidationError),
    ],
)
def test_from_yaml_file_failure(project_file, error_class):
    with pytest.raises(error_class):
        Project.from_yaml_file(project_file)


@pytest.mark.parametrize(
    ("project_file", "expected"),
    [
        (PROJECTS_DIR / "basic_project.yaml", BASIC_PROJECT),
        (PROJECTS_DIR / "full_project.yaml", FULL_PROJECT),
    ],
)
def test_from_yaml_data_success(project_file, expected):
    with project_file.open() as file:
        data = util.safe_yaml_load(file)

    actual = Project.from_yaml_data(data, project_file)

    assert expected == actual


@pytest.mark.parametrize(
    ("project_file", "error_class"),
    [
        (PROJECTS_DIR / "invalid_project.yaml", CraftValidationError),
    ],
)
def test_from_yaml_data_failure(project_file, error_class):
    with project_file.open() as file:
        data = util.safe_yaml_load(file)

    with pytest.raises(error_class):
        Project.from_yaml_data(data, project_file)


@pytest.mark.parametrize(
    ("project", "expected_file"),
    [
        (BASIC_PROJECT, PROJECTS_DIR / "basic_project.yaml"),
        (FULL_PROJECT, PROJECTS_DIR / "full_project.yaml"),
    ],
)
def test_to_yaml_file(project, expected_file, tmp_path):
    actual_file = tmp_path / "out.yaml"

    project.to_yaml_file(actual_file)

    assert actual_file.read_text() == expected_file.read_text()


@pytest.mark.parametrize("project", [FULL_PROJECT])
def test_effective_base_is_base(project):
    assert project.effective_base == project.base


class FakeBuildBaseProject(Project):
    build_base: Optional[str]


# As above, we need to tell pyright to ignore several typing issues.
BUILD_BASE_PROJECT = FakeBuildBaseProject(
    name="project-name",  # pyright: ignore[reportGeneralTypeIssues]
    version="1.0",  # pyright: ignore[reportGeneralTypeIssues]
    parts={},
    base="incorrect",
    build_base="correct",
)


@pytest.mark.parametrize("project", [BUILD_BASE_PROJECT])
def test_effective_base_is_build_base(project):
    assert project.effective_base == project.build_base


def test_effective_base_unknown():
    project = FakeBuildBaseProject(
        name="project-name",  # pyright: ignore[reportGeneralTypeIssues]
        version="1.0",  # pyright: ignore[reportGeneralTypeIssues]
        parts={},
        base=None,
        build_base=None,
    )

    with pytest.raises(RuntimeError) as exc_info:
        _ = project.effective_base

    assert exc_info.match("Could not determine effective base")


@pytest.mark.parametrize(
    ("field_name", "invalid_value", "expected_message"),
    [
        pytest.param(
            "version",
            "invalid_version",
            constraints.MESSAGE_INVALID_VERSION,
            id="version",
        ),
        pytest.param(
            "name", "invalid_name", constraints.MESSAGE_INVALID_NAME, id="name"
        ),
    ],
)
def test_invalid_field_message(
    full_project_dict, field_name, invalid_value, expected_message
):
    """Test that invalid regex-based fields generate expected messages."""
    full_project_dict[field_name] = invalid_value
    project_path = pathlib.Path("myproject.yaml")

    with pytest.raises(CraftValidationError) as exc:
        Project.from_yaml_data(full_project_dict, project_path)

    full_expected_message = textwrap.dedent(
        f"""
        Bad myproject.yaml content:
        - {expected_message} (in field '{field_name}')
        """
    ).strip()

    message = str(exc.value)
    assert message == full_expected_message


def test_unmarshal_repositories(full_project_dict):
    """Test that package-repositories are allowed in Project with package repositories feature."""
    full_project_dict["package-repositories"] = [{"ppa": "ppa/ppa", "type": "apt"}]
    project_path = pathlib.Path("myproject.yaml")
    project = Project.from_yaml_data(full_project_dict, project_path)

    assert project.package_repositories == [{"ppa": "ppa/ppa", "type": "apt"}]


def test_unmarshal_no_repositories(full_project_dict):
    """Test that package-repositories are allowed to be None in Project with package repositories feature."""
    full_project_dict["package-repositories"] = None
    project_path = pathlib.Path("myproject.yaml")

    project = Project.from_yaml_data(full_project_dict, project_path)

    assert project.package_repositories is None


def test_unmarshal_undefined_repositories(full_project_dict):
    """Test that package-repositories are allowed to not exist in Project with package repositories feature."""
    if "package-repositories" in full_project_dict:
        del full_project_dict["package-repositories"]

    project_path = pathlib.Path("myproject.yaml")

    project = Project.from_yaml_data(full_project_dict, project_path)

    assert project.package_repositories is None


def test_unmarshal_invalid_repositories(full_project_dict):
    """Test that package-repositories are validated in Project with package repositories feature."""
    full_project_dict["package-repositories"] = [[]]
    project_path = pathlib.Path("myproject.yaml")

    with pytest.raises(CraftValidationError) as error:
        Project.from_yaml_data(full_project_dict, project_path)

    assert error.value.args[0] == (
        "Bad myproject.yaml content:\n"
        "- field 'type' required in 'package-repositories[0]' configuration\n"
        "- field 'url' required in 'package-repositories[0]' configuration\n"
        "- field 'key-id' required in 'package-repositories[0]' configuration"
    )<|MERGE_RESOLUTION|>--- conflicted
+++ resolved
@@ -23,14 +23,7 @@
 import pytest
 from craft_application import util
 from craft_application.errors import CraftValidationError
-<<<<<<< HEAD
 from craft_application.models import BuildPlanner, Project, constraints
-=======
-from craft_application.models import (
-    Project,
-    constraints,
-)
->>>>>>> eb722372
 
 PROJECTS_DIR = pathlib.Path(__file__).parent / "project_models"
 PARTS_DICT = {"my-part": {"plugin": "nil"}}
