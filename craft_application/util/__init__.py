--- conflicted
+++ resolved
@@ -15,11 +15,8 @@
 # with this program.  If not, see <http://www.gnu.org/licenses/>.
 """Utilities for craft-application."""
 
-<<<<<<< HEAD
 from craft_application.util.callbacks import get_unique_callbacks
-=======
 from craft_application.util.logging import setup_loggers
->>>>>>> 75033b33
 from craft_application.util.paths import get_managed_logpath
 from craft_application.util.platforms import (
     get_host_architecture,
@@ -28,11 +25,8 @@
 from craft_application.util.yaml import dump_yaml, safe_yaml_load
 
 __all__ = [
-<<<<<<< HEAD
     "get_unique_callbacks",
-=======
     "setup_loggers",
->>>>>>> 75033b33
     "get_managed_logpath",
     "get_host_architecture",
     "convert_architecture_deb_to_platform",
