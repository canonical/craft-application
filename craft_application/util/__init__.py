# This file is part of craft_application.
#
# Copyright 2023-2024 Canonical Ltd.
#
# This program is free software: you can redistribute it and/or modify it
# under the terms of the GNU Lesser General Public License version 3, as
# published by the Free Software Foundation.
#
# This program is distributed in the hope that it will be useful, but WITHOUT
# ANY WARRANTY; without even the implied warranties of MERCHANTABILITY,
# SATISFACTORY QUALITY, or FITNESS FOR A PARTICULAR PURPOSE.  See the GNU
# Lesser General Public License for more details.
#
# You should have received a copy of the GNU Lesser General Public License along
# with this program.  If not, see <http://www.gnu.org/licenses/>.
"""Utilities for craft-application."""

from craft_application.util.callbacks import get_unique_callbacks
from craft_application.util.docs import render_doc_url
from craft_application.util.logging import setup_loggers
from craft_application.util.paths import get_filename_from_url_path, get_managed_logpath
from craft_application.util.platforms import (
    get_host_architecture,
    convert_architecture_deb_to_platform,
    get_host_base,
    is_valid_architecture,
)
from craft_application.util.retry import retry
from craft_application.util.snap_config import (
    SnapConfig,
    get_snap_config,
    is_running_from_snap,
)
from craft_application.util.string import humanize_list, strtobool
from craft_application.util.system import get_parallel_build_count
from craft_application.util.yaml import dump_yaml, safe_yaml_load
from craft_application.util.pro_services import ProServices, ValidatorOptions

__all__ = [
    "get_unique_callbacks",
    "render_doc_url",
    "setup_loggers",
    "get_filename_from_url_path",
    "get_managed_logpath",
    "get_host_architecture",
    "convert_architecture_deb_to_platform",
    "get_snap_config",
    "is_running_from_snap",
    "is_valid_architecture",
    "SnapConfig",
    "humanize_list",
    "strtobool",
    "get_host_base",
    "dump_yaml",
    "safe_yaml_load",
    "retry",
<<<<<<< HEAD
    "ProServices",
    "ValidatorOptions",
=======
    "get_parallel_build_count",
>>>>>>> 6a798feb
]<|MERGE_RESOLUTION|>--- conflicted
+++ resolved
@@ -54,10 +54,7 @@
     "dump_yaml",
     "safe_yaml_load",
     "retry",
-<<<<<<< HEAD
+    "get_parallel_build_count",
     "ProServices",
     "ValidatorOptions",
-=======
-    "get_parallel_build_count",
->>>>>>> 6a798feb
 ]