--- conflicted
+++ resolved
@@ -16,12 +16,7 @@
 """Base command for craft-application commands."""
 from __future__ import annotations
 
-<<<<<<< HEAD
-from typing import TYPE_CHECKING, Any, cast
-=======
-import argparse
-from typing import Any
->>>>>>> 347868aa
+from typing import TYPE_CHECKING, Any
 
 from craft_cli import BaseCommand, emit
 
