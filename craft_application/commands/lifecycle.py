# Copyright 2023-2025 Canonical Ltd.
#
# This program is free software: you can redistribute it and/or modify it
# under the terms of the GNU Lesser General Public License version 3, as
# published by the Free Software Foundation.
#
# This program is distributed in the hope that it will be useful, but WITHOUT
# ANY WARRANTY; without even the implied warranties of MERCHANTABILITY,
# SATISFACTORY QUALITY, or FITNESS FOR A PARTICULAR PURPOSE.
# See the GNU Lesser General Public License for more details.
#
# You should have received a copy of the GNU Lesser General Public License along
# with this program.  If not, see <http://www.gnu.org/licenses/>.
"""Basic lifecycle commands for a Craft Application."""

from __future__ import annotations

import argparse
import pathlib
import subprocess
import textwrap
from typing import Any

from craft_cli import CommandGroup, emit
from craft_parts.features import Features
from typing_extensions import override

from craft_application import util
from craft_application.commands import base

TEMP_SPREAD_FILE_NAME = ".craft-spread.yaml"


def get_lifecycle_command_group() -> CommandGroup:
    """Return the lifecycle related command group."""
    commands: list[type[_BaseLifecycleCommand]] = [
        CleanCommand,
        PullCommand,
        OverlayCommand,
        BuildCommand,
        StageCommand,
        PrimeCommand,
        PackCommand,
    ]
    if not Features().enable_overlay:
        commands.remove(OverlayCommand)

    return CommandGroup(
        "Lifecycle",
        commands,  # type: ignore[arg-type] # https://github.com/canonical/craft-cli/pull/157
        ordered=True,
    )


class _BaseLifecycleCommand(base.ExtensibleCommand):
    """Base class for lifecycle-related commands.

    All lifecycle commands must know where to execute (locally or in a build
    environment) but do not have to provide shell access into the environment.
    """

    @override
    def _run(self, parsed_args: argparse.Namespace, **kwargs: Any) -> None:
        emit.trace(f"lifecycle command: {self.name!r}, arguments: {parsed_args!r}")

    @override
    def _fill_parser(self, parser: argparse.ArgumentParser) -> None:
        super()._fill_parser(parser)  # type: ignore[arg-type]

        group = parser.add_mutually_exclusive_group()
        group.add_argument(
            "--destructive-mode",
            action="store_true",
            help="Build in the current host",
        )
        group.add_argument(
            "--use-lxd",
            action="store_true",
            help="Build in a LXD container.",
        )

    @override
    def provider_name(self, parsed_args: argparse.Namespace) -> str | None:
        return "lxd" if parsed_args.use_lxd else None

    def _run_manager_for_build_plan(self, fetch_service_policy: str | None) -> None:
        """Run this command in managed mode, iterating over the generated build plan."""
        provider = self._services.get("provider")
        for build in self._services.get("build_plan").plan():
            provider.run_managed(build, bool(fetch_service_policy))

    def _use_provider(self, parsed_args: argparse.Namespace) -> bool:
        """Determine whether to build in a managed provider."""
        if util.is_managed_mode():
            return False
        if parsed_args.destructive_mode:
            emit.debug(
                "Not running managed mode because `--destructive-mode` was passed"
            )
            return False

        build_env = self._services.get("config").get("build_environment")
        if build_env and build_env.lower().strip() == "host":
            emit.debug(
                f"Not running managed mode because CRAFT_BUILD_ENVIRONMENT={build_env}"
            )
            return False

        return True


class LifecycleCommand(_BaseLifecycleCommand):
    """A command that will run the lifecycle and can shell into the environment.

    LifecycleCommands do not require a part. For example 'pack' will run
    the lifecycle but cannot be run on a specific part.
    """

    @override
    def _fill_parser(self, parser: argparse.ArgumentParser) -> None:
        super()._fill_parser(parser)

        if self._should_add_shell_args():
            group = parser.add_mutually_exclusive_group()
            group.add_argument(
                "--shell",
                action="store_true",
                help="Shell into the environment in lieu of the step to run.",
            )
            group.add_argument(
                "--shell-after",
                action="store_true",
                help="Shell into the environment after the step has run.",
            )

        parser.add_argument(
            "--debug",
            action="store_true",
            help="Shell into the environment if the build fails.",
        )

        group = parser.add_mutually_exclusive_group()
        group.add_argument(
            "--platform",
            type=str,
            metavar="name",
            help="Set platform to build for",
        )
        group.add_argument(
            "--build-for",
            type=str,
            metavar="arch",
            help="Set architecture to build for",
        )

    @override
    def _run(
        self,
        parsed_args: argparse.Namespace,
        step_name: str | None = None,
        **kwargs: Any,
    ) -> None:
        """Run a lifecycle step command."""
        super()._run(parsed_args)

        build_planner = self.services.get("build_plan")
        config = self.services.get("config")
        platform = getattr(parsed_args, "platform", None) or config.get("platform")
        if platform:
            build_planner.set_platforms(platform)
        build_for = getattr(parsed_args, "build_for", None) or config.get("build_for")
        if build_for:
            build_planner.set_build_fors(build_for)

        if self._use_provider(parsed_args):
            fetch_service_policy = getattr(parsed_args, "fetch_service_policy", None)
            if fetch_service_policy:
                self._services.get("fetch").set_policy(
                    fetch_service_policy  # type: ignore[reportArgumentType]
                )
            self._run_manager_for_build_plan(fetch_service_policy)
            return

        shell = getattr(parsed_args, "shell", False)
        shell_after = getattr(parsed_args, "shell_after", False)
        debug = getattr(parsed_args, "debug", False)

        step_name = step_name or self.name

        if shell:
            previous_step = self._services.lifecycle.previous_step_name(step_name)
            step_name = previous_step
            shell_after = True

        try:
            self._run_lifecycle(parsed_args, step_name)
        except Exception as err:
            if debug:
                emit.progress(str(err), permanent=True)
                _launch_shell()
            raise

        if shell_after:
            _launch_shell()

    def _run_lifecycle(
        self,
        parsed_args: argparse.Namespace,  # noqa: ARG002 (unused argument is for subclasses)
        step_name: str | None = None,
    ) -> None:
        """Run the lifecycle."""
        self._services.lifecycle.run(step_name=step_name)

    def _run_post_prime_steps(self) -> None:
        """Run post-prime steps."""
        self._services.package.update_project()
        self._services.package.write_metadata(self._services.lifecycle.prime_dir)

    @staticmethod
    def _should_add_shell_args() -> bool:
        return True


class LifecyclePartsCommand(LifecycleCommand):
    """A command that can run the lifecycle for a particular part."""

    # All lifecycle-related commands need a project to work
    always_load_project = True

    @override
    def _fill_parser(self, parser: argparse.ArgumentParser) -> None:
        super()._fill_parser(parser)  # type: ignore[arg-type]
        parser.add_argument(
            "parts",
            metavar="part-name",
            type=str,
            nargs="*",
            help="Optional list of parts to process",
        )

    @override
    def _run_lifecycle(
        self, parsed_args: argparse.Namespace, step_name: str | None = None
    ) -> None:
        """Run the lifecycle, optionally for a part or list of parts."""
        self._services.lifecycle.run(
            step_name=step_name,
            part_names=parsed_args.parts,
        )


class PullCommand(LifecyclePartsCommand):
    """Command to pull parts."""

    name = "pull"
    help_msg = "Download or retrieve artifacts defined for a part"
    overview = textwrap.dedent(
        """
        Download or retrieve artifacts defined for a part. If part names
        are specified only those parts will be pulled, otherwise all parts
        will be pulled.
        """
    )


class OverlayCommand(LifecyclePartsCommand):
    """Command to overlay parts."""

    name = "overlay"
    help_msg = "Create part layers over the base filesystem."
    overview = textwrap.dedent(
        """
        Execute operations defined for each part on a layer over the base
        filesystem, potentially modifying its contents.
        """
    )


class BuildCommand(LifecyclePartsCommand):
    """Command to build parts."""

    name = "build"
    help_msg = "Build artifacts defined for a part"
    overview = textwrap.dedent(
        """
        Build artifacts defined for a part. If part names are specified only
        those parts will be built, otherwise all parts will be built.
        """
    )


class StageCommand(LifecyclePartsCommand):
    """Command to stage parts."""

    name = "stage"
    help_msg = "Stage built artifacts into a common staging area"
    overview = textwrap.dedent(
        """
        Stage built artifacts into a common staging area. If part names are
        specified only those parts will be staged. The default is to stage
        all parts.
        """
    )


class PrimeCommand(LifecyclePartsCommand):
    """Command to prime parts."""

    name = "prime"
    help_msg = "Prime artifacts defined for a part"
    overview = textwrap.dedent(
        """
        Prepare the final payload to be packed, performing additional
        processing and adding metadata files. If part names are specified only
        those parts will be primed. The default is to prime all parts.
        """
    )

    @override
    def _run(
        self,
        parsed_args: argparse.Namespace,
        step_name: str | None = None,
        **kwargs: Any,
    ) -> None:
        """Run the prime command."""
        super()._run(parsed_args, step_name=step_name)
        if self._use_provider(parsed_args=parsed_args):
            return
        # Only run the post prime steps in the process that
        # ran the lifecycle
        self._run_post_prime_steps()


class PackCommand(LifecycleCommand):
    """Command to pack the final artifact."""

    always_load_project = True

    name = "pack"
    help_msg = "Create the final artifact"
    overview = textwrap.dedent(
        """
        Process parts and create the final artifact.
        """
    )

    @override
    def _fill_parser(self, parser: argparse.ArgumentParser) -> None:
        super()._fill_parser(parser)

        parser.add_argument(
            "--output",
            "-o",
            type=pathlib.Path,
            default=pathlib.Path(),
            help="Output directory for created packages.",
        )

        parser.add_argument(
            "--enable-fetch-service",
            help=argparse.SUPPRESS,
            choices=("strict", "permissive"),
            metavar="policy",
            dest="fetch_service_policy",
        )

    def _run_real(
        self,
        parsed_args: argparse.Namespace,
        step_name: str | None = None,
    ) -> None:
        """Run the actual pack command."""
        if step_name not in ("pack", None):
            raise RuntimeError(f"Step name {step_name} passed to pack command.")

        shell = getattr(parsed_args, "shell", False)
        shell_after = getattr(parsed_args, "shell_after", False)
        debug = getattr(parsed_args, "debug", False)

        # Prevent the steps in the prime command from using `--shell` or `--shell-after`
        parsed_args.shell = False
        parsed_args.shell_after = False

        super()._run(parsed_args, step_name="prime")
        self._run_post_prime_steps()

        if shell:
            _launch_shell()
            return

        emit.progress("Packing...")
        try:
            packages = self._services.package.pack(
                self._services.lifecycle.prime_dir, parsed_args.output
            )
        except Exception as err:
            if debug:
                emit.progress(str(err), permanent=True)
                _launch_shell()
            raise

        if parsed_args.fetch_service_policy and packages:
            self._services.fetch.create_project_manifest(packages)

        if not packages:
            emit.progress("No packages created.", permanent=True)
            artifact, resources = None, None
        elif len(packages) == 1:
            emit.progress(f"Packed {packages[0].name}", permanent=True)
            artifact, resources = packages[0], None
        else:
            package_names = ", ".join(pkg.name for pkg in packages)
            emit.progress(f"Packed: {package_names}", permanent=True)
            artifact, resources = packages[0], self._services.package.resource_map

        # This will use the provider shared registry after it's implemented
        # in craft-providers, to allow transparent data transfer from instances
        # or unmanaged runs.
        self._services.package.write_state(artifact=artifact, resources=resources)

        if shell_after:
            _launch_shell()

    @override
    def _run(
        self,
        parsed_args: argparse.Namespace,
        step_name: str | None = None,
        **kwargs: Any,
    ) -> None:
        if self._use_provider(parsed_args=parsed_args):
            return super()._run(parsed_args=parsed_args, step_name=step_name)
        return self._run_real(parsed_args=parsed_args, step_name=step_name)


class TestCommand(PackCommand):
    """Command to run project tests.

    The test command invokes the spread command with a processed spread.yaml
    configuration file.

    This command is opt-in for applications in craft-application 5 and will become
    a standard lifecycle command in a future major release.
    """

    name = "test"
    help_msg = "Run project tests"
    overview = textwrap.dedent(
        """
        Run spread tests for the project.
        """
    )
    common = True

    @override
    def _fill_parser(self, parser: argparse.ArgumentParser) -> None:
        # Skip the parser additions that `pack` adds.
        super(PackCommand, self)._fill_parser(parser)
        parser.add_argument(
            "test_path",
            nargs="*",
            type=pathlib.Path,
            default=(),
            help="Path to a spread test (directory containing a task.yaml file). If not provided, all tests are run. May be repeated.",
        )

    @override
    def _run(
        self,
        parsed_args: argparse.Namespace,
        step_name: str | None = None,
        **kwargs: Any,
    ) -> None:
        if not util.is_managed_mode():
            emit.progress(
                "The test command is experimental and subject to change without warning.",
                permanent=True,
            )

        testing_service = self._services.get("testing")

        if parsed_args.test_path:
            testing_service.validate_tests(parsed_args.test_path)
        # Output into the spread directory.
        parsed_args.output = pathlib.Path.cwd() / "spread"
        parsed_args.output.mkdir(exist_ok=True)
        parsed_args.fetch_service_policy = None

        # Don't enter a shell during the packing step, but save those values
        # for the testing service.
        shell, shell_after = parsed_args.shell, parsed_args.shell_after
        parsed_args.shell, parsed_args.shell_after = (False, False)

        # Pack the packages.
        super()._run(parsed_args, step_name, **kwargs)

        if util.is_managed_mode():
            # Run the rest of this outside the managed instance.
            return

        # This will use the provider shared registry after it's implemented
        # in craft-providers, to allow transparent data transfer from instances
        # or unmanaged runs.
        if parsed_args.destructive_mode:
            pack_state = self._services.package.read_state()
        else:
            pack_state = self._services.provider.get_pack_state()

        if not pack_state.artifact:
            raise RuntimeError("No artifact files to test.")

        emit.progress("Testing project")
<<<<<<< HEAD
        testing_service.test(
            pathlib.Path.cwd(),
            tests=parsed_args.test_path,
            shell=shell,
            shell_after=shell_after,
            debug=parsed_args.debug,
        )
=======
        self._services.get("testing").test(pathlib.Path.cwd(), pack_state)
>>>>>>> deffe241
        emit.progress("Tests succeeded")


class CleanCommand(_BaseLifecycleCommand):
    """Command to remove part assets."""

    always_load_project = True
    name = "clean"
    help_msg = "Remove a part's assets"
    overview = textwrap.dedent(
        """
        Clean up artifacts belonging to parts. If no parts are specified,
        remove the packing environment.
        """
    )

    @override
    def _fill_parser(self, parser: argparse.ArgumentParser) -> None:
        super()._fill_parser(parser)  # type: ignore[arg-type]
        parser.add_argument(
            "parts",
            metavar="part-name",
            type=str,
            nargs="*",
            help="Optional list of parts to process",
        )
        parser.add_argument(
            "--platform",
            type=str,
            metavar="name",
            help="Platform to clean",
        )

    @override
    def _run(
        self,
        parsed_args: argparse.Namespace,
        **kwargs: Any,
    ) -> None:
        """Run the clean command.

        The project's work directory will be cleaned if:
        - the `--destructive-mode` flag is provided OR
        - `CRAFT_BUILD_ENVIRONMENT` is set to `host` OR
        - no list of specific parts to clean is provided

        Otherwise, it will clean an instance.
        """
        super()._run(parsed_args)

        build_managed = self._use_provider(parsed_args)
        clean_instances = self._should_clean_instances(parsed_args)

        if build_managed and clean_instances:
            self._services.provider.clean_instances()
        elif build_managed:
            self._run_manager_for_build_plan(fetch_service_policy=None)
        else:
            self._services.get("lifecycle").clean(parsed_args.parts)

    @staticmethod
    def _should_clean_instances(parsed_args: argparse.Namespace) -> bool:
        return not bool(parsed_args.parts)


def _launch_shell() -> None:
    """Launch a user shell for debugging environment."""
    emit.progress("Launching shell on build environment...", permanent=True)
    with emit.pause():
        subprocess.run(["bash"], check=False)<|MERGE_RESOLUTION|>--- conflicted
+++ resolved
@@ -511,17 +511,14 @@
             raise RuntimeError("No artifact files to test.")
 
         emit.progress("Testing project")
-<<<<<<< HEAD
         testing_service.test(
             pathlib.Path.cwd(),
+            pack_state=pack_state,
             tests=parsed_args.test_path,
             shell=shell,
             shell_after=shell_after,
             debug=parsed_args.debug,
         )
-=======
-        self._services.get("testing").test(pathlib.Path.cwd(), pack_state)
->>>>>>> deffe241
         emit.progress("Tests succeeded")
 
 
