# Copyright 2023-2024 Canonical Ltd.
#
# This program is free software: you can redistribute it and/or modify
# it under the terms of the GNU Lesser General Public License version 3 as
# published by the Free Software Foundation.
#
# This program is distributed in the hope that it will be useful,
# but WITHOUT ANY WARRANTY; without even the implied warranty of
# MERCHANTABILITY or FITNESS FOR A PARTICULAR PURPOSE.  See the
# GNU Lesser General Public License for more details.
#
# You should have received a copy of the GNU Lesser General Public License
# along with this program.  If not, see <http://www.gnu.org/licenses/>.

"""Git repository class and helper utilities."""
from __future__ import annotations

import logging
import os
import subprocess
import time
from enum import Enum
from pathlib import Path

# Cannot catch the pygit2 error here raised by the global use of
# pygit2.Settings on import. We would ideally use pygit2.Settings
# for this
try:
    import pygit2  # type: ignore[import-untyped]
except Exception:  # noqa: BLE001 (narrower types are provided by the import)
    # This environment comes from ssl.get_default_verify_paths
    _old_env = os.getenv("SSL_CERT_DIR")
    # Needs updating when the base changes for applications' snap
    os.environ["SSL_CERT_DIR"] = "/snap/core22/current/etc/ssl/certs"
    import pygit2  # type: ignore[import-untyped]

    # Restore the environment in case the application shells out and the
    # environment that was setup is required.
    if _old_env is not None:
        os.environ["SSL_CERT_DIR"] = _old_env
    else:
        del os.environ["SSL_CERT_DIR"]

from .errors import GitError, RemoteBuildInvalidGitRepoError

logger = logging.getLogger(__name__)


class GitType(Enum):
    """Type of git repository."""

    INVALID = 0
    NORMAL = 1
    SHALLOW = 2


def is_repo(path: Path) -> bool:
    """Check if a directory is a git repo.

    :param path: filepath to check

    :returns: True if path is a git repo.

    :raises GitError: if git fails while checking for a repository
    """
    # `path.absolute().parent` prevents pygit2 from checking parent directories
    try:
        return bool(
            pygit2.discover_repository(
                str(path),
                False,  # noqa: FBT003 (pygit2 doesn't accept keyword args here)
                str(path.absolute().parent),
            )
        )
    except pygit2.GitError as error:
        raise GitError(
            f"Could not check for git repository in {str(path)!r}."
        ) from error


def get_git_repo_type(path: Path) -> GitType:
    """Check if a directory is a git repo and return the type.

    :param path: filepath to check

    :returns: GitType
    """
    if is_repo(path):
        repo = pygit2.Repository(path.as_posix())
        if repo.is_shallow:
            return GitType.SHALLOW
        return GitType.NORMAL

    return GitType.INVALID


def check_git_repo_for_remote_build(path: Path) -> None:
    """Check if a directory meets the requirements of doing remote builds.

    :param path: filepath to check

    :raises RemoteBuildInvalidGitRepoError: if incompatible git repo is found
    """
    git_type = get_git_repo_type(path.absolute())

    if git_type == GitType.INVALID:
        raise RemoteBuildInvalidGitRepoError(
            f"Could not find a git repository in {str(path)!r}"
        )

    if git_type == GitType.SHALLOW:
        raise RemoteBuildInvalidGitRepoError(
            "Remote build for shallow cloned git repos are no longer supported"
        )


class GitRepo:
    """Git repository class."""

    def __init__(self, path: Path) -> None:
        """Initialize a git repo.

        If a git repo does not already exist, a new repo will be initialized.

        :param path: filepath of the repo

        :raises FileNotFoundError: if the directory does not exist
        :raises GitError: if the repo cannot be initialized
        """
        self.path = path

        if not path.is_dir():
            raise FileNotFoundError(
                f"Could not initialize a git repository because {str(path)!r} does not "
                "exist or is not a directory."
            )

        if not is_repo(path):
            self._init_repo()

        self._repo = pygit2.Repository(path.as_posix())

    def add_all(self) -> None:
        """Add all changes from the working tree to the index.

        :raises GitError: if the changes could not be added
        """
        logger.debug("Adding all changes.")

        try:
            self._repo.index.add_all()  # pyright: ignore[reportUnknownMemberType]
            self._repo.index.write()  # pyright: ignore[reportUnknownMemberType]
        except pygit2.GitError as error:
            raise GitError(
                f"Could not add changes for the git repository in {str(self.path)!r}."
            ) from error

    def commit(self, message: str = "auto commit") -> str:
        """Commit changes to the repo.

        :param message: the commit message

        :returns: object ID of the commit as str

        :raises GitError: if the commit could not be created
        """
        logger.debug("Committing changes.")

        try:
            tree = (
                self._repo.index.write_tree()  # pyright: ignore[reportUnknownMemberType]
            )
        except pygit2.GitError as error:
            raise GitError(
                f"Could not create a tree for the git repository in {str(self.path)!r}."
            ) from error

        author = pygit2.Signature("auto commit", "auto commit")

        # a target is not needed for an unborn head (no existing commits in branch)
        target = [] if self._repo.head_is_unborn else [self._repo.head.target]

        try:
            return str(
                self._repo.create_commit("HEAD", author, author, message, tree, target)
            )
        except pygit2.GitError as error:
            raise GitError(
                "Could not create a commit for the git repository "
                f"in {str(self.path)!r}."
            ) from error

    def is_clean(self) -> bool:
        """Check if the repo is clean.

        :returns: True if the repo is clean.

        :raises GitError: if git fails while checking if the repo is clean
        """
        try:
            # for a clean repo, `status()` will return an empty dict
            return not bool(self._repo.status())
        except pygit2.GitError as error:
            raise GitError(
                f"Could not check if the git repository in {str(self.path)!r} is clean."
            ) from error

    def _init_repo(self) -> None:
        """Initialize a git repo.

        :raises GitError: if the repo cannot be initialized
        """
        logger.debug("Initializing git repository in %r", str(self.path))

        try:
            pygit2.init_repository(  # pyright: ignore[reportUnknownMemberType]
                self.path
            )
        except pygit2.GitError as error:
            raise GitError(
                f"Could not initialize a git repository in {str(self.path)!r}."
            ) from error

<<<<<<< HEAD
    def push_url(  # pylint: disable=too-many-branches  # noqa: PLR0912 (too-many-branches)
=======
    def push_url(  # noqa: PLR0912 (too-many-branches)
>>>>>>> e898740e
        self,
        remote_url: str,
        remote_branch: str,
        ref: str = "HEAD",
        token: str | None = None,
        *,
        push_tags: bool = False,
    ) -> None:
        """Push a reference to a branch on a remote url.

        :param remote_url: the remote repo URL to push to
        :param remote_branch: the branch on the remote to push to
        :param ref: name of shorthand ref to push (i.e. a branch, tag, or `HEAD`)
        :param token: token in the url to hide in logs and errors
        :param push_tags: if true, push all tags to URL (similar to `git push --tags`)

        :raises GitError: if the ref cannot be resolved or pushed
        """
        resolved_ref = self._resolve_ref(ref)
        refspec = f"{resolved_ref}:refs/heads/{remote_branch}"

        # hide secret tokens embedded in a url
        stripped_url = remote_url.replace(token, "<token>") if token else remote_url

        logger.debug(
            "Pushing %r to remote %r with refspec %r.", ref, stripped_url, refspec
        )

        # temporarily call git directly due to libgit2 bug that unable to push
        # large repos using https. See https://github.com/libgit2/libgit2/issues/6385
        # and https://github.com/snapcore/snapcraft/issues/4478
        # Force push in case this repository already exists. The repository is always
        # going to exist solely for remote builds, so the only potential issue here is a
        # race condition with multiple remote builds on the same machine.
        cmd: list[str] = ["git", "push", "--force", remote_url, refspec, "--progress"]
        if push_tags:
            cmd.append("--tags")

        git_proc: subprocess.Popen[str] | None = None
        try:
            with subprocess.Popen(
                cmd,
                cwd=str(self.path),
                bufsize=1,
                stdout=subprocess.PIPE,
                stderr=subprocess.PIPE,
                universal_newlines=True,
            ) as git_proc:
                # do not block on reading from the pipes
                # (has no effect on Windows until Python 3.12, so the readline() method is
                # blocking on Windows but git will still proceed)
                if git_proc.stdout:
                    os.set_blocking(git_proc.stdout.fileno(), False)
                if git_proc.stderr:
                    os.set_blocking(git_proc.stderr.fileno(), False)

                git_stdout: str
                git_stderr: str

                while git_proc.poll() is None:
                    if git_proc.stdout:
                        while git_stdout := git_proc.stdout.readline():
                            logger.info(git_stdout.rstrip())
                    if git_proc.stderr:
                        while git_stderr := git_proc.stderr.readline():
                            logger.error(git_stderr.rstrip())
                    # avoid too much looping, but not too slow to display progress
                    time.sleep(0.01)

        except subprocess.SubprocessError as error:
            # logging the remaining output
            if git_proc:
                if git_proc.stdout:
                    for git_stdout in git_proc.stdout.readlines():
                        logger.info(git_stdout.rstrip())
                if git_proc.stderr:
                    for git_stderr in git_proc.stderr.readlines():
                        logger.error(git_stderr.rstrip())  # noqa: TRY400

            raise GitError(
                f"Could not push {ref!r} to {stripped_url!r} with refspec {refspec!r} "
                f"for the git repository in {str(self.path)!r}: "
                f"{error!s}"
            ) from error

        if git_proc:
            git_proc.wait()
            if git_proc.returncode == 0:
                return

        raise GitError(
            f"Could not push {ref!r} to {stripped_url!r} with refspec {refspec!r} "
            f"for the git repository in {str(self.path)!r}."
        )

    def _resolve_ref(self, ref: str) -> str:
        """Get a full reference name for a shorthand ref.

        :param ref: shorthand ref name (i.e. a branch, tag, or `HEAD`)

        :returns: the full ref name (i.e. `refs/heads/main`)

        raises GitError: if the name could not be resolved
        """
        try:
            reference = str(self._repo.lookup_reference_dwim(ref).name)
        # raises a KeyError if the ref does not exist and a GitError for git errors
        except (pygit2.GitError, KeyError) as error:
            raise GitError(
                f"Could not resolve reference {ref!r} for the git repository in "
                f"{str(self.path)!r}."
            ) from error
        logger.debug("Resolved reference %r for name %r", reference, ref)
        return reference<|MERGE_RESOLUTION|>--- conflicted
+++ resolved
@@ -221,11 +221,7 @@
                 f"Could not initialize a git repository in {str(self.path)!r}."
             ) from error
 
-<<<<<<< HEAD
-    def push_url(  # pylint: disable=too-many-branches  # noqa: PLR0912 (too-many-branches)
-=======
     def push_url(  # noqa: PLR0912 (too-many-branches)
->>>>>>> e898740e
         self,
         remote_url: str,
         remote_branch: str,
