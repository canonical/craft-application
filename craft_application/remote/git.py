# Copyright 2023-2024 Canonical Ltd.
#
# This program is free software: you can redistribute it and/or modify
# it under the terms of the GNU Lesser General Public License version 3 as
# published by the Free Software Foundation.
#
# This program is distributed in the hope that it will be useful,
# but WITHOUT ANY WARRANTY; without even the implied warranty of
# MERCHANTABILITY or FITNESS FOR A PARTICULAR PURPOSE.  See the
# GNU Lesser General Public License for more details.
#
# You should have received a copy of the GNU Lesser General Public License
# along with this program.  If not, see <http://www.gnu.org/licenses/>.

"""Git repository class and helper utilities."""
from __future__ import annotations

import logging
import os
import subprocess
import time
from enum import Enum
from pathlib import Path

# Cannot catch the pygit2 error here raised by the global use of
# pygit2.Settings on import. We would ideally use pygit2.Settings
# for this
try:
    import pygit2  # type: ignore[import-untyped]
except Exception:  # noqa: BLE001 (narrower types are provided by the import)
    # This environment comes from ssl.get_default_verify_paths
    _old_env = os.getenv("SSL_CERT_DIR")
    # Needs updating when the base changes for applications' snap
    os.environ["SSL_CERT_DIR"] = "/snap/core22/current/etc/ssl/certs"
    import pygit2  # type: ignore[import-untyped]

    # Restore the environment in case the application shells out and the
    # environment that was setup is required.
    if _old_env is not None:
        os.environ["SSL_CERT_DIR"] = _old_env
    else:
        del os.environ["SSL_CERT_DIR"]

from .errors import GitError, RemoteBuildInvalidGitRepoError

logger = logging.getLogger(__name__)


class GitType(Enum):
    """Type of git repository."""

    INVALID = 0
    NORMAL = 1
    SHALLOW = 2


def is_repo(path: Path) -> bool:
    """Check if a directory is a git repo.

    :param path: filepath to check

    :returns: True if path is a git repo.

    :raises GitError: if git fails while checking for a repository
    """
    # `path.absolute().parent` prevents pygit2 from checking parent directories
    try:
        return bool(
            pygit2.discover_repository(
                str(path),
                False,  # noqa: FBT003 (pygit2 doesn't accept keyword args here)
                str(path.absolute().parent),
            )
        )
    except pygit2.GitError as error:
        raise GitError(
            f"Could not check for git repository in {str(path)!r}."
        ) from error


def get_git_repo_type(path: Path) -> GitType:
    """Check if a directory is a git repo and return the type.

    :param path: filepath to check

    :returns: GitType
    """
    if is_repo(path):
        repo = pygit2.Repository(path.as_posix())
        if repo.is_shallow:
            return GitType.SHALLOW
        return GitType.NORMAL

    return GitType.INVALID


def check_git_repo_for_remote_build(path: Path) -> None:
    """Check if a directory meets the requirements of doing remote builds.

    :param path: filepath to check

    :raises RemoteBuildInvalidGitRepoError: if incompatible git repo is found
    """
    git_type = get_git_repo_type(path.absolute())

    if git_type == GitType.INVALID:
        raise RemoteBuildInvalidGitRepoError(
            f"Could not find a git repository in {str(path)!r}"
        )

    if git_type == GitType.SHALLOW:
        raise RemoteBuildInvalidGitRepoError(
            "Remote build for shallow cloned git repos are no longer supported"
        )


class GitRepo:
    """Git repository class."""

    def __init__(self, path: Path) -> None:
        """Initialize a git repo.

        If a git repo does not already exist, a new repo will be initialized.

        :param path: filepath of the repo

        :raises FileNotFoundError: if the directory does not exist
        :raises GitError: if the repo cannot be initialized
        """
        self.path = path

        if not path.is_dir():
            raise FileNotFoundError(
                f"Could not initialize a git repository because {str(path)!r} does not "
                "exist or is not a directory."
            )

        if not is_repo(path):
            self._init_repo()

        self._repo = pygit2.Repository(path.as_posix())

    def add_all(self) -> None:
        """Add all changes from the working tree to the index.

        :raises GitError: if the changes could not be added
        """
        logger.debug("Adding all changes.")

        try:
            self._repo.index.add_all()  # pyright: ignore[reportUnknownMemberType]
            self._repo.index.write()  # pyright: ignore[reportUnknownMemberType]
        except pygit2.GitError as error:
            raise GitError(
                f"Could not add changes for the git repository in {str(self.path)!r}."
            ) from error

    def commit(self, message: str = "auto commit") -> str:
        """Commit changes to the repo.

        :param message: the commit message

        :returns: object ID of the commit as str

        :raises GitError: if the commit could not be created
        """
        logger.debug("Committing changes.")

        try:
            tree = (
                self._repo.index.write_tree()  # pyright: ignore[reportUnknownMemberType]
            )
        except pygit2.GitError as error:
            raise GitError(
                f"Could not create a tree for the git repository in {str(self.path)!r}."
            ) from error

        author = pygit2.Signature("auto commit", "auto commit")

        # a target is not needed for an unborn head (no existing commits in branch)
        target = [] if self._repo.head_is_unborn else [self._repo.head.target]

        try:
            return str(
                self._repo.create_commit("HEAD", author, author, message, tree, target)
            )
        except pygit2.GitError as error:
            raise GitError(
                "Could not create a commit for the git repository "
                f"in {str(self.path)!r}."
            ) from error

    def is_clean(self) -> bool:
        """Check if the repo is clean.

        :returns: True if the repo is clean.

        :raises GitError: if git fails while checking if the repo is clean
        """
        try:
            # for a clean repo, `status()` will return an empty dict
            return not bool(self._repo.status())
        except pygit2.GitError as error:
            raise GitError(
                f"Could not check if the git repository in {str(self.path)!r} is clean."
            ) from error

    def _init_repo(self) -> None:
        """Initialize a git repo.

        :raises GitError: if the repo cannot be initialized
        """
        logger.debug("Initializing git repository in %r", str(self.path))

        try:
            pygit2.init_repository(  # pyright: ignore[reportUnknownMemberType]
                self.path
            )
        except pygit2.GitError as error:
            raise GitError(
                f"Could not initialize a git repository in {str(self.path)!r}."
            ) from error

<<<<<<< HEAD
    def push_url(  # noqa: PLR0912 (too many branches)
=======
    def push_url(  # noqa: PLR0912 (too-many-branches)
>>>>>>> a39b3cd6
        self,
        remote_url: str,
        remote_branch: str,
        ref: str = "HEAD",
        token: str | None = None,
        *,
        push_tags: bool = False,
    ) -> None:
        """Push a reference to a branch on a remote url.

        :param remote_url: the remote repo URL to push to
        :param remote_branch: the branch on the remote to push to
        :param ref: name of shorthand ref to push (i.e. a branch, tag, or `HEAD`)
        :param token: token in the url to hide in logs and errors
        :param push_tags: if true, push all tags to URL (similar to `git push --tags`)

        :raises GitError: if the ref cannot be resolved or pushed
        """
        resolved_ref = self._resolve_ref(ref)
        refspec = f"{resolved_ref}:refs/heads/{remote_branch}"

        # hide secret tokens embedded in a url
        stripped_url = remote_url.replace(token, "<token>") if token else remote_url

        logger.debug(
            "Pushing %r to remote %r with refspec %r.", ref, stripped_url, refspec
        )

        # temporarily call git directly due to libgit2 bug that unable to push
        # large repos using https. See https://github.com/libgit2/libgit2/issues/6385
        # and https://github.com/snapcore/snapcraft/issues/4478
        # Force push in case this repository already exists. The repository is always
        # going to exist solely for remote builds, so the only potential issue here is a
        # race condition with multiple remote builds on the same machine.
        cmd: list[str] = ["git", "push", "--force", remote_url, refspec, "--progress"]
        if push_tags:
            cmd.append("--tags")

        git_proc: subprocess.Popen[str] | None = None
        try:
            with subprocess.Popen(
                cmd,
                cwd=str(self.path),
                bufsize=1,
                stdout=subprocess.PIPE,
                stderr=subprocess.PIPE,
                universal_newlines=True,
            ) as git_proc:
                # do not block on reading from the pipes
                # (has no effect on Windows until Python 3.12, so the readline() method is
                # blocking on Windows but git will still proceed)
                if git_proc.stdout:
                    os.set_blocking(git_proc.stdout.fileno(), False)
                if git_proc.stderr:
                    os.set_blocking(git_proc.stderr.fileno(), False)

                git_stdout: str
                git_stderr: str

                while git_proc.poll() is None:
                    if git_proc.stdout:
                        while git_stdout := git_proc.stdout.readline():
                            logger.info(git_stdout.rstrip())
                    if git_proc.stderr:
                        while git_stderr := git_proc.stderr.readline():
                            logger.error(git_stderr.rstrip())
                    # avoid too much looping, but not too slow to display progress
                    time.sleep(0.01)

        except subprocess.SubprocessError as error:
            # logging the remaining output
            if git_proc:
                if git_proc.stdout:
                    for git_stdout in git_proc.stdout.readlines():
                        logger.info(git_stdout.rstrip())
                if git_proc.stderr:
                    for git_stderr in git_proc.stderr.readlines():
                        logger.error(git_stderr.rstrip())  # noqa: TRY400

            raise GitError(
                f"Could not push {ref!r} to {stripped_url!r} with refspec {refspec!r} "
                f"for the git repository in {str(self.path)!r}: "
                f"{error!s}"
            ) from error

        if git_proc:
            git_proc.wait()
            if git_proc.returncode == 0:
                return

        raise GitError(
            f"Could not push {ref!r} to {stripped_url!r} with refspec {refspec!r} "
            f"for the git repository in {str(self.path)!r}."
        )

    def _resolve_ref(self, ref: str) -> str:
        """Get a full reference name for a shorthand ref.

        :param ref: shorthand ref name (i.e. a branch, tag, or `HEAD`)

        :returns: the full ref name (i.e. `refs/heads/main`)

        raises GitError: if the name could not be resolved
        """
        try:
            reference = str(self._repo.lookup_reference_dwim(ref).name)
        # raises a KeyError if the ref does not exist and a GitError for git errors
        except (pygit2.GitError, KeyError) as error:
            raise GitError(
                f"Could not resolve reference {ref!r} for the git repository in "
                f"{str(self.path)!r}."
            ) from error
        logger.debug("Resolved reference %r for name %r", reference, ref)
        return reference<|MERGE_RESOLUTION|>--- conflicted
+++ resolved
@@ -221,11 +221,7 @@
                 f"Could not initialize a git repository in {str(self.path)!r}."
             ) from error
 
-<<<<<<< HEAD
-    def push_url(  # noqa: PLR0912 (too many branches)
-=======
     def push_url(  # noqa: PLR0912 (too-many-branches)
->>>>>>> a39b3cd6
         self,
         remote_url: str,
         remote_branch: str,
