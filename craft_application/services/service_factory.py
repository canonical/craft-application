--- conflicted
+++ resolved
@@ -32,13 +32,10 @@
 import annotated_types
 
 from craft_application import services
-<<<<<<< HEAD
-from craft_application.services.buildplan import BuildPlanService
-=======
->>>>>>> 83ca560d
 
 if TYPE_CHECKING:
     from craft_application.application import AppMetadata
+    from craft_application.services.buildplan import BuildPlanService
     from craft_application.services.project import ProjectService
 
 _DEFAULT_SERVICES = {
