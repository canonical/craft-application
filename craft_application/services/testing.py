#  This file is part of craft-application.
#
#  Copyright 2024-2025 Canonical Ltd.
#
#  This program is free software: you can redistribute it and/or modify it
#  under the terms of the GNU Lesser General Public License version 3, as
#  published by the Free Software Foundation.
#
#  This program is distributed in the hope that it will be useful, but WITHOUT
#  ANY WARRANTY; without even the implied warranties of MERCHANTABILITY,
#  SATISFACTORY QUALITY, or FITNESS FOR A PARTICULAR PURPOSE.
#  See the GNU Lesser General Public License for more details.
#
#  You should have received a copy of the GNU Lesser General Public License
#  along with this program.  If not, see <http://www.gnu.org/licenses/>.

"""Service for testing a project."""

import os
import pathlib
import shlex
import shutil
import subprocess
import tempfile
from collections.abc import Collection

import craft_platforms
import distro
from craft_cli import CraftError, emit

from craft_application import models, util

from . import base


class TestingService(base.AppService):
    """Service class for testing a project."""

    __test__ = False  # Tell pytest this service is not a test class.

<<<<<<< HEAD
    def validate_tests(self, tests: Collection[pathlib.Path]) -> None:
        """Validate that each of the provided test names exists."""
        emit.debug("Checking that the specified test paths are valid")
        invalid_tests: list[str] = []
        for test in tests:
            if (test / "task.yaml").is_file():
                continue
            invalid_tests.append(str(test))
        if invalid_tests:
            invalid_tests_str = util.humanize_list(invalid_tests, "and")
            raise CraftError(
                f"Invalid test value(s): {invalid_tests_str}",
                resolution="Check the test paths and try again",
                logpath_report=False,
            )

    def test(
        self,
        project_path: pathlib.Path,
        *,
        tests: Collection[pathlib.Path] = (),
        shell: bool = False,
        shell_after: bool = False,
        debug: bool = False,
    ) -> None:
=======
    def test(self, project_path: pathlib.Path, pack_state: models.PackState) -> None:
>>>>>>> deffe241
        """Run the full set of spread tests.

        This method is likely the all you need to call.

        :param project_path: the path to the project directory containing spread.yaml.
        """
        with tempfile.TemporaryDirectory(
            prefix=".craft-spread-",
            dir=project_path,
        ) as temp_dir:
            temp_dir_path = pathlib.Path(temp_dir)
            emit.trace(f"Temporary spread directory: {temp_dir_path}")
            temp_spread_file = temp_dir_path / "spread.yaml"
            self.process_spread_yaml(temp_spread_file, pack_state)
            emit.trace(f"Temporary spread file:\n{temp_spread_file.read_text()}")
            self.run_spread(
                temp_dir_path,
                tests=tests,
                shell=shell,
                shell_after=shell_after,
                debug=debug,
            )

    def process_spread_yaml(
        self, dest: pathlib.Path, pack_state: models.PackState
    ) -> None:
        """Process the spread configuration file.

        :param dest: the output path for spread.yaml.
        """
        emit.debug("Processing spread.yaml.")
        spread_path = pathlib.Path("spread.yaml")
        if not spread_path.is_file():
            raise CraftError(
                "Could not find 'spread.yaml' in the current directory.",
                resolution="Ensure you are in the correct directory or create a spread.yaml file.",
                reportable=False,
                logpath_report=False,
                retcode=os.EX_CONFIG,
            )

        craft_backend = self._get_backend()

        if not pack_state.artifact:
            raise CraftError(
                "No artifact files to test.",
                resolution="Ensure that artifact files are generated before running the test.",
            )

        with spread_path.open() as file:
            data = util.safe_yaml_load(file)

        simple = models.CraftSpreadYaml.unmarshal(data)

        spread_yaml = models.SpreadYaml.from_craft(
            simple,
            craft_backend=craft_backend,
            artifact=pack_state.artifact,
            resources=pack_state.resources or {},
        )

        emit.trace(f"Writing processed spread file to {dest}")
        spread_yaml.to_yaml_file(dest)

    def _get_spread_command(
        self,
        *,
        tests: Collection[pathlib.Path] = (),
        shell: bool = False,
        shell_after: bool = False,
        debug: bool = False,
    ) -> list[str]:
        """Get the full spread command to run."""
        cmd = [
            self._get_spread_executable(),
            "-v",
        ]
        if shell:
            cmd.append("-shell")
        if shell_after:
            cmd.append("-shell-after")
        if debug:
            cmd.append("-debug")

        system = self._get_system()
        backend_system_str = f"craft:{system}" if system else "craft"

        if tests:
            self.validate_tests(tests)
            cmd.extend(f"{backend_system_str}:{test}" for test in tests)
        else:
            cmd.append(f"{backend_system_str}:")

        emit.debug(f"Running spread as: {shlex.join(cmd)}")

        return cmd

    def run_spread(
        self,
        spread_dir: pathlib.Path,
        *,
        tests: Collection[pathlib.Path] = (),
        shell: bool = False,
        shell_after: bool = False,
        debug: bool = False,
    ) -> None:
        """Run spread on the processed project file.

        :param spread_dir: The working directory where spread should run.
        :param shell: Whether to pass the ``-shell`` option to spread.
        """
        emit.debug("Running spread tests.")
        spread_command = self._get_spread_command(
            tests=tests, shell=shell, shell_after=shell_after, debug=debug
        )

        try:
            with emit.open_stream("Running spread tests") as stream:
                subprocess.run(
<<<<<<< HEAD
                    spread_command,
=======
                    [self._get_spread_executable(), "craft:" + system],
>>>>>>> deffe241
                    check=True,
                    stdout=stream,
                    stderr=stream,
                    cwd=spread_dir,
                )
        except subprocess.CalledProcessError as exc:
            raise CraftError(
                "spread run failed",
                reportable=False,
                retcode=exc.returncode,
            )

    def _get_backend_type(self) -> str:
        return "ci" if os.environ.get("CI") else "lxd-vm"

    def _get_system(self) -> str:
        name = self._get_backend_type()

        if name == "ci":
            try:
                distro_base = craft_platforms.DistroBase.from_linux_distribution(
                    distro.LinuxDistribution()
                )
                system = f"{distro_base.distribution}-{distro_base.series}"
            except (CraftError, FileNotFoundError):
                system = ""
        else:
            system = ""

        return system

    def _get_backend(self) -> models.SpreadBackend:
        name = self._get_backend_type()

        return models.SpreadBackend(
            type="adhoc",
            # Allocate and discard occur on the host.
            allocate=f"ADDRESS $(./spread/.extension allocate {name})",
            discard=f"./spread/.extension discard {name}",
            # Each of these occur within the spread runner.
            prepare=f'"$PROJECT_PATH"/spread/.extension backend-prepare {name}',
            restore=f'"$PROJECT_PATH"/spread/.extension backend-restore {name}',
            prepare_each=f'"$PROJECT_PATH"/spread/.extension backend-prepare-each {name}',
            restore_each=f'"$PROJECT_PATH"/spread/.extension backend-restore-each {name}',
        )

    def _get_spread_executable(self) -> str:
        """Get the executable to run for spread.

        :returns: The spread command to use
        :raises: CraftError if spread cannot be found.
        """
        # Spread included in the application.
        if path := shutil.which("craft.spread"):
            return path
        raise CraftError(
            "Internal error: cannot find a 'craft.spread' executable.",
            details=f"'{self._app.name} test' needs 'craft.spread' to run.",
            resolution="This is likely a packaging bug that needs reporting.",
            retcode=os.EX_SOFTWARE,
        )<|MERGE_RESOLUTION|>--- conflicted
+++ resolved
@@ -38,7 +38,6 @@
 
     __test__ = False  # Tell pytest this service is not a test class.
 
-<<<<<<< HEAD
     def validate_tests(self, tests: Collection[pathlib.Path]) -> None:
         """Validate that each of the provided test names exists."""
         emit.debug("Checking that the specified test paths are valid")
@@ -58,15 +57,13 @@
     def test(
         self,
         project_path: pathlib.Path,
+        pack_state: models.PackState,
         *,
         tests: Collection[pathlib.Path] = (),
         shell: bool = False,
         shell_after: bool = False,
         debug: bool = False,
     ) -> None:
-=======
-    def test(self, project_path: pathlib.Path, pack_state: models.PackState) -> None:
->>>>>>> deffe241
         """Run the full set of spread tests.
 
         This method is likely the all you need to call.
@@ -186,11 +183,7 @@
         try:
             with emit.open_stream("Running spread tests") as stream:
                 subprocess.run(
-<<<<<<< HEAD
                     spread_command,
-=======
-                    [self._get_spread_executable(), "craft:" + system],
->>>>>>> deffe241
                     check=True,
                     stdout=stream,
                     stderr=stream,
