#  This file is part of craft-application.
#
#  Copyright 2024-2025 Canonical Ltd.
#
#  This program is free software: you can redistribute it and/or modify it
#  under the terms of the GNU Lesser General Public License version 3, as
#  published by the Free Software Foundation.
#
#  This program is distributed in the hope that it will be useful, but WITHOUT
#  ANY WARRANTY; without even the implied warranties of MERCHANTABILITY,
#  SATISFACTORY QUALITY, or FITNESS FOR A PARTICULAR PURPOSE.
#  See the GNU Lesser General Public License for more details.
#
#  You should have received a copy of the GNU Lesser General Public License
#  along with this program.  If not, see <http://www.gnu.org/licenses/>.

"""Service for testing a project."""

import os
import pathlib
import shlex
import shutil
import subprocess
import tempfile
from collections.abc import Collection

import craft_platforms
import distro
from craft_cli import CraftError, emit

from craft_application import models, util

from . import base


class TestingService(base.AppService):
    """Service class for testing a project."""

    __test__ = False  # Tell pytest this service is not a test class.

    def validate_tests(self, tests: Collection[pathlib.Path]) -> None:
        """Validate that each of the provided test names exists."""
        emit.debug("Checking that the specified test paths are valid")
        invalid_tests: list[str] = []
        for test in tests:
            if (test / "task.yaml").is_file():
                continue
            invalid_tests.append(str(test))
        if invalid_tests:
            invalid_tests_str = util.humanize_list(invalid_tests, "and")
            raise CraftError(
                f"Invalid test value(s): {invalid_tests_str}",
                resolution="Check the test paths and try again",
                logpath_report=False,
            )

    def test(
        self,
        project_path: pathlib.Path,
        *,
        tests: Collection[pathlib.Path] = (),
        shell: bool = False,
        shell_after: bool = False,
        debug: bool = False,
    ) -> None:
        """Run the full set of spread tests.

        This method is likely the all you need to call.

        :param project_path: the path to the project directory containing spread.yaml.
        """
        with tempfile.TemporaryDirectory(
            prefix=".craft-spread-",
            dir=project_path,
        ) as temp_dir:
            temp_dir_path = pathlib.Path(temp_dir)
            emit.trace(f"Temporary spread directory: {temp_dir_path}")
            temp_spread_file = temp_dir_path / "spread.yaml"
            self.process_spread_yaml(temp_spread_file)
            emit.trace(f"Temporary spread file:\n{temp_spread_file.read_text()}")
            self.run_spread(
                temp_dir_path,
                tests=tests,
                shell=shell,
                shell_after=shell_after,
                debug=debug,
            )

    def process_spread_yaml(self, dest: pathlib.Path) -> None:
        """Process the spread configuration file.

        :param dest: the output path for spread.yaml.
        """
        emit.debug("Processing spread.yaml.")
        spread_path = pathlib.Path("spread.yaml")
        if not spread_path.is_file():
            raise CraftError(
                "Could not find 'spread.yaml' in the current directory.",
                resolution="Ensure you are in the correct directory or create a spread.yaml file.",
                reportable=False,
                logpath_report=False,
                retcode=os.EX_CONFIG,
            )

        craft_backend = self._get_backend()

        with spread_path.open() as file:
            data = util.safe_yaml_load(file)

        simple = models.CraftSpreadYaml.unmarshal(data)

        spread_yaml = models.SpreadYaml.from_craft(
            simple,
            craft_backend=craft_backend,
        )

        emit.trace(f"Writing processed spread file to {dest}")
        spread_yaml.to_yaml_file(dest)

    def _get_spread_command(
        self,
        *,
        tests: Collection[pathlib.Path] = (),
        shell: bool = False,
        shell_after: bool = False,
        debug: bool = False,
    ) -> list[str]:
        """Get the full spread command to run."""
        cmd = [
            self._get_spread_executable(),
            "-v",
        ]
        if shell:
            cmd.append("-shell")
        if shell_after:
            cmd.append("-shell-after")
        if debug:
            cmd.append("-debug")

        if tests:
            self.validate_tests(tests)
            cmd.extend(f"craft:{test}" for test in tests)
        else:
            cmd.append("craft:")

        emit.debug(f"Running spread as: {shlex.join(cmd)}")

        return cmd

    def run_spread(
        self,
        spread_dir: pathlib.Path,
        *,
        tests: Collection[pathlib.Path] = (),
        shell: bool = False,
        shell_after: bool = False,
        debug: bool = False,
    ) -> None:
        """Run spread on the processed project file.

        :param spread_dir: The working directory where spread should run.
        :param shell: Whether to pass the ``-shell`` option to spread.
        """
<<<<<<< HEAD
        spread_command = self._get_spread_command(
            tests=tests, shell=shell, shell_after=shell_after, debug=debug
        )

        emit.progress("Running spread tests")
        try:
            with emit.open_stream("Running spread tests") as stream:
                subprocess.run(
                    spread_command,
=======
        emit.debug("Running spread tests.")

        system = self._get_system()

        try:
            with emit.open_stream("Running spread tests") as stream:
                subprocess.run(
                    [self._get_spread_executable(), "-v", "craft:" + system],
>>>>>>> 91ca1da7
                    check=True,
                    stdout=stream,
                    stderr=stream,
                    cwd=spread_dir,
                )
        except subprocess.CalledProcessError as exc:
            raise CraftError(
                "spread run failed",
                reportable=False,
                retcode=exc.returncode,
            )

    def _get_backend_type(self) -> str:
        return "ci" if os.environ.get("CI") else "lxd-vm"

    def _get_system(self) -> str:
        name = self._get_backend_type()

        if name == "ci":
            try:
                distro_base = craft_platforms.DistroBase.from_linux_distribution(
                    distro.LinuxDistribution()
                )
                system = f"{distro_base.distribution}-{distro_base.series}"
            except (CraftError, FileNotFoundError):
                system = ""
        else:
            system = ""

        return system

    def _get_backend(self) -> models.SpreadBackend:
        name = self._get_backend_type()

        return models.SpreadBackend(
            type="adhoc",
            # Allocate and discard occur on the host.
            allocate=f"ADDRESS $(./spread/.extension allocate {name})",
            discard=f"./spread/.extension discard {name}",
            # Each of these occur within the spread runner.
            prepare=f'"$PROJECT_PATH"/spread/.extension backend-prepare {name}',
            restore=f'"$PROJECT_PATH"/spread/.extension backend-restore {name}',
            prepare_each=f'"$PROJECT_PATH"/spread/.extension backend-prepare-each {name}',
            restore_each=f'"$PROJECT_PATH"/spread/.extension backend-restore-each {name}',
        )

    def _get_spread_executable(self) -> str:
        """Get the executable to run for spread.

        :returns: The spread command to use
        :raises: CraftError if spread cannot be found.
        """
        # Spread included in the application.
        if path := shutil.which("craft.spread"):
            return path
        raise CraftError(
            "Internal error: cannot find a 'craft.spread' executable.",
            details=f"'{self._app.name} test' needs 'craft.spread' to run.",
            resolution="This is likely a packaging bug that needs reporting.",
            retcode=os.EX_SOFTWARE,
        )<|MERGE_RESOLUTION|>--- conflicted
+++ resolved
@@ -161,26 +161,18 @@
         :param spread_dir: The working directory where spread should run.
         :param shell: Whether to pass the ``-shell`` option to spread.
         """
-<<<<<<< HEAD
         spread_command = self._get_spread_command(
             tests=tests, shell=shell, shell_after=shell_after, debug=debug
         )
 
-        emit.progress("Running spread tests")
+        emit.debug("Running spread tests.")
+
+        system = self._get_system()
+
         try:
             with emit.open_stream("Running spread tests") as stream:
                 subprocess.run(
                     spread_command,
-=======
-        emit.debug("Running spread tests.")
-
-        system = self._get_system()
-
-        try:
-            with emit.open_stream("Running spread tests") as stream:
-                subprocess.run(
-                    [self._get_spread_executable(), "-v", "craft:" + system],
->>>>>>> 91ca1da7
                     check=True,
                     stdout=stream,
                     stderr=stream,
