# This file is part of craft-application.
#
# Copyright 2024-2025 Canonical Ltd.
#
# This program is free software: you can redistribute it and/or modify it
# under the terms of the GNU Lesser General Public License version 3, as
# published by the Free Software Foundation.
#
# This program is distributed in the hope that it will be useful, but WITHOUT
# ANY WARRANTY; without even the implied warranties of MERCHANTABILITY,
# SATISFACTORY QUALITY, or FITNESS FOR A PARTICULAR PURPOSE.
# See the GNU Lesser General Public License for more details.
#
# You should have received a copy of the GNU Lesser General Public License
# along with this program.  If not, see <http://www.gnu.org/licenses/>.
"""Models representing spread projects."""

import pydantic
from typing_extensions import Any, Self

from craft_application.models import CraftBaseModel

# Simplified spread configuration


class SpreadBase(CraftBaseModel):
    """Base model for spread.yaml, which can always take and ignore extra items."""

    model_config = pydantic.ConfigDict(
        CraftBaseModel.model_config,  # type: ignore[misc]
        extra="allow",
    )


class CraftSpreadSystem(SpreadBase):
    """Simplified spread system configuration."""

    workers: int | None = None


class CraftSpreadBackend(SpreadBase):
    """Simplified spread backend configuration."""

    type: str | None = None
    allocate: str | None = None
    discard: str | None = None
    systems: list[str | dict[str, CraftSpreadSystem | None]]
    prepare: str | None = None
    restore: str | None = None
    prepare_each: str | None = None
    restore_each: str | None = None


class CraftSpreadSuite(SpreadBase):
    """Simplified spread suite configuration."""

    summary: str
    systems: list[str] | None = None
    environment: dict[str, str] | None = None
    prepare: str | None = None
    restore: str | None = None
    prepare_each: str | None = None
    restore_each: str | None = None
    kill_timeout: str | None = None


class CraftSpreadYaml(SpreadBase):
    """Simplified spread project configuration."""

    model_config = pydantic.ConfigDict(
        SpreadBase.model_config,  # type: ignore[misc]
        extra="forbid",
    )

    project: str | None = None
    backends: dict[str, CraftSpreadBackend]
    suites: dict[str, CraftSpreadSuite]
    exclude: list[str] | None = None
    prepare: str | None = None
    restore: str | None = None
    prepare_each: str | None = None
    restore_each: str | None = None
    kill_timeout: str | None = None


# Processed full-form spread configuration


class SpreadBaseModel(SpreadBase):
    """Base for spread models."""

    def model_post_init(self, /, __context: Any) -> None:  # noqa: ANN401
        """Remove attributes set to None."""
        none_items: list[Any] = []
        for k, v in self.__dict__.items():
            if v is None:
                none_items.append(k)

        for k in none_items:
            k.replace("_", "-")
            delattr(self, k)


class SpreadSystem(SpreadBaseModel):
    """Processed spread system configuration."""

    username: str | None = None
    password: str | None = None
    workers: int | None = None

    @classmethod
    def from_craft(cls, simple: CraftSpreadSystem | None) -> Self:
        """Create a spread system configuration from the simplified version."""
        workers = simple.workers if simple else 1
        return cls(workers=workers)


class SpreadBackend(SpreadBaseModel):
    """Processed spread backend configuration."""

    type: str | None = None
    allocate: str | None = None
    discard: str | None = None
<<<<<<< HEAD
    systems: list[str | dict[str, SpreadSystem]] = pydantic.Field(default_factory=list)
=======
    systems: list[dict[str, SpreadSystem]] = pydantic.Field(
        default_factory=list[dict[str, SpreadSystem]]
    )
>>>>>>> 6efd2941
    prepare: str | None = None
    restore: str | None = None
    prepare_each: str | None = None
    restore_each: str | None = None

    @classmethod
    def from_craft(cls, simple: CraftSpreadBackend) -> Self:
        """Create a spread backend configuration from the simplified version."""
        return cls(
            type=simple.type,
            allocate=simple.allocate,
            discard=simple.discard,
            systems=cls.systems_from_craft(simple.systems),
            prepare=simple.prepare,
            restore=simple.restore,
            prepare_each=simple.prepare_each,
            restore_each=simple.restore_each,
        )

    @staticmethod
    def systems_from_craft(
        simple: list[str | dict[str, CraftSpreadSystem | None]],
    ) -> list[str | dict[str, SpreadSystem]]:
        """Create spread systems from the simplified version."""
        systems: list[str | dict[str, SpreadSystem]] = []
        for item in simple:
            if isinstance(item, str):
                systems.append(item)
                continue
            entry: dict[str, SpreadSystem] = {}
            for name, ssys in item.items():
                entry[name] = SpreadSystem.from_craft(ssys)
            systems.append(entry)

        return systems


class SpreadSuite(SpreadBaseModel):
    """Processed spread suite configuration."""

    summary: str
    systems: list[str]
    environment: dict[str, str] | None
    prepare: str | None
    restore: str | None
    prepare_each: str | None
    restore_each: str | None
    kill_timeout: str | None = None

    @classmethod
    def from_craft(cls, simple: CraftSpreadSuite) -> Self:
        """Create a spread suite configuration from the simplified version."""
        return cls(
            summary=simple.summary,
            systems=simple.systems or [],
            environment=simple.environment,
            prepare=simple.prepare,
            restore=simple.restore,
            prepare_each=simple.prepare_each,
            restore_each=simple.restore_each,
            kill_timeout=simple.kill_timeout,
        )


class SpreadYaml(SpreadBaseModel):
    """Processed spread project configuration."""

    project: str
    environment: dict[str, str]
    backends: dict[str, SpreadBackend]
    suites: dict[str, SpreadSuite]
    exclude: list[str]
    path: str
    prepare: str | None
    restore: str | None
    prepare_each: str | None
    restore_each: str | None
    kill_timeout: str | None = None
    reroot: str | None = None

    @classmethod
    def from_craft(
        cls,
        simple: CraftSpreadYaml,
        *,
        craft_backend: SpreadBackend,
    ) -> Self:
        """Create the spread configuration from the simplified version."""
        return cls(
            project="craft-test",
            environment={
                "SUDO_USER": "",
                "SUDO_UID": "",
                "LANG": "C.UTF-8",
                "LANGUAGE": "en",
                "PROJECT_PATH": "/root/proj",
            },
            backends=cls._backends_from_craft(simple.backends, craft_backend),
            suites=cls._suites_from_craft(simple.suites),
            exclude=simple.exclude or [".git", ".tox"],
            path="/root/proj",
            prepare=simple.prepare,
            restore=simple.restore,
            prepare_each=simple.prepare_each,
            restore_each=simple.restore_each,
            kill_timeout=simple.kill_timeout or None,
            reroot="..",
        )

    @staticmethod
    def _backends_from_craft(
        simple: dict[str, CraftSpreadBackend], craft_backend: SpreadBackend
    ) -> dict[str, SpreadBackend]:
        backends: dict[str, SpreadBackend] = {}
        for name, backend in simple.items():
            if name == "craft":
                craft_backend.systems = SpreadBackend.systems_from_craft(
                    backend.systems
                )
                backends[name] = craft_backend
            else:
                backends[name] = SpreadBackend.from_craft(backend)

        return backends

    @staticmethod
    def _suites_from_craft(
        simple: dict[str, CraftSpreadSuite],
    ) -> dict[str, SpreadSuite]:
        return {name: SpreadSuite.from_craft(suite) for name, suite in simple.items()}<|MERGE_RESOLUTION|>--- conflicted
+++ resolved
@@ -121,13 +121,9 @@
     type: str | None = None
     allocate: str | None = None
     discard: str | None = None
-<<<<<<< HEAD
-    systems: list[str | dict[str, SpreadSystem]] = pydantic.Field(default_factory=list)
-=======
-    systems: list[dict[str, SpreadSystem]] = pydantic.Field(
-        default_factory=list[dict[str, SpreadSystem]]
+    systems: list[str | dict[str, SpreadSystem]] = pydantic.Field(
+        default_factory=list[str | dict[str, SpreadSystem]]
     )
->>>>>>> 6efd2941
     prepare: str | None = None
     restore: str | None = None
     prepare_each: str | None = None
