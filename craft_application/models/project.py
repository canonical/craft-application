# This file is part of craft-application.
#
# Copyright 2023 Canonical Ltd.
#
# This program is free software: you can redistribute it and/or modify it
# under the terms of the GNU Lesser General Public License version 3, as
# published by the Free Software Foundation.
#
# This program is distributed in the hope that it will be useful, but WITHOUT
# ANY WARRANTY; without even the implied warranties of MERCHANTABILITY,
# SATISFACTORY QUALITY, or FITNESS FOR A PARTICULAR PURPOSE.
# See the GNU Lesser General Public License for more details.
#
# You should have received a copy of the GNU Lesser General Public License
# along with this program.  If not, see <http://www.gnu.org/licenses/>.
"""Basic project model for a craft-application.

This defines the structure of the input file (e.g. snapcraft.yaml)
"""
import dataclasses
from typing import Any, Dict, List, Optional, Tuple, Union

import craft_parts
import craft_providers.bases
import pydantic
from pydantic import AnyUrl
from typing_extensions import override

from craft_application.models.base import CraftBaseConfig, CraftBaseModel
from craft_application.models.constraints import (
    MESSAGE_INVALID_NAME,
    MESSAGE_INVALID_VERSION,
    ProjectName,
    ProjectTitle,
    SummaryStr,
    UniqueStrList,
    VersionStr,
)


@dataclasses.dataclass
class BuildInfo:
    """Platform build information."""

    platform: str
    """The platform name."""

    build_on: str
    """The architecture to build on."""

    build_for: str
    """The architecture to build for."""

    base: craft_providers.bases.BaseName
    """The base to build on."""


class BuildPlannerConfig(CraftBaseConfig):
    """Config for BuildProjects."""

    extra = pydantic.Extra.ignore
    """The BuildPlanner model uses attributes from the project yaml."""


class BuildPlanner(CraftBaseModel):
    """The BuildPlanner obtains a build plan for the project."""

    Config = BuildPlannerConfig

    def get_build_plan(self) -> List[BuildInfo]:
        """Obtain the list of architectures and bases from the project file."""
        raise NotImplementedError(
            f"{self.__class__.__name__!s} must implement get_build_plan"
        )


class Project(CraftBaseModel):
    """Craft Application project definition."""

    name: ProjectName
    title: Optional[ProjectTitle]
    version: VersionStr
    summary: Optional[SummaryStr]
    description: Optional[str]

    base: Optional[Any] = None
    build_base: Optional[Any] = None
    platforms: Optional[Dict[str, Any]] = None

    contact: Optional[Union[str, UniqueStrList]]
    issues: Optional[Union[str, UniqueStrList]]
    source_code: Optional[AnyUrl]
    license: Optional[str]

    parts: Dict[str, Dict[str, Any]]  # parts are handled by craft-parts

    @pydantic.validator("parts", each_item=True)
    @classmethod
    def _validate_parts(cls, item: Dict[str, Any]) -> Dict[str, Any]:
        """Verify each part (craft-parts will re-validate this)."""
        craft_parts.validate_part(item)
        return item

    @property
    def effective_base(self) -> Any:  # noqa: ANN401 app specific classes can improve
        """Return the base used for creating the output."""
        build_base = getattr(self, "build_base", None)
        if build_base is not None:
            return build_base
        if self.base is not None:
            return self.base
<<<<<<< HEAD
        raise RuntimeError("Could not determine effective base")
=======
        raise RuntimeError("Could not determine effective base")

    def get_build_plan(self) -> List[BuildInfo]:
        """Obtain the list of architectures and bases from the project file."""
        raise NotImplementedError(
            f"{self.__class__.__name__!s} must implement get_build_plan"
        )

    @override
    @classmethod
    def transform_pydantic_error(cls, error: pydantic.ValidationError) -> None:
        errors_to_messages: Dict[Tuple[str, str], str] = {
            ("version", "value_error.str.regex"): MESSAGE_INVALID_VERSION,
            ("name", "value_error.str.regex"): MESSAGE_INVALID_NAME,
        }

        CraftBaseModel.transform_pydantic_error(error)

        for error_dict in error.errors():
            loc_and_type = (str(error_dict["loc"][0]), error_dict["type"])
            if message := errors_to_messages.get(loc_and_type):
                # Note that unfortunately, Pydantic 1.x does not have the
                # "input" key in the error dict, so we can't put the original
                # value in the error message.
                error_dict["msg"] = message
>>>>>>> a2ab6c42
<|MERGE_RESOLUTION|>--- conflicted
+++ resolved
@@ -109,9 +109,6 @@
             return build_base
         if self.base is not None:
             return self.base
-<<<<<<< HEAD
-        raise RuntimeError("Could not determine effective base")
-=======
         raise RuntimeError("Could not determine effective base")
 
     def get_build_plan(self) -> List[BuildInfo]:
@@ -136,5 +133,4 @@
                 # Note that unfortunately, Pydantic 1.x does not have the
                 # "input" key in the error dict, so we can't put the original
                 # value in the error message.
-                error_dict["msg"] = message
->>>>>>> a2ab6c42
+                error_dict["msg"] = message