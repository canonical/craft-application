# This file is part of craft_application.
#
# Copyright 2023 Canonical Ltd.
#
# This program is free software: you can redistribute it and/or modify it
# under the terms of the GNU Lesser General Public License version 3, as
# published by the Free Software Foundation.
#
# This program is distributed in the hope that it will be useful, but WITHOUT
# ANY WARRANTY; without even the implied warranties of MERCHANTABILITY,
# SATISFACTORY QUALITY, or FITNESS FOR A PARTICULAR PURPOSE.
# See the GNU Lesser General Public License for more details.
#
# You should have received a copy of the GNU Lesser General Public License along
# with this program.  If not, see <http://www.gnu.org/licenses/>.
"""Main application classes for a craft-application."""
from __future__ import annotations

import importlib
import os
import pathlib
import signal
import subprocess
import sys
from dataclasses import dataclass, field
from functools import cached_property
from importlib import metadata
from typing import TYPE_CHECKING, Any, Iterable, cast, final

import craft_cli
import craft_parts
import craft_providers
from xdg.BaseDirectory import save_cache_path  # type: ignore[import]

from craft_application import commands, errors, grammar, models, secrets, util
from craft_application.models import BuildInfo, GrammarAwareProject

if TYPE_CHECKING:
    from craft_application.services import service_factory

GLOBAL_VERSION = craft_cli.GlobalArgument(
    "version", "flag", "-V", "--version", "Show the application version and exit"
)

DEFAULT_CLI_LOGGERS = frozenset(
    {"craft_archives", "craft_parts", "craft_providers", "craft_store"}
)


@dataclass(frozen=True)
class AppFeatures:
    """Specific features that can be enabled/disabled per-application."""

    build_secrets: bool = False
    """Support for build-time secrets."""


@final
@dataclass(frozen=True)
class AppMetadata:
    """Metadata about a *craft application."""

    name: str
    summary: str | None = None
    version: str = field(init=False)
    source_ignore_patterns: list[str] = field(default_factory=lambda: [])
    managed_instance_project_path = pathlib.PurePosixPath("/root/project")
    features: AppFeatures = AppFeatures()

    ProjectClass: type[models.Project] = models.Project
    BuildPlannerClass: type[models.BuildPlanner] = models.BuildPlanner

    def __post_init__(self) -> None:
        setter = super().__setattr__

        # Try to determine the app version.
        try:
            # First, via the __version__ attribute on the app's main package.
            version = importlib.import_module(self.name).__version__
        except (AttributeError, ModuleNotFoundError):
            try:
                # If that fails, try via the installed metadata.
                version = metadata.version(self.name)
            except metadata.PackageNotFoundError:
                # If that fails too, default to "dev".
                version = "dev"

        setter("version", version)
        if self.summary is None:
            md = metadata.metadata(self.name)
            setter("summary", md["summary"])


class Application:
    """Craft Application Builder.

    :ivar app: Metadata about this application
    :ivar services: A ServiceFactory for this application
    :param extra_loggers: Logger names to integrate with craft-cli beyond the defaults.

    """

    def __init__(
        self,
        app: AppMetadata,
        services: service_factory.ServiceFactory,
        *,
        extra_loggers: Iterable[str] = (),
    ) -> None:
        self.app = app
        self.services = services
        self._command_groups: list[craft_cli.CommandGroup] = []
        self._global_arguments: list[craft_cli.GlobalArgument] = [GLOBAL_VERSION]
<<<<<<< HEAD
        self._build_plan: list[models.BuildInfo] = []
        self.project: models.Project | None = None
=======
        self._cli_loggers = DEFAULT_CLI_LOGGERS | set(extra_loggers)
>>>>>>> 83b5cd37

        # When build_secrets are enabled, this contains the secret info to pass to
        # managed instances.
        self._secrets: secrets.BuildSecrets | None = None
        # Cached project object, allows only the first time we load the project
        # to specify things like the project directory.
        # This is set as a private attribute in order to discourage real application
        # implementations from accessing it directly. They should always use
        # ``get_project`` to access the project.
        self.__project: models.Project | None = None

        if self.is_managed():
            self._work_dir = pathlib.Path("/root")
        else:
            self._work_dir = pathlib.Path.cwd()

    @property
    def app_config(self) -> dict[str, Any]:
        """Get the configuration passed to dispatcher.load_command().

        This can generally be left as-is. It's strongly recommended that if you are
        overriding it, you begin with ``config = super().app_config`` and update the
        dictionary from there.
        """
        return {
            "app": self.app,
            "services": self.services,
        }

    @property
    def command_groups(self) -> list[craft_cli.CommandGroup]:
        """Return command groups."""
        lifecycle_commands = commands.get_lifecycle_command_group()
        other_commands = commands.get_other_command_group()

        merged: dict[str, list[type[craft_cli.BaseCommand]]] = {}
        all_groups = [lifecycle_commands, other_commands, *self._command_groups]

        # Merge the default command groups with those provided by the application,
        # so that we don't get multiple groups with the same name.
        for group in all_groups:
            merged.setdefault(group.name, []).extend(group.commands)

        return [
            craft_cli.CommandGroup(name, commands_)
            for name, commands_ in merged.items()
        ]

    @property
    def log_path(self) -> pathlib.Path | None:
        """Get the path to this process's log file, if any."""
        if self.is_managed():
            return util.get_managed_logpath(self.app)
        return None

    def add_global_argument(self, argument: craft_cli.GlobalArgument) -> None:
        """Add a global argument to the Application."""
        self._global_arguments.append(argument)

    def add_command_group(
        self, name: str, commands: list[type[craft_cli.BaseCommand]]
    ) -> None:
        """Add a CommandGroup to the Application."""
        self._command_groups.append(craft_cli.CommandGroup(name, commands))

    @property
    def cache_dir(self) -> str:
        """Get the directory for caching any data."""
        # Mypy doesn't know what type save_cache_path returns, but pyright figures
        # it out correctly. We can remove this ignore comment once the typeshed has
        # xdg types: https://github.com/python/typeshed/pull/10163
        return save_cache_path(self.app.name)  # type: ignore[no-any-return]

    def _configure_services(
        self,
        platform: str | None,  # noqa: ARG002 (Unused method argument)
        build_for: str | None,
    ) -> None:
        """Configure additional keyword arguments for any service classes.

        Any child classes that override this must either call this directly or must
        provide a valid ``project`` to ``self.services``.
        """
        self.services.set_kwargs(
            "lifecycle",
            cache_dir=self.cache_dir,
            work_dir=self._work_dir,
            build_for=build_for,
        )
        self.services.set_kwargs(
            "provider",
            work_dir=self._work_dir,
            build_plan=self._build_plan,
        )

<<<<<<< HEAD
    def get_project(
        self, platform: str | None, build_for: str | None
    ) -> models.Project:
        """Get this application's Project metadata."""
        # Current working directory contains the project file
        project_file = pathlib.Path(f"{self.app.name}.yaml").resolve()
        craft_cli.emit.debug(f"Loading project file '{project_file!s}'")
=======
    def _resolve_project_path(self, project_dir: pathlib.Path | None) -> pathlib.Path:
        """Find the project file for the current project.

        The default implementation simply looks for the project file in the project
        directory. Applications may wish to override this if the project file could be
         in multiple places within the project directory.
        """
        if project_dir is None:
            project_dir = pathlib.Path.cwd()
        return (project_dir / f"{self.app.name}.yaml").resolve(strict=True)

    def get_project(self, project_dir: pathlib.Path | None = None) -> models.Project:
        """Get the project model.

        This only resolves and renders the project the first time it gets run.
        After that, it merely uses a cached project model.

        :param project_dir: the base directory to traverse for finding the project file.
        :returns: A transformed, loaded project model.
        """
        if self.__project is not None:
            return self.__project
>>>>>>> 83b5cd37

        project_path = self._resolve_project_path(project_dir)
        craft_cli.emit.debug(f"Loading project file '{project_path!s}'")

        with project_path.open() as file:
            yaml_data = util.safe_yaml_load(file)

        build_planner = self.app.BuildPlannerClass.unmarshal(yaml_data)
        full_build_plan = build_planner.get_build_plan()
        self._build_plan = _filter_plan(full_build_plan, platform, build_for)

<<<<<<< HEAD
        if platform:
            all_platforms = {b.platform: b for b in full_build_plan}
            if platform not in all_platforms:
                raise errors.InvalidPlatformError(platform, list(all_platforms.keys()))
            build_for = all_platforms[platform].build_for

        # validate project grammar
        GrammarAwareProject.validate_grammar(yaml_data)

        build_on = util.get_host_architecture()
        yaml_data = self._transform_project_yaml(yaml_data, build_on, build_for)
        return self.app.ProjectClass.from_yaml_data(yaml_data, project_file)
=======
        self.__project = self.app.ProjectClass.from_yaml_data(yaml_data, project_path)
        return self.__project

    @cached_property
    def project(self) -> models.Project:
        """Get this application's Project metadata."""
        return self.get_project()
>>>>>>> 83b5cd37

    def is_managed(self) -> bool:
        """Shortcut to tell whether we're running in managed mode."""
        return self.services.ProviderClass.is_managed()

    def run_managed(self, platform: str | None, build_for: str | None) -> None:
        """Run the application in a managed instance."""
        extra_args: dict[str, Any] = {}

<<<<<<< HEAD
        for build_info in self._build_plan:
            if platform and platform != build_info.platform:
                continue

            if build_for and build_for != build_info.build_for:
                continue
=======
        build_plan = self.get_project().get_build_plan()
        build_plan = _filter_plan(build_plan, platform, build_for)
>>>>>>> 83b5cd37

            env = {"CRAFT_PLATFORM": build_info.platform}

            if self.app.features.build_secrets:
                # If using build secrets, put them in the environment of the managed
                # instance.
                secret_values = cast(secrets.BuildSecrets, self._secrets)
                env.update(secret_values.environment)

            extra_args["env"] = env

            craft_cli.emit.debug(
                f"Running {self.app.name}:{build_info.platform} in {build_info.build_for} instance..."
            )
            instance_path = pathlib.PosixPath("/root/project")

            with self.services.provider.instance(
                build_info, work_dir=self._work_dir
            ) as instance:
                try:
                    # Pyright doesn't fully understand craft_providers's CompletedProcess.
                    instance.execute_run(  # pyright: ignore[reportUnknownMemberType,reportUnknownVariableType]
                        [self.app.name, *sys.argv[1:]],
                        cwd=instance_path,
                        check=True,
                        **extra_args,
                    )
                except subprocess.CalledProcessError as exc:
                    raise craft_providers.ProviderError(
                        f"Failed to execute {self.app.name} in instance."
                    ) from exc

    def configure(self, global_args: dict[str, Any]) -> None:
        """Configure the application using any global arguments."""

    def _get_dispatcher(self) -> craft_cli.Dispatcher:
        """Configure this application. Should be called by the run method.

        Side-effect: This method may exit the process.

        :returns: A ready-to-run Dispatcher object
        """
        # Set the logging level to DEBUG for all craft-libraries. This is OK even if
        # the specific application doesn't use a specific library, the call does not
        # import the package.
        util.setup_loggers(*self._cli_loggers)

        craft_cli.emit.init(
            mode=craft_cli.EmitterMode.BRIEF,
            appname=self.app.name,
            greeting=f"Starting {self.app.name}",
            log_filepath=self.log_path,
            streaming_brief=True,
        )

        dispatcher = craft_cli.Dispatcher(
            self.app.name,
            self.command_groups,
            summary=str(self.app.summary),
            extra_global_args=self._global_arguments,
        )

        try:
            craft_cli.emit.trace("pre-parsing arguments...")
            # Workaround for the fact that craft_cli requires a command.
            # https://github.com/canonical/craft-cli/issues/141
            if "--version" in sys.argv or "-V" in sys.argv:
                try:
                    global_args = dispatcher.pre_parse_args(["pull", *sys.argv[1:]])
                except craft_cli.ArgumentParsingError:
                    global_args = dispatcher.pre_parse_args(sys.argv[1:])
            else:
                global_args = dispatcher.pre_parse_args(sys.argv[1:])

            if global_args.get("version"):
                craft_cli.emit.ended_ok()
                print(f"{self.app.name} {self.app.version}")
                sys.exit(0)
        except craft_cli.ProvideHelpException as err:
            print(err, file=sys.stderr)  # to stderr, as argparse normally does
            craft_cli.emit.ended_ok()
            sys.exit(0)
        except craft_cli.ArgumentParsingError as err:
            print(err, file=sys.stderr)  # to stderr, as argparse normally does
            craft_cli.emit.ended_ok()
            sys.exit(64)  # Command line usage error from sysexits.h
        except KeyboardInterrupt as err:
            self._emit_error(craft_cli.CraftError("Interrupted."), cause=err)
            sys.exit(128 + signal.SIGINT)
        except Exception as err:  # noqa: BLE001
            self._emit_error(
                craft_cli.CraftError(
                    f"Internal error while loading {self.app.name}: {err!r}"
                )
            )
            if os.getenv("CRAFT_DEBUG") == "1":
                raise
            sys.exit(70)  # EX_SOFTWARE from sysexits.h

        craft_cli.emit.trace("Preparing application...")
        self.configure(global_args)

        return dispatcher

    def run(self) -> int:  # noqa: PLR0912 (too many branches)
        """Bootstrap and run the application."""
        dispatcher = self._get_dispatcher()
        craft_cli.emit.debug("Preparing application...")

        return_code = 1  # General error
        try:
            command = cast(
                commands.AppCommand,
                dispatcher.load_command(self.app_config),
            )
            platform = getattr(dispatcher.parsed_args(), "platform", None)
            build_for = getattr(dispatcher.parsed_args(), "build_for", None)

            craft_cli.emit.debug(f"platform={platform}, build_for={build_for}")

            managed_mode = command.run_managed(dispatcher.parsed_args())
            if managed_mode or command.always_load_project:
                self.project = self.get_project(platform, build_for)
                self.services.project = self.project

            self._configure_services(platform, build_for)

            if not managed_mode:
                # command runs in the outer instance
                craft_cli.emit.debug(f"Running {self.app.name} {command.name} on host")
<<<<<<< HEAD
                return_code = dispatcher.run() or 0
            elif not self.is_managed():
                # command runs in inner instance, but this is the outer instance
=======
                if command.always_load_project:
                    self.services.project = self.get_project()
                return_code = dispatcher.run() or 0
            elif not self.is_managed():
                # command runs in inner instance, but this is the outer instance
                self.services.project = self.get_project()
>>>>>>> 83b5cd37
                self.run_managed(platform, build_for)
                return_code = 0
            else:
                # command runs in inner instance
<<<<<<< HEAD
=======
                self.services.project = self.get_project()
>>>>>>> 83b5cd37
                return_code = dispatcher.run() or 0
        except craft_cli.ArgumentParsingError as err:
            print(err, file=sys.stderr)  # to stderr, as argparse normally does
            craft_cli.emit.ended_ok()
            return_code = 64  # Command line usage error from sysexits.h
        except KeyboardInterrupt as err:
            self._emit_error(craft_cli.CraftError("Interrupted."), cause=err)
            return_code = 128 + signal.SIGINT
        except craft_cli.CraftError as err:
            self._emit_error(err)
        except craft_parts.PartsError as err:
            self._emit_error(
                craft_cli.CraftError(
                    err.brief, details=err.details, resolution=err.resolution
                ),
                cause=err,
            )
            return_code = 1
        except craft_providers.ProviderError as err:
            self._emit_error(
                craft_cli.CraftError(
                    err.brief, details=err.details, resolution=err.resolution
                ),
                cause=err,
            )
            return_code = 1
        except Exception as err:  # noqa: BLE001 pylint: disable=broad-except
            self._emit_error(
                craft_cli.CraftError(f"{self.app.name} internal error: {err!r}"),
                cause=err,
            )
            if os.getenv("CRAFT_DEBUG") == "1":
                raise
            return_code = 70  # EX_SOFTWARE from sysexits.h
        else:
            craft_cli.emit.ended_ok()

        return return_code

    def _emit_error(
        self, error: craft_cli.CraftError, *, cause: BaseException | None = None
    ) -> None:
        """Emit the error in a centralized way so we can alter it consistently."""
        # set the cause, if any
        if cause is not None:
            error.__cause__ = cause

        # Do not report the internal logpath if running inside an instance
        if self.is_managed():
            error.logpath_report = False

        craft_cli.emit.error(error)

    def _transform_project_yaml(
        self, yaml_data: dict[str, Any], build_on: str, build_for: str
    ) -> dict[str, Any]:
        """Update the project's yaml data with runtime properties.

        Performs task such as environment expansion. Note that this transforms
        ``yaml_data`` in-place.
        """
        # Perform variable expansion.
        self._expand_environment(yaml_data)

        # Handle build secrets.
        if self.app.features.build_secrets:
            self._render_secrets(yaml_data)

        # Expand grammar.
        if "parts" in yaml_data:
            craft_cli.emit.debug(f"Processing grammar (on {build_on} for {build_for})")
            yaml_data["parts"] = grammar.process_parts(
                parts_yaml_data=yaml_data["parts"],
                arch=build_on,
                target_arch=build_for,
            )

        # Perform extra, application-specific transformations.
        return self._extra_yaml_transform(yaml_data)

    def _expand_environment(self, yaml_data: dict[str, Any]) -> None:
        """Perform expansion of project environment variables."""
        project_vars = self._project_vars(yaml_data)

        info = craft_parts.ProjectInfo(
            application_name=self.app.name,  # not used in environment expansion
            cache_dir=pathlib.Path(),  # not used in environment expansion
            project_name=yaml_data.get("name", ""),
            project_dirs=craft_parts.ProjectDirs(work_dir=self._work_dir),
            project_vars=project_vars,
        )

        self._set_global_environment(info)

        craft_parts.expand_environment(yaml_data, info=info)

    def _project_vars(self, yaml_data: dict[str, Any]) -> dict[str, str]:
        """Return a dict with project-specific variables, for a craft_part.ProjectInfo."""
        return {"version": cast(str, yaml_data["version"])}

    def _set_global_environment(self, info: craft_parts.ProjectInfo) -> None:
        """Populate the ProjectInfo's global environment."""
        info.global_environment.update(
            {
                "CRAFT_PROJECT_VERSION": info.get_project_var("version", raw_read=True),
            }
        )

    def _render_secrets(self, yaml_data: dict[str, Any]) -> None:
        """Render build-secrets, in-place."""
        secret_values = secrets.render_secrets(
            yaml_data, managed_mode=self.is_managed()
        )

        num_secrets = len(secret_values.secret_strings)
        craft_cli.emit.debug(f"Project has {num_secrets} build-secret(s).")

        craft_cli.emit.set_secrets(list(secret_values.secret_strings))

        self._secrets = secret_values

    def _extra_yaml_transform(self, yaml_data: dict[str, Any]) -> dict[str, Any]:
        """Perform additional transformations on a project's yaml data.

        Note: subclasses should return a new dict and keep the parameter unmodified.
        """
        return yaml_data


def _filter_plan(
    build_plan: list[BuildInfo], platform: str | None, build_for: str | None
) -> list[BuildInfo]:
    """Filter out builds not matching build-on and build-for."""
    host_arch = util.get_host_architecture()

    plan: list[BuildInfo] = []
    for build_info in build_plan:
        platform_matches = not platform or build_info.platform == platform
        build_on_matches = build_info.build_on == host_arch
        build_for_matches = not build_for or build_info.build_for == build_for

        if platform_matches and build_on_matches and build_for_matches:
            plan.append(build_info)

    return plan<|MERGE_RESOLUTION|>--- conflicted
+++ resolved
@@ -111,13 +111,8 @@
         self.services = services
         self._command_groups: list[craft_cli.CommandGroup] = []
         self._global_arguments: list[craft_cli.GlobalArgument] = [GLOBAL_VERSION]
-<<<<<<< HEAD
+        self._cli_loggers = DEFAULT_CLI_LOGGERS | set(extra_loggers)
         self._build_plan: list[models.BuildInfo] = []
-        self.project: models.Project | None = None
-=======
-        self._cli_loggers = DEFAULT_CLI_LOGGERS | set(extra_loggers)
->>>>>>> 83b5cd37
-
         # When build_secrets are enabled, this contains the secret info to pass to
         # managed instances.
         self._secrets: secrets.BuildSecrets | None = None
@@ -212,15 +207,6 @@
             build_plan=self._build_plan,
         )
 
-<<<<<<< HEAD
-    def get_project(
-        self, platform: str | None, build_for: str | None
-    ) -> models.Project:
-        """Get this application's Project metadata."""
-        # Current working directory contains the project file
-        project_file = pathlib.Path(f"{self.app.name}.yaml").resolve()
-        craft_cli.emit.debug(f"Loading project file '{project_file!s}'")
-=======
     def _resolve_project_path(self, project_dir: pathlib.Path | None) -> pathlib.Path:
         """Find the project file for the current project.
 
@@ -232,18 +218,24 @@
             project_dir = pathlib.Path.cwd()
         return (project_dir / f"{self.app.name}.yaml").resolve(strict=True)
 
-    def get_project(self, project_dir: pathlib.Path | None = None) -> models.Project:
+    def get_project(
+        self,
+        platform: str | None = None,
+        build_for: str | None = None,
+        project_dir: pathlib.Path | None = None,
+    ) -> models.Project:
         """Get the project model.
 
         This only resolves and renders the project the first time it gets run.
         After that, it merely uses a cached project model.
 
         :param project_dir: the base directory to traverse for finding the project file.
+        :param platform: the platform name listed in the build plan.
+        :param build_for: the architecture to build this project for.
         :returns: A transformed, loaded project model.
         """
         if self.__project is not None:
             return self.__project
->>>>>>> 83b5cd37
 
         project_path = self._resolve_project_path(project_dir)
         craft_cli.emit.debug(f"Loading project file '{project_path!s}'")
@@ -255,7 +247,6 @@
         full_build_plan = build_planner.get_build_plan()
         self._build_plan = _filter_plan(full_build_plan, platform, build_for)
 
-<<<<<<< HEAD
         if platform:
             all_platforms = {b.platform: b for b in full_build_plan}
             if platform not in all_platforms:
@@ -267,8 +258,6 @@
 
         build_on = util.get_host_architecture()
         yaml_data = self._transform_project_yaml(yaml_data, build_on, build_for)
-        return self.app.ProjectClass.from_yaml_data(yaml_data, project_file)
-=======
         self.__project = self.app.ProjectClass.from_yaml_data(yaml_data, project_path)
         return self.__project
 
@@ -276,7 +265,6 @@
     def project(self) -> models.Project:
         """Get this application's Project metadata."""
         return self.get_project()
->>>>>>> 83b5cd37
 
     def is_managed(self) -> bool:
         """Shortcut to tell whether we're running in managed mode."""
@@ -286,17 +274,12 @@
         """Run the application in a managed instance."""
         extra_args: dict[str, Any] = {}
 
-<<<<<<< HEAD
         for build_info in self._build_plan:
             if platform and platform != build_info.platform:
                 continue
 
             if build_for and build_for != build_info.build_for:
                 continue
-=======
-        build_plan = self.get_project().get_build_plan()
-        build_plan = _filter_plan(build_plan, platform, build_for)
->>>>>>> 83b5cd37
 
             env = {"CRAFT_PLATFORM": build_info.platform}
 
@@ -419,34 +402,20 @@
 
             managed_mode = command.run_managed(dispatcher.parsed_args())
             if managed_mode or command.always_load_project:
-                self.project = self.get_project(platform, build_for)
-                self.services.project = self.project
+                self.services.project = self.get_project(platform, build_for)
 
             self._configure_services(platform, build_for)
 
             if not managed_mode:
                 # command runs in the outer instance
                 craft_cli.emit.debug(f"Running {self.app.name} {command.name} on host")
-<<<<<<< HEAD
                 return_code = dispatcher.run() or 0
             elif not self.is_managed():
                 # command runs in inner instance, but this is the outer instance
-=======
-                if command.always_load_project:
-                    self.services.project = self.get_project()
-                return_code = dispatcher.run() or 0
-            elif not self.is_managed():
-                # command runs in inner instance, but this is the outer instance
-                self.services.project = self.get_project()
->>>>>>> 83b5cd37
                 self.run_managed(platform, build_for)
                 return_code = 0
             else:
                 # command runs in inner instance
-<<<<<<< HEAD
-=======
-                self.services.project = self.get_project()
->>>>>>> 83b5cd37
                 return_code = dispatcher.run() or 0
         except craft_cli.ArgumentParsingError as err:
             print(err, file=sys.stderr)  # to stderr, as argparse normally does
