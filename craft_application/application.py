--- conflicted
+++ resolved
@@ -207,16 +207,7 @@
                 f"Unable to create/access cache directory: {err.strerror}"
             ) from err
 
-<<<<<<< HEAD
-    def _configure_services(
-        self,
-        platform: str | None,  # noqa: ARG002 (Unused method argument)
-        build_for: str | None,  # noqa: ARG002 (Unused method argument)
-        provider_name: str | None,
-    ) -> None:
-=======
-    def _configure_services(self) -> None:
->>>>>>> 7e3f0f3e
+    def _configure_services(self, provider_name: str | None) -> None:
         """Configure additional keyword arguments for any service classes.
 
         Any child classes that override this must either call this directly or must
@@ -477,11 +468,7 @@
                     platform=platform, build_for=build_for
                 )
 
-<<<<<<< HEAD
-            self._configure_services(platform, build_for, provider_name)
-=======
-            self._configure_services()
->>>>>>> 7e3f0f3e
+            self._configure_services(provider_name)
 
             if not managed_mode:
                 # command runs in the outer instance
