--- conflicted
+++ resolved
@@ -32,14 +32,9 @@
 import craft_providers
 from platformdirs import user_cache_path
 
-<<<<<<< HEAD
 from craft_application import commands, errors, grammar, models, secrets, util
+from craft_application.errors import PathInvalidError
 from craft_application.models import BuildInfo, GrammarAwareProject
-=======
-from craft_application import commands, models, secrets, util
-from craft_application.errors import PathInvalidError
-from craft_application.models import BuildInfo
->>>>>>> a2ab6c42
 
 if TYPE_CHECKING:
     from craft_application.services import service_factory
