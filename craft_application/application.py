--- conflicted
+++ resolved
@@ -405,78 +405,6 @@
         """Shortcut to tell whether we're running in managed mode."""
         return self.services.get_class("provider").is_managed()
 
-<<<<<<< HEAD
-=======
-    def run_managed(self, platform: str | None, build_for: str | None) -> None:
-        """Run the application in a managed instance."""
-        build_planner = self.services.get("build_plan")
-        if platform:
-            build_planner.set_platforms(platform)
-        if build_for:
-            build_planner.set_build_fors(build_for)
-        plan = build_planner.plan()
-
-        if not plan:
-            raise errors.EmptyBuildPlanError
-
-        if self._enable_fetch_service:
-            self.services.get("fetch").set_policy(self._fetch_service_policy)
-
-        extra_args: dict[str, Any] = {}
-        for build_info in plan:
-            env = {
-                "CRAFT_PLATFORM": build_info.platform,
-                "CRAFT_VERBOSITY_LEVEL": craft_cli.emit.get_mode().name,
-            }
-
-            extra_args["env"] = env
-
-            craft_cli.emit.debug(
-                f"Running {self.app.name}:{build_info.platform} in {build_info.build_for} instance..."
-            )
-            instance_path = pathlib.PosixPath("/root/project")
-            active_fetch_service = self.services.get("fetch").is_active(
-                enable_command_line=self._enable_fetch_service
-            )
-
-            with self.services.provider.instance(
-                build_info,
-                work_dir=self._work_dir,
-                clean_existing=self._enable_fetch_service,
-                use_base_instance=not active_fetch_service,
-            ) as instance:
-                if self._enable_fetch_service:
-                    fetch_env = self.services.fetch.create_session(instance)
-                    env.update(fetch_env)
-
-                session_env = self.services.get("proxy").configure_instance(instance)
-                env.update(session_env)
-
-                cmd = [self.app.name, *sys.argv[1:]]
-                craft_cli.emit.debug(
-                    f"Executing {cmd} in instance location {instance_path} with {extra_args}."
-                )
-                try:
-                    with craft_cli.emit.pause():
-                        # Pyright doesn't fully understand craft_providers's CompletedProcess.
-                        instance.execute_run(  # pyright: ignore[reportUnknownMemberType,reportUnknownVariableType]
-                            cmd,
-                            cwd=instance_path,
-                            check=True,
-                            **extra_args,
-                        )
-                except subprocess.CalledProcessError as exc:
-                    raise craft_providers.ProviderError(
-                        f"Failed to execute {self.app.name} in instance."
-                    ) from exc
-                finally:
-                    if self._enable_fetch_service:
-                        self.services.fetch.teardown_session()
-
-        if self._enable_fetch_service:
-            self.services.fetch.shutdown(force=True)
-
->>>>>>> 73a0e4ea
     def configure(self, global_args: dict[str, Any]) -> None:
         """Configure the application using any global arguments."""
 
