--- conflicted
+++ resolved
@@ -150,12 +150,8 @@
     @functools.cached_property
     def project(self) -> models.Project:
         """Get this application's Project metadata."""
-<<<<<<< HEAD
         project_file = (pathlib.Path.cwd() / f"{self.app.name}.yaml").resolve()
-=======
-        project_file = (self._work_dir / f"{self.app.name}.yaml").resolve()
         craft_cli.emit.debug(f"Loading project file '{project_file!s}'")
->>>>>>> 082e6211
         return self.app.ProjectClass.from_yaml_file(project_file)
 
     def run_managed(self, build_for: str | None) -> None:
