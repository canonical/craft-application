--- conflicted
+++ resolved
@@ -11,13 +11,8 @@
 # SATISFACTORY QUALITY, or FITNESS FOR A PARTICULAR PURPOSE.
 # See the GNU Lesser General Public License for more details.
 #
-<<<<<<< HEAD
-# You should have received a copy of the GNU Lesser General Public License
-# along with this program.  If not, see <http://www.gnu.org/licenses/>.
-=======
 # You should have received a copy of the GNU Lesser General Public License along
 # with this program.  If not, see <http://www.gnu.org/licenses/>.
->>>>>>> 1382ca87
 """Framework for *craft applications."""
 
 try:
