--- conflicted
+++ resolved
@@ -1,9 +1,6 @@
 [project]
 name = "craft-application"
-<<<<<<< HEAD
-=======
 description = "A framework for *craft applications."
->>>>>>> 70c38a12
 dynamic = ["version", "readme"]
 dependencies = [
     "craft-cli",
