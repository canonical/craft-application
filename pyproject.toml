[project]
name = "craft-application"
version = "0.0.1"
readme = "README.rst"
dependencies = [
    "craft-cli",
    "craft-parts",
    "craft-providers",
    "overrides",
]
classifiers = [
    "Development Status :: 1 - Planning",
    "License :: OSI Approved :: GNU Lesser General Public License (LGPL)",
    "Programming Language :: Python :: 3",
    "Programming Language :: Python :: 3.8",
]
requires-python = ">=3.8"

[project.scripts]

[project.optional-dependencies]
dev = [
    "coverage[toml]==7.2.2",
    "hypothesis",
    "pytest==7.2.2",
    "pytest-cov==4.0.0",
    "pytest-mock==3.10.0",
]
types = [
    "mypy[reports]==1.1.1",
    "pyright==1.1.302",
    "types-PyYAML",
    "types-requests",
    "types-setuptools",
    "types-urllib3",
]
docs = [
    "furo==2022.12.07",
    "sphinx==5.3.0",
    "sphinx-autobuild==2021.3.14",
    "sphinx-copybutton==0.5.1",
    "sphinx-design==0.3.0",
    "sphinx-pydantic==0.1.1",
    "sphinx-toolbox==3.4.0",
    "sphinx-lint==0.6.7",
]

[build-system]
requires = [
<<<<<<< HEAD
    "setuptools==67.6.0",
    "setuptools-scm"
=======
    "setuptools==67.6.1",
>>>>>>> f51195e0
]
build-backend = "setuptools.build_meta"

[tool.setuptools.packages.find]
include = ["craft_*", "*craft"]
exclude = [
    "dist",
    "docs",
    "results",
    "tests",
]

[tool.setuptools.package-data]
"*" = ["py.typed"]

[tool.black]
target-version = ["py38"]

[tool.codespell]
ignore-words-list = "buildd,crate,keyserver,comandos,ro,dedent,dedented"
skip = ".tox,.git,build,.*_cache,__pycache__,*.tar,*.snap,*.png,./node_modules,./docs/_build,.direnv,.venv,venv,.vscode"
quiet-level = 3
check-filenames = true

[tool.isort]
multi_line_output = 3
include_trailing_comma = true
force_grid_wrap = 0
use_parentheses = true
ensure_newline_before_comments = true
line_length = 88

[tool.pytest.ini_options]
minversion = "7.0"
testpaths = "tests"
xfail_strict = true

[tool.coverage.run]
branch = true
parallel = true
omit = ["tests/**"]

[tool.coverage.report]
skip_empty = true
fail_under = 40  # TODO: Increase this after adding more unit tests.

[tool.pyright]
# Strict mode fails right now  due to some external libraries (e.g. pyxdg)
# strict = ["craft_application"]
pythonVersion = "3.8"
pythonPlatform = "Linux"
venvPath = ".tox"
venv = "typing"
reportUnnecessaryTypeIgnoreComment = true
include = ["craft_application", "tests"]
# Include as much of strict mode as possible.
strictListInference = true
strictDictionaryInference = true
strictSetInference = true
reportDeprecated = true
reportDuplicateImport = true
reportFunctionMemberAccess = true
reportIncompatibleMethodOverride = true
reportIncompatibleVariableOverride = true
reportInconsistentConstructor = true
reportMatchNotExhaustive = true
reportMissingTypeArgument = true
reportUntypedBaseClass = true
reportUntypedClassDecorator = true
reportUntypedFunctionDecorator = true
reportUntypedNamedTuple = true

executionEnvironments = [
    { root = "craft_application", reportMissingParameterType = true, reportPrivateUsage = true }
]

[tool.mypy]
python_version = "3.8"
exclude = [
    "build",
    "tests",
    "results",
]
warn_unused_configs = true
warn_redundant_casts = true
strict_equality = true
strict_concatenate = true
warn_return_any = true
disallow_subclassing_any = true
disallow_untyped_decorators = true
disallow_any_generics = true
# plugins = ["pydantic.mypy"]  TODO: Re-enable this once we have pydantic>=1.10

[tool.pydantic-mypy]
init_forbid_extra = true
init_typed = true
warn_required_dynamic_aliases = true
warn_untyped_fields = true

[[tool.mypy.overrides]]
module = ["starcraft"]
disallow_untyped_defs = true
no_implicit_optional = true

[[tool.mypy.overrides]]
module = ["tests.*"]
strict = false

# Tell mypy to ignore typing on pyxdg until we have a typeshed entry.
[[tool.mypy.overrides]]
module = ["xdg.*"]
ignore_missing_imports = true

[tool.ruff]
line-length = 88
target-version = "py38"
src = ["craft-application", "tests"]
extend-exclude = [
    "docs",
    "__pycache__",
]
# Follow ST063 - Maintaining and updating linting specifications for updating these.
select = [  # Base linting rule selections.
    # See the internal document for discussion:
    # https://docs.google.com/document/d/1i1n8pDmFmWi4wTDpk-JfnWCVUThPJiggyPi2DYwBBu4/edit
    # All sections here are stable in ruff and shouldn't randomly introduce
    # failures with ruff updates.
    "F",  # The rules built into Flake8
    "E", "W",  # pycodestyle errors and warnings
    "D",  # Implement pydocstyle checking as well.
    "I",  # isort checking
    "PLC", "PLE", "PLR", "PLW",  # Pylint
    "N",  # PEP8 naming
    "YTT",  # flake8-2020: Misuse of `sys.version` and `sys.version_info`
    "BLE",  # Do not catch blind exceptions
    "FBT",  # Disallow boolean positional arguments (make them keyword-only)
    "A",  # Shadowing built-ins.
    "C4", # Encourage comprehensions, which tend to be faster than alternatives.
    "T10",  # Don't call the debugger in production code
    "ISC",  # Implicit string concatenation that can cause subtle issues
    "ICN",  # Only use common conventions for import aliases.
    "Q",  # Consistent quotations
    "RET",  # Simpler logic after return, raise, continue or break
    "UP018", "C408",  # Convert type calls to literals. The latest pylint enforces this, but ruff has auto-fixes.
]
extend-select = [
    # These sets are still frequently getting new rules.
    # Therefore, they're getting frozen with the current rules so we can
    # upgrade ruff without breaking linting.
    # Pyupgrade: https://github.com/charliermarsh/ruff#pyupgrade-up
    "UP00", "UP01", "UP02", "UP030", "UP032", "UP033",
    # "UP034",  # Very new, not yet enabled in ruff 0.0.227
    # Annotations: https://github.com/charliermarsh/ruff#flake8-annotations-ann
    "ANN0",  # Type annotations for arguments other than `self` and `cls`
    "ANN2",  # Return type annotations
    # flake8-bandit: security testing. https://github.com/charliermarsh/ruff#flake8-bandit-s
    # https://bandit.readthedocs.io/en/latest/plugins/index.html#complete-test-plugin-listing
    "S101", "S102",  # assert or exec
    "S103", "S108",  # File permissions and tempfiles - use #noqa to silence when appropriate.
    "S104",  # Network binds
    "S105", "S106", "S107",  # Hardcoded passwords
    "S113",  # Requests calls without timeouts
    "S506",  # Unsafe YAML load
    "S508", "S509",  # Insecure SNMP
    "S701",  # jinja2 templates without autoescape
    "B0",  # Common mistakes and typos.
    "RUF001", "RUF002", "RUF003",  # Ambiguous unicode characters
    "RUF004",  # Keyword arguments must come after starred arguments
    "RUF005",  # Encourages unpacking rather than concatenation
    "RUF100",  # #noqa directive that doesn't flag anything.
]
ignore = [
    #"E203",  # Whitespace before ":"  -- Commented because ruff doesn't currently check E203
    "E501",  # Line too long (reason: black will automatically fix this for us)
    "D105",  # Missing docstring in magic method (reason: magic methods already have definitions)
    "D107",  # Missing docstring in __init__ (reason: documented in class docstring)
    "D203",  # 1 blank line required before class docstring (reason: pep257 default)
    "D213",  # Multi-line docstring summary should start at the second line (reason: pep257 default)
    "D215",  # Section underline is over-indented (reason: pep257 default)
    "A003",  # Class attribute shadowing built-in (reason: Class attributes don't often get bare references)

]

[tool.ruff.per-file-ignores]
"tests/**.py" = [  # Some things we want for the moin project are unnecessary in tests.
    "D",  # Ignore docstring rules in tests
    "ANN", # Ignore type annotations in tests
    "S101",  # Allow assertions in tests
    "S103", # Allow `os.chmod` setting a permissive mask `0o555` on file or directory
    "S108", # Allow Probable insecure usage of temporary file or directory
    "PLR0913",  # Allow many arguments for test functions
]
# isort leaves init files alone by default, this makes ruff ignore them too.
"__init__.py" = ["I001"]<|MERGE_RESOLUTION|>--- conflicted
+++ resolved
@@ -47,12 +47,8 @@
 
 [build-system]
 requires = [
-<<<<<<< HEAD
-    "setuptools==67.6.0",
+    "setuptools==67.6.1",
     "setuptools-scm"
-=======
-    "setuptools==67.6.1",
->>>>>>> f51195e0
 ]
 build-backend = "setuptools.build_meta"
 
