--- conflicted
+++ resolved
@@ -1,9 +1,5 @@
 [project]
-<<<<<<< HEAD
 name = "craft-application"
-=======
-name = "craft_application"
->>>>>>> f71a2aec
 dynamic = ["version", "readme"]
 dependencies = [
     "craft-cli",
