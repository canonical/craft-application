--- conflicted
+++ resolved
@@ -25,34 +25,24 @@
 
 [project.optional-dependencies]
 dev = [
-<<<<<<< HEAD
-    "coverage[toml]==7.2.5",
+    "coverage[toml]==7.2.7",
     "hypothesis>=6.0",
-    "pytest==7.3.1",
+    "pytest==7.3.2",
     "pytest-check==2.1.5",
-    "pytest-cov==4.0.0",
-=======
-    "coverage[toml]==7.2.7",
-    "pytest==7.3.2",
     "pytest-cov==4.1.0",
->>>>>>> 72c7781e
     "pytest-mock==3.10.0",
 ]
 lint = [
     "black==23.3.0",
     "codespell[toml]==2.2.4",
-    "ruff==0.0.272",
+    "ruff==0.0.269",
     "yamllint==1.32.0"
 ]
 types = [
     "mypy[reports]==1.3.0",
-<<<<<<< HEAD
     "pyright==1.1.309",
     "types-requests",
     "types-urllib3",
-=======
-    "pyright==1.1.313",
->>>>>>> 72c7781e
 ]
 docs = [
     "furo==2023.5.20",
@@ -86,10 +76,7 @@
 readme = {file = "README.rst"}
 
 [tool.setuptools_scm]
-<<<<<<< HEAD
 write_to = "craft_application/_version.py"
-=======
-write_to = "starcraft/_version.py"
 # the version comes from the latest annotated git tag formatted as 'X.Y.Z'
 # standard version scheme:
 #   'X.Y.Z.post<commits since tag>+g<hash>'
@@ -103,7 +90,6 @@
 # - only match tags formatted as 'X.Y.Z'
 # - exclude '+dirty<hash>' suffix
 git_describe_command = "git describe --long --match '[0-9]*.[0-9]*.[0-9]*' --exclude '*[^0-9.]*'"
->>>>>>> 72c7781e
 
 [tool.setuptools.packages.find]
 exclude = [
@@ -167,11 +153,7 @@
 disallow_any_generics = true
 
 [[tool.mypy.overrides]]
-<<<<<<< HEAD
-module = ["craft_application"]
-=======
-module = ["starcraft.*"]
->>>>>>> 72c7781e
+module = ["craft_application.*"]
 disallow_untyped_defs = true
 no_implicit_optional = true
 
