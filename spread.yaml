--- conflicted
+++ resolved
@@ -119,11 +119,7 @@
       multipass delete --purge "${instance_name}"
     systems:
       - ubuntu-20.04-64:
-<<<<<<< HEAD
-          workers: 8
-=======
           workers: 4
->>>>>>> 3d31a9fa
       - ubuntu-22.04-64:
           workers: 4
       - ubuntu-24.04-64:
