*****************
Craft-Application
*****************

<<<<<<< HEAD
Welcome to Craft-Application! We hope this document helps you get started. Before contributing any code, please sign the `Canonical contributor licence agreement`_.
=======
Welcome to Starcraft! We hope this document helps you get started. Before
contributing any code, please sign the `Canonical contributor licence
agreement`_.
>>>>>>> 41f01241

Setting up a development environment
------------------------------------
We use a forking, feature-based workflow, so you should start by forking the
repository. Once you've done that, clone the project to your computer using git
clone's ``--recurse-submodules`` parameter. (See more on the `git submodules`_
documentation.)

Tooling
=======
We use a large number of tools for our project. Most of these are installed for
you with tox, but you'll need to install:

- Python 3.8 (default on Ubuntu 20.04, available on Ubuntu 22.04 through the
  deadsnakes_ PPA) with setuptools.
- tox_ version 3.8 or later
- ShellCheck_  (also available via snap: ``snap install shellcheck``)

Once you have all of those installed, you can install the necessary virtual
environments for this repository using tox.

Other tools
###########
Some other tools we use for code quality include:

- Black_ for code formatting
- pytest_ for testing
- ruff_ for linting (and some additional formatting)

A complete list is kept in our pyproject.toml_ file in dev dependencies.

Initial Setup
#############

After cloning the repository but before making any changes, it's worth ensuring
that the tests, linting and tools all run on your machine. Running ``tox`` with
no parameters will create the necessary virtual environments for linting and
testing and run those::

    tox

If you want to install the environments but not run the tests, you can run::

    tox --notest

If you'd like to run the tests with a newer version of Python, you can pass a
specific environment. You must have an appropriately versioned Python
interpreter installed. For example, to run with Python 3.10, run::

    tox -e test-py3.10

While the use of pre-commit_ is optional, it is highly encouraged, as it runs
automatic fixes for files when ``git commit`` is called, including code
formatting with ``black`` and ``ruff``.  The versions available in ``apt`` from
Debian 11 (bullseye), Ubuntu 22.04 (jammy) and newer are sufficient, but you can
also install the latest with ``pip install pre-commit``. Once you've installed
it, run ``pre-commit install`` in this git repository to install the pre-commit
hooks.

Tox environments and labels
###########################

We group tox environments with the following labels:

* ``format``: Runs all code formatters with auto-fixing
* ``type``: Runs all type checkers
* ``lint``: Runs all linters (including type checkers)
* ``unit-tests``: Runs unit tests in several supported Python versions
* ``integration-tests``: Run integration tests in several Python versions
* ``tests``: The union of ``unit-tests`` and ``integration-tests``

For each of these, you can see which environments will be run with ``tox list``.
For example::

    tox list -m lint

You can also see all the environments by simply running ``tox list``

Running ``tox run -m format`` and ``tox run -m lint`` before committing code is
recommended.

.. _Black: https://black.readthedocs.io
.. _`Canonical contributor licence agreement`: http://www.ubuntu.com/legal/contributors/
.. _deadsnakes: https://launchpad.net/~deadsnakes/+archive/ubuntu/ppa
.. _`git submodules`: https://git-scm.com/book/en/v2/Git-Tools-Submodules#_cloning_submodules
.. _pre-commit: https://pre-commit.com/
.. _pyproject.toml: ./pyproject.toml
.. _Pyright: https://github.com/microsoft/pyright
.. _pytest: https://pytest.org
.. _ruff: https://github.com/charliermarsh/ruff
.. _ShellCheck: https://www.shellcheck.net/
.. _tox: https://tox.wiki<|MERGE_RESOLUTION|>--- conflicted
+++ resolved
@@ -2,13 +2,9 @@
 Craft-Application
 *****************
 
-<<<<<<< HEAD
-Welcome to Craft-Application! We hope this document helps you get started. Before contributing any code, please sign the `Canonical contributor licence agreement`_.
-=======
-Welcome to Starcraft! We hope this document helps you get started. Before
-contributing any code, please sign the `Canonical contributor licence
-agreement`_.
->>>>>>> 41f01241
+Welcome to Craft-Application! We hope this document helps you get started.
+Before contributing any code, please sign the
+`Canonical contributor licence agreement`_.
 
 Setting up a development environment
 ------------------------------------
@@ -18,14 +14,15 @@
 documentation.)
 
 Tooling
-=======
+~~~~~~~
 We use a large number of tools for our project. Most of these are installed for
 you with tox, but you'll need to install:
 
 - Python 3.8 (default on Ubuntu 20.04, available on Ubuntu 22.04 through the
   deadsnakes_ PPA) with setuptools.
-- tox_ version 3.8 or later
+- tox_ version 4 or later. (3.8+ will automatically provision a v4 virtualenv)
 - ShellCheck_  (also available via snap: ``snap install shellcheck``)
+- pre-commit_
 
 Once you have all of those installed, you can install the necessary virtual
 environments for this repository using tox.
@@ -58,7 +55,7 @@
 specific environment. You must have an appropriately versioned Python
 interpreter installed. For example, to run with Python 3.10, run::
 
-    tox -e test-py3.10
+    tox -e test-py310
 
 While the use of pre-commit_ is optional, it is highly encouraged, as it runs
 automatic fixes for files when ``git commit`` is called, including code
