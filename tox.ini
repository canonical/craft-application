[tox]
env_list =  # Environments to run when called with no parameters.
    lint-{black,ruff,pyright,shellcheck,codespell,docs}
    test-{py38,py310,py311,py312}
<<<<<<< HEAD
minversion = 4.5
=======
minversion = 4.6
>>>>>>> 72c7781e
# Tox will use these requirements to bootstrap a venv if necessary.
# tox-igore-env-name-mismatch allows us to have one virtualenv for all linting.
# By setting requirements here, we make this INI file compatible with older
# versions of tox. Tox >= 3.8 will automatically provision the version provided
# inside of a virtual environment, so users of Ubuntu >= focal can simply
# install tox from apt. Older than that, the user gets an upgrade warning.
requires =
    # renovate: datasource=pypi
    tox-ignore-env-name-mismatch>=0.2.0.post2
<<<<<<< HEAD
    tox-gh
=======
    # renovate: datasource=pypi
    tox-gh==1.2.0
>>>>>>> 72c7781e
# Allow tox to access the user's $TMPDIR environment variable if set.
# This workaround is required to avoid circular dependencies for TMPDIR,
# since tox will otherwise attempt to use the environment's TMPDIR variable.
user_tmp_dir = {env:TMPDIR}

[testenv]  # Default config for all environments. Overridable in each env.
# We have many tests that create temporary files. Unless the user has set a
# TMPDIR, this will prefer putting those temp files in $XDG_RUNTIME_DIR,
# which will speed up those tests since they'll run on a ramdisk.
env_tmp_dir = {user_tmp_dir:{env:XDG_RUNTIME_DIR:{work_dir}}}/tox_tmp/{env_name}
set_env =
    TMPDIR={env_tmp_dir}
    COVERAGE_FILE={env_tmp_dir}/.coverage_{env_name}

[test]  # Base configuration for unit and integration tests
package = editable
extras = dev, jammy-dev
allowlist_externals = mkdir
commands_pre = mkdir -p results

[testenv:test-{py38,py39,py310,py311,py312}]  # Configuration for all tests using pytest
base = testenv, test
description = Run unit tests with pytest
labels =
    py38, py310, py311, py312: tests, unit-tests
commands = pytest {tty:--color=yes} --cov --cov-report=xml:results/coverage-{env_name}.xml --junit-xml=results/test-results-{env_name}.xml tests/unit {posargs}

[testenv:integration-{py38,py39,py310,py311,py312}]
base = testenv, test
description = Run integration tests with pytest
labels =
    py38, py310, py311, py312: tests, integration-tests
commands = pytest {tty:--color=yes} --junit-xml=results/test-results-{env_name}.xml tests/integration {posargs}

[lint]  # Standard linting configuration
package = editable
extras = lint, jammy-dev
env_dir = {work_dir}/linting
runner = ignore_env_name_mismatch

[shellcheck]
find = git ls-files
filter = file --mime-type -Nnf- | grep shellscript | cut -f1 -d:

[testenv:lint-{black,ruff,shellcheck,codespell,yaml}]
description = Lint the source code
base = testenv, lint
labels = lint
allowlist_externals =
    shellcheck: bash, xargs
commands_pre =
    shellcheck: bash -c '{[shellcheck]find} | {[shellcheck]filter} > {env_tmp_dir}/shellcheck_files'
commands =
    black: black --check --diff {tty:--color} {posargs} .
    ruff: ruff check --respect-gitignore {posargs} .
    shellcheck: xargs -ra {env_tmp_dir}/shellcheck_files shellcheck
    codespell: codespell --toml {tox_root}/pyproject.toml {posargs}
    yaml: yamllint {posargs} .

[testenv:lint-{mypy,pyright}]
description = Static type checking
base = testenv, lint
env_dir = {work_dir}/typing
extras = dev, types, jammy-dev
labels = lint, type
allowlist_externals =
    mypy: mkdir
commands_pre =
    mypy: mkdir -p .mypy_cache
commands =
    pyright: pyright {posargs}
    mypy: mypy --install-types --non-interactive {posargs:.}

[testenv:format-{black,ruff,codespell}]
description = Automatically format source code
base = testenv, lint
labels = format
commands =
    black: black {tty:--color} {posargs} .
    ruff: ruff --fix --respect-gitignore {posargs} .
    codespell: codespell --toml {tox_root}/pyproject.toml --write-changes {posargs}

[docs]  # Sphinx documentation configuration
extras = docs, jammy-dev
package = editable
no_package = true
env_dir = {work_dir}/docs
runner = ignore_env_name_mismatch

[testenv:build-docs]
description = Build sphinx documentation
base = docs
allowlist_externals = bash
commands_pre = bash -c 'if [[ ! -e docs ]];then echo "No docs directory. Run `tox run -e sphinx-quickstart` to create one.;";return 1;fi'
# "-W" is to treat warnings as errors
commands = sphinx-build {posargs:-b html} -W {tox_root}/docs {tox_root}/docs/_build/html

[testenv:autobuild-docs]
description = Build documentation with an autoupdating server
base = docs
commands = sphinx-autobuild {posargs:-b html --open-browser --port 8080} -W --watch {tox_root}/craft_application {tox_root}/docs {tox_root}/docs/_build/html

[testenv:lint-docs]
description = Lint the documentation with sphinx-lint
base = docs
commands = sphinx-lint --ignore docs/_build/html --max-line-length 80 -e all {posargs} docs/
labels = lint<|MERGE_RESOLUTION|>--- conflicted
+++ resolved
@@ -2,11 +2,7 @@
 env_list =  # Environments to run when called with no parameters.
     lint-{black,ruff,pyright,shellcheck,codespell,docs}
     test-{py38,py310,py311,py312}
-<<<<<<< HEAD
-minversion = 4.5
-=======
 minversion = 4.6
->>>>>>> 72c7781e
 # Tox will use these requirements to bootstrap a venv if necessary.
 # tox-igore-env-name-mismatch allows us to have one virtualenv for all linting.
 # By setting requirements here, we make this INI file compatible with older
@@ -16,12 +12,8 @@
 requires =
     # renovate: datasource=pypi
     tox-ignore-env-name-mismatch>=0.2.0.post2
-<<<<<<< HEAD
-    tox-gh
-=======
     # renovate: datasource=pypi
     tox-gh==1.2.0
->>>>>>> 72c7781e
 # Allow tox to access the user's $TMPDIR environment variable if set.
 # This workaround is required to avoid circular dependencies for TMPDIR,
 # since tox will otherwise attempt to use the environment's TMPDIR variable.
