[tox]
env_list =  # Environments to run when called with no parameters.
    lint-{black,ruff,pyright,shellcheck,codespell,docs}
    test-{py38,py310,py311,py312}
minversion = 4.5
# Tox will use these requirements to bootstrap a venv if necessary.
# tox-igore-env-name-mismatch allows us to have one virtualenv for all linting.
# By setting requirements here, we make this INI file compatible with older
# versions of tox. Tox >= 3.8 will automatically provision the version provided
# inside of a virtual environment, so users of Ubuntu >= focal can simply
# install tox from apt. Older than that, the user gets an upgrade warning.
requires =
    # renovate: datasource=pypi
    tox-ignore-env-name-mismatch>=0.2.0.post2
    tox-gh
# Allow tox to access the user's $TMPDIR environment variable if set.
# This workaround is required to avoid circular dependencies for TMPDIR,
# since tox will otherwise attempt to use the environment's TMPDIR variable.
user_tmp_dir = {env:TMPDIR}

[testenv]  # Default config for all environments. Overridable in each env.
# We have many tests that create temporary files. Unless the user has set a
# TMPDIR, this will prefer putting those temp files in $XDG_RUNTIME_DIR,
# which will speed up those tests since they'll run on a ramdisk.
env_tmp_dir = {user_tmp_dir:{env:XDG_RUNTIME_DIR:{work_dir}}}/tox_tmp/{env_name}
set_env =
    TMPDIR={env_tmp_dir}
    COVERAGE_FILE={env_tmp_dir}/.coverage_{env_name}

[test]  # Base configuration for unit and integration tests
package = editable
<<<<<<< HEAD
extras = dev,jammy-dev
=======
extras = dev, jammy-dev
>>>>>>> 70c38a12
allowlist_externals = mkdir
commands_pre = mkdir -p results

[testenv:test-{py38,py39,py310,py311,py312}]  # Configuration for all tests using pytest
base = testenv, test
description = Run unit tests with pytest
labels =
    py38, py310, py311: tests, unit-tests
commands = pytest {tty:--color=yes} --cov --cov-report=xml:results/coverage-{env_name}.xml --junit-xml=results/test-results-{env_name}.xml tests/unit {posargs}

[testenv:integration-{py38,py39,py310,py311,py312}]
base = testenv, test
description = Run integration tests with pytest
labels =
    py38, py310, py311: tests, integration-tests
commands = pytest {tty:--color=yes} --junit-xml=results/test-results-{env_name}.xml tests/integration {posargs}

[lint]  # Standard linting configuration
package = editable
<<<<<<< HEAD
extras = lint,jammy-dev
=======
extras = lint, jammy-dev
>>>>>>> 70c38a12
env_dir = {work_dir}/linting
runner = ignore_env_name_mismatch

[shellcheck]
find = git ls-files
filter = file --mime-type -Nnf- | grep shellscript | cut -f1 -d:

[testenv:lint-{black,ruff,shellcheck,codespell,yaml}]
description = Lint the source code
base = testenv, lint
labels = lint
allowlist_externals =
    shellcheck: bash, xargs
commands_pre =
    shellcheck: bash -c '{[shellcheck]find} | {[shellcheck]filter} > {env_tmp_dir}/shellcheck_files'
commands =
    black: black --check --diff {tty:--color} {posargs} .
    ruff: ruff check --respect-gitignore {posargs} .
    shellcheck: xargs -ra {env_tmp_dir}/shellcheck_files shellcheck
    codespell: codespell --toml {tox_root}/pyproject.toml {posargs}
    yaml: yamllint {posargs} .

[testenv:lint-{mypy,pyright}]
description = Static type checking
base = testenv, lint
env_dir = {work_dir}/typing
extras = dev, types, jammy-dev
labels = lint, type
allowlist_externals =
    mypy: mkdir
commands_pre =
    mypy: mkdir -p .mypy_cache
commands =
    pyright: pyright {posargs}
    mypy: mypy --install-types --non-interactive {posargs:.}

[testenv:format-{black,ruff,codespell}]
description = Automatically format source code
base = testenv, lint
labels = format
commands =
    black: black {tty:--color} {posargs} .
    ruff: ruff --fix --respect-gitignore {posargs} .
    codespell: codespell --toml {tox_root}/pyproject.toml --write-changes {posargs}

[docs]  # Sphinx documentation configuration
extras = docs, jammy-dev
package = editable
no_package = true
env_dir = {work_dir}/docs
runner = ignore_env_name_mismatch

[testenv:build-docs]
description = Build sphinx documentation
base = docs
allowlist_externals = bash
commands_pre = bash -c 'if [[ ! -e docs ]];then echo "No docs directory. Run `tox run -e sphinx-quickstart` to create one.;";return 1;fi'
# "-W" is to treat warnings as errors
commands = sphinx-build {posargs:-b html} -W {tox_root}/docs {tox_root}/docs/_build/html

[testenv:autobuild-docs]
description = Build documentation with an autoupdating server
base = docs
commands = sphinx-autobuild {posargs:-b html --open-browser --port 8080} -W --watch {tox_root}/craft_application {tox_root}/docs {tox_root}/docs/_build/html

[testenv:lint-docs]
description = Lint the documentation with sphinx-lint
base = docs
commands = sphinx-lint --ignore docs/_build/html --max-line-length 80 -e all {posargs} docs/
labels = lint<|MERGE_RESOLUTION|>--- conflicted
+++ resolved
@@ -29,11 +29,7 @@
 
 [test]  # Base configuration for unit and integration tests
 package = editable
-<<<<<<< HEAD
-extras = dev,jammy-dev
-=======
 extras = dev, jammy-dev
->>>>>>> 70c38a12
 allowlist_externals = mkdir
 commands_pre = mkdir -p results
 
@@ -53,11 +49,7 @@
 
 [lint]  # Standard linting configuration
 package = editable
-<<<<<<< HEAD
-extras = lint,jammy-dev
-=======
 extras = lint, jammy-dev
->>>>>>> 70c38a12
 env_dir = {work_dir}/linting
 runner = ignore_env_name_mismatch
 
