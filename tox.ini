--- conflicted
+++ resolved
@@ -1,9 +1,5 @@
 [tox]
 env_list =  # Environments to run when called with no parameters.
-<<<<<<< HEAD
-    lint-{black,ruff,pyright,shellcheck,codespell,docs}
-    test-{py310,py311,py312}
-=======
     format-{ruff,codespell}
     pre-commit
     lint-{ruff,mypy,pyright,shellcheck,codespell,docs,yaml}
@@ -11,7 +7,6 @@
     integration-py3.10
 # Integration tests probably take a while, so we're only running them on Python
 # 3.10, which is included in core22.
->>>>>>> 76fac3f7
 minversion = 4.6
 # Tox will use these requirements to bootstrap a venv if necessary.
 # tox-igore-env-name-mismatch allows us to have one virtualenv for all linting.
@@ -23,11 +18,7 @@
     # renovate: datasource=pypi
     tox-ignore-env-name-mismatch>=0.2.0.post2
     # renovate: datasource=pypi
-<<<<<<< HEAD
-    tox-gh==1.3.1
-=======
     tox-gh==1.3.2
->>>>>>> 76fac3f7
 # Allow tox to access the user's $TMPDIR environment variable if set.
 # This workaround is required to avoid circular dependencies for TMPDIR,
 # since tox will otherwise attempt to use the environment's TMPDIR variable.
@@ -52,39 +43,21 @@
     python-apt@https://launchpad.net/ubuntu/+archive/primary/+sourcefiles/python-apt/2.4.0ubuntu2/python-apt_2.4.0ubuntu2.tar.xz
     .[dev]
 allowlist_externals = mkdir
-<<<<<<< HEAD
-commands_pre = mkdir -p results
-
-[testenv:test-{py310,py311,py312}]  # Configuration for all tests using pytest
-base = testenv, test
-description = Run unit tests with pytest
-labels =
-    py310, py311, py312: tests, unit-tests
-commands = pytest {tty:--color=yes} --cov --cov-report=xml:results/coverage-{env_name}.xml --junit-xml=results/test-results-{env_name}.xml tests/unit {posargs}
-
-[testenv:integration-{py310,py311,py312}]
-=======
 commands_pre = mkdir -p {tox_root}/results
 
 [testenv:{unit,integration}-py3.{8,9,10,11,12}]  # Configuration for all tests using pytest
->>>>>>> 76fac3f7
 base = testenv, test
 description =
     unit: Run unit tests with pytest
     integration: Run integration tests with pytest
 labels =
-<<<<<<< HEAD
-    py310, py311, py312: tests, integration-tests
-commands = pytest {tty:--color=yes} --junit-xml=results/test-results-{env_name}.xml tests/integration {posargs}
-=======
     py3.{10,12}: tests
     unit-py3.{10,12}: unit-tests
     integration-py3.{10,12}: integration-tests
 change_dir =
     unit: tests/unit
     integration: tests/integration
-commands = pytest {tty:--color=yes} --cov={tox_root}/starcraft --cov-config={tox_root}/pyproject.toml --cov-report=xml:{tox_root}/results/coverage-{env_name}.xml --junit-xml={tox_root}/results/test-results-{env_name}.xml {posargs}
->>>>>>> 76fac3f7
+commands = pytest {tty:--color=yes} --cov={tox_root}/craft_application --cov-config={tox_root}/pyproject.toml --cov-report=xml:{tox_root}/results/coverage-{env_name}.xml --junit-xml={tox_root}/results/test-results-{env_name}.xml {posargs}
 
 [lint]  # Standard linting configuration
 package = editable
@@ -104,12 +77,9 @@
 description = Lint the source code
 base = testenv, lint
 labels = lint
-<<<<<<< HEAD
 allowlist_externals =
     shellcheck: bash, xargs
     ruff: ruff
-=======
->>>>>>> 76fac3f7
 commands_pre =
     shellcheck: bash -c '{[shellcheck]find} | {[shellcheck]filter} > {env_tmp_dir}/shellcheck_files'
 commands =
@@ -173,24 +143,11 @@
 [testenv:autobuild-docs]
 description = Build documentation with an autoupdating server
 base = docs
-<<<<<<< HEAD
 commands = sphinx-autobuild {posargs:-b html --open-browser --port 8080} -W --watch {tox_root}/craft_application {tox_root}/docs {tox_root}/docs/_build/html
-=======
-commands = sphinx-autobuild {posargs:-b html --open-browser --port 8080} -W --watch {source_dir} {tox_root}/docs {tox_root}/docs/_build
-
-[lint-docs]
-find = git ls-files
->>>>>>> 76fac3f7
 
 [testenv:lint-docs]
 description = Lint the documentation with sphinx-lint
 base = docs
-<<<<<<< HEAD
-commands = sphinx-lint --ignore docs/_build/html --max-line-length 80 -e all {posargs} docs/
-labels = lint
-=======
-labels = lint
-allowlist_externals = bash, xargs
-commands_pre = bash -c '{[lint-docs]find} > {env_tmp_dir}/lint_docs_files'
-commands = xargs --no-run-if-empty --arg-file {env_tmp_dir}/lint_docs_files sphinx-lint --max-line-length 88 --enable all {posargs}
->>>>>>> 76fac3f7
+commands =
+    sphinx-lint --ignore docs/_build/html --max-line-length 80 -e all {posargs} docs/
+labels = lint