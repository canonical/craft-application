--- conflicted
+++ resolved
@@ -1,11 +1,7 @@
 [tox]
 env_list =  # Environments to run when called with no parameters.
     lint-{black,ruff,pyright,shellcheck,codespell,docs}
-<<<<<<< HEAD
     test-{py38,py310,py311}
-=======
-    test-{py38,py310,py311,py312}
->>>>>>> 53272eeb
 minversion = 4.6
 # Tox will use these requirements to bootstrap a venv if necessary.
 # tox-igore-env-name-mismatch allows us to have one virtualenv for all linting.
