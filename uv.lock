version = 1
revision = 2
requires-python = ">=3.10"
resolution-markers = [
    "python_full_version >= '3.12'",
    "python_full_version < '3.12'",
]
conflicts = [[
    { package = "craft-application", group = "dev-jammy" },
    { package = "craft-application", group = "dev-noble" },
    { package = "craft-application", group = "dev-oracular" },
    { package = "craft-application", group = "dev-plucky" },
]]

[[package]]
name = "alabaster"
version = "0.7.16"
source = { registry = "https://pypi.org/simple" }
sdist = { url = "https://files.pythonhosted.org/packages/c9/3e/13dd8e5ed9094e734ac430b5d0eb4f2bb001708a8b7856cbf8e084e001ba/alabaster-0.7.16.tar.gz", hash = "sha256:75a8b99c28a5dad50dd7f8ccdd447a121ddb3892da9e53d1ca5cca3106d58d65", size = 23776, upload_time = "2024-01-10T00:56:10.189Z" }
wheels = [
    { url = "https://files.pythonhosted.org/packages/32/34/d4e1c02d3bee589efb5dfa17f88ea08bdb3e3eac12bc475462aec52ed223/alabaster-0.7.16-py3-none-any.whl", hash = "sha256:b46733c07dce03ae4e150330b975c75737fa60f0a7c591b6c8bf4928a28e2c92", size = 13511, upload_time = "2024-01-10T00:56:08.388Z" },
]

[[package]]
name = "annotated-types"
version = "0.7.0"
source = { registry = "https://pypi.org/simple" }
sdist = { url = "https://files.pythonhosted.org/packages/ee/67/531ea369ba64dcff5ec9c3402f9f51bf748cec26dde048a2f973a4eea7f5/annotated_types-0.7.0.tar.gz", hash = "sha256:aff07c09a53a08bc8cfccb9c85b05f1aa9a2a6f23728d790723543408344ce89", size = 16081, upload_time = "2024-05-20T21:33:25.928Z" }
wheels = [
    { url = "https://files.pythonhosted.org/packages/78/b6/6307fbef88d9b5ee7421e68d78a9f162e0da4900bc5f5793f6d3d0e34fb8/annotated_types-0.7.0-py3-none-any.whl", hash = "sha256:1f02e8b43a8fbbc3f3e0d4f0f4bfc8131bcb4eebe8849b8e5c773f3a1c582a53", size = 13643, upload_time = "2024-05-20T21:33:24.1Z" },
]

[[package]]
name = "anyio"
version = "4.9.0"
source = { registry = "https://pypi.org/simple" }
dependencies = [
    { name = "exceptiongroup", marker = "python_full_version < '3.11' or (extra == 'group-17-craft-application-dev-jammy' and extra == 'group-17-craft-application-dev-noble') or (extra == 'group-17-craft-application-dev-jammy' and extra == 'group-17-craft-application-dev-oracular') or (extra == 'group-17-craft-application-dev-jammy' and extra == 'group-17-craft-application-dev-plucky') or (extra == 'group-17-craft-application-dev-noble' and extra == 'group-17-craft-application-dev-oracular') or (extra == 'group-17-craft-application-dev-noble' and extra == 'group-17-craft-application-dev-plucky') or (extra == 'group-17-craft-application-dev-oracular' and extra == 'group-17-craft-application-dev-plucky')" },
    { name = "idna" },
    { name = "sniffio" },
    { name = "typing-extensions", marker = "python_full_version < '3.13' or (extra == 'group-17-craft-application-dev-jammy' and extra == 'group-17-craft-application-dev-noble') or (extra == 'group-17-craft-application-dev-jammy' and extra == 'group-17-craft-application-dev-oracular') or (extra == 'group-17-craft-application-dev-jammy' and extra == 'group-17-craft-application-dev-plucky') or (extra == 'group-17-craft-application-dev-noble' and extra == 'group-17-craft-application-dev-oracular') or (extra == 'group-17-craft-application-dev-noble' and extra == 'group-17-craft-application-dev-plucky') or (extra == 'group-17-craft-application-dev-oracular' and extra == 'group-17-craft-application-dev-plucky')" },
]
sdist = { url = "https://files.pythonhosted.org/packages/95/7d/4c1bd541d4dffa1b52bd83fb8527089e097a106fc90b467a7313b105f840/anyio-4.9.0.tar.gz", hash = "sha256:673c0c244e15788651a4ff38710fea9675823028a6f08a5eda409e0c9840a028", size = 190949, upload_time = "2025-03-17T00:02:54.77Z" }
wheels = [
    { url = "https://files.pythonhosted.org/packages/a1/ee/48ca1a7c89ffec8b6a0c5d02b89c305671d5ffd8d3c94acf8b8c408575bb/anyio-4.9.0-py3-none-any.whl", hash = "sha256:9f76d541cad6e36af7beb62e978876f3b41e3e04f2c1fbf0884604c0a9c4d93c", size = 100916, upload_time = "2025-03-17T00:02:52.713Z" },
]

[[package]]
name = "attrs"
version = "25.3.0"
source = { registry = "https://pypi.org/simple" }
sdist = { url = "https://files.pythonhosted.org/packages/5a/b0/1367933a8532ee6ff8d63537de4f1177af4bff9f3e829baf7331f595bb24/attrs-25.3.0.tar.gz", hash = "sha256:75d7cefc7fb576747b2c81b4442d4d4a1ce0900973527c011d1030fd3bf4af1b", size = 812032, upload_time = "2025-03-13T11:10:22.779Z" }
wheels = [
    { url = "https://files.pythonhosted.org/packages/77/06/bb80f5f86020c4551da315d78b3ab75e8228f89f0162f2c3a819e407941a/attrs-25.3.0-py3-none-any.whl", hash = "sha256:427318ce031701fea540783410126f03899a97ffc6f61596ad581ac2e40e3bc3", size = 63815, upload_time = "2025-03-13T11:10:21.14Z" },
]

[[package]]
name = "babel"
version = "2.17.0"
source = { registry = "https://pypi.org/simple" }
sdist = { url = "https://files.pythonhosted.org/packages/7d/6b/d52e42361e1aa00709585ecc30b3f9684b3ab62530771402248b1b1d6240/babel-2.17.0.tar.gz", hash = "sha256:0c54cffb19f690cdcc52a3b50bcbf71e07a808d1c80d549f2459b9d2cf0afb9d", size = 9951852, upload_time = "2025-02-01T15:17:41.026Z" }
wheels = [
    { url = "https://files.pythonhosted.org/packages/b7/b8/3fe70c75fe32afc4bb507f75563d39bc5642255d1d94f1f23604725780bf/babel-2.17.0-py3-none-any.whl", hash = "sha256:4d0b53093fdfb4b21c92b5213dba5a1b23885afa8383709427046b21c366e5f2", size = 10182537, upload_time = "2025-02-01T15:17:37.39Z" },
]

[[package]]
name = "beautifulsoup4"
version = "4.13.4"
source = { registry = "https://pypi.org/simple" }
dependencies = [
    { name = "soupsieve" },
    { name = "typing-extensions" },
]
sdist = { url = "https://files.pythonhosted.org/packages/d8/e4/0c4c39e18fd76d6a628d4dd8da40543d136ce2d1752bd6eeeab0791f4d6b/beautifulsoup4-4.13.4.tar.gz", hash = "sha256:dbb3c4e1ceae6aefebdaf2423247260cd062430a410e38c66f2baa50a8437195", size = 621067, upload_time = "2025-04-15T17:05:13.836Z" }
wheels = [
    { url = "https://files.pythonhosted.org/packages/50/cd/30110dc0ffcf3b131156077b90e9f60ed75711223f306da4db08eff8403b/beautifulsoup4-4.13.4-py3-none-any.whl", hash = "sha256:9bbbb14bfde9d79f38b8cd5f8c7c85f4b8f2523190ebed90e950a8dea4cb1c4b", size = 187285, upload_time = "2025-04-15T17:05:12.221Z" },
]

[[package]]
name = "black"
version = "24.10.0"
source = { registry = "https://pypi.org/simple" }
dependencies = [
    { name = "click" },
    { name = "mypy-extensions" },
    { name = "packaging" },
    { name = "pathspec" },
    { name = "platformdirs" },
    { name = "tomli", marker = "python_full_version < '3.11' or (extra == 'group-17-craft-application-dev-jammy' and extra == 'group-17-craft-application-dev-noble') or (extra == 'group-17-craft-application-dev-jammy' and extra == 'group-17-craft-application-dev-oracular') or (extra == 'group-17-craft-application-dev-jammy' and extra == 'group-17-craft-application-dev-plucky') or (extra == 'group-17-craft-application-dev-noble' and extra == 'group-17-craft-application-dev-oracular') or (extra == 'group-17-craft-application-dev-noble' and extra == 'group-17-craft-application-dev-plucky') or (extra == 'group-17-craft-application-dev-oracular' and extra == 'group-17-craft-application-dev-plucky')" },
    { name = "typing-extensions", marker = "python_full_version < '3.11' or (extra == 'group-17-craft-application-dev-jammy' and extra == 'group-17-craft-application-dev-noble') or (extra == 'group-17-craft-application-dev-jammy' and extra == 'group-17-craft-application-dev-oracular') or (extra == 'group-17-craft-application-dev-jammy' and extra == 'group-17-craft-application-dev-plucky') or (extra == 'group-17-craft-application-dev-noble' and extra == 'group-17-craft-application-dev-oracular') or (extra == 'group-17-craft-application-dev-noble' and extra == 'group-17-craft-application-dev-plucky') or (extra == 'group-17-craft-application-dev-oracular' and extra == 'group-17-craft-application-dev-plucky')" },
]
sdist = { url = "https://files.pythonhosted.org/packages/d8/0d/cc2fb42b8c50d80143221515dd7e4766995bd07c56c9a3ed30baf080b6dc/black-24.10.0.tar.gz", hash = "sha256:846ea64c97afe3bc677b761787993be4991810ecc7a4a937816dd6bddedc4875", size = 645813, upload_time = "2024-10-07T19:20:50.361Z" }
wheels = [
    { url = "https://files.pythonhosted.org/packages/a3/f3/465c0eb5cddf7dbbfe1fecd9b875d1dcf51b88923cd2c1d7e9ab95c6336b/black-24.10.0-cp310-cp310-macosx_10_9_x86_64.whl", hash = "sha256:e6668650ea4b685440857138e5fe40cde4d652633b1bdffc62933d0db4ed9812", size = 1623211, upload_time = "2024-10-07T19:26:12.43Z" },
    { url = "https://files.pythonhosted.org/packages/df/57/b6d2da7d200773fdfcc224ffb87052cf283cec4d7102fab450b4a05996d8/black-24.10.0-cp310-cp310-macosx_11_0_arm64.whl", hash = "sha256:1c536fcf674217e87b8cc3657b81809d3c085d7bf3ef262ead700da345bfa6ea", size = 1457139, upload_time = "2024-10-07T19:25:06.453Z" },
    { url = "https://files.pythonhosted.org/packages/6e/c5/9023b7673904a5188f9be81f5e129fff69f51f5515655fbd1d5a4e80a47b/black-24.10.0-cp310-cp310-manylinux_2_17_x86_64.manylinux2014_x86_64.manylinux_2_28_x86_64.whl", hash = "sha256:649fff99a20bd06c6f727d2a27f401331dc0cc861fb69cde910fe95b01b5928f", size = 1753774, upload_time = "2024-10-07T19:23:58.47Z" },
    { url = "https://files.pythonhosted.org/packages/e1/32/df7f18bd0e724e0d9748829765455d6643ec847b3f87e77456fc99d0edab/black-24.10.0-cp310-cp310-win_amd64.whl", hash = "sha256:fe4d6476887de70546212c99ac9bd803d90b42fc4767f058a0baa895013fbb3e", size = 1414209, upload_time = "2024-10-07T19:24:42.54Z" },
    { url = "https://files.pythonhosted.org/packages/c2/cc/7496bb63a9b06a954d3d0ac9fe7a73f3bf1cd92d7a58877c27f4ad1e9d41/black-24.10.0-cp311-cp311-macosx_10_9_x86_64.whl", hash = "sha256:5a2221696a8224e335c28816a9d331a6c2ae15a2ee34ec857dcf3e45dbfa99ad", size = 1607468, upload_time = "2024-10-07T19:26:14.966Z" },
    { url = "https://files.pythonhosted.org/packages/2b/e3/69a738fb5ba18b5422f50b4f143544c664d7da40f09c13969b2fd52900e0/black-24.10.0-cp311-cp311-macosx_11_0_arm64.whl", hash = "sha256:f9da3333530dbcecc1be13e69c250ed8dfa67f43c4005fb537bb426e19200d50", size = 1437270, upload_time = "2024-10-07T19:25:24.291Z" },
    { url = "https://files.pythonhosted.org/packages/c9/9b/2db8045b45844665c720dcfe292fdaf2e49825810c0103e1191515fc101a/black-24.10.0-cp311-cp311-manylinux_2_17_x86_64.manylinux2014_x86_64.manylinux_2_28_x86_64.whl", hash = "sha256:4007b1393d902b48b36958a216c20c4482f601569d19ed1df294a496eb366392", size = 1737061, upload_time = "2024-10-07T19:23:52.18Z" },
    { url = "https://files.pythonhosted.org/packages/a3/95/17d4a09a5be5f8c65aa4a361444d95edc45def0de887810f508d3f65db7a/black-24.10.0-cp311-cp311-win_amd64.whl", hash = "sha256:394d4ddc64782e51153eadcaaca95144ac4c35e27ef9b0a42e121ae7e57a9175", size = 1423293, upload_time = "2024-10-07T19:24:41.7Z" },
    { url = "https://files.pythonhosted.org/packages/90/04/bf74c71f592bcd761610bbf67e23e6a3cff824780761f536512437f1e655/black-24.10.0-cp312-cp312-macosx_10_13_x86_64.whl", hash = "sha256:b5e39e0fae001df40f95bd8cc36b9165c5e2ea88900167bddf258bacef9bbdc3", size = 1644256, upload_time = "2024-10-07T19:27:53.355Z" },
    { url = "https://files.pythonhosted.org/packages/4c/ea/a77bab4cf1887f4b2e0bce5516ea0b3ff7d04ba96af21d65024629afedb6/black-24.10.0-cp312-cp312-macosx_11_0_arm64.whl", hash = "sha256:d37d422772111794b26757c5b55a3eade028aa3fde43121ab7b673d050949d65", size = 1448534, upload_time = "2024-10-07T19:26:44.953Z" },
    { url = "https://files.pythonhosted.org/packages/4e/3e/443ef8bc1fbda78e61f79157f303893f3fddf19ca3c8989b163eb3469a12/black-24.10.0-cp312-cp312-manylinux_2_17_x86_64.manylinux2014_x86_64.manylinux_2_28_x86_64.whl", hash = "sha256:14b3502784f09ce2443830e3133dacf2c0110d45191ed470ecb04d0f5f6fcb0f", size = 1761892, upload_time = "2024-10-07T19:24:10.264Z" },
    { url = "https://files.pythonhosted.org/packages/52/93/eac95ff229049a6901bc84fec6908a5124b8a0b7c26ea766b3b8a5debd22/black-24.10.0-cp312-cp312-win_amd64.whl", hash = "sha256:30d2c30dc5139211dda799758559d1b049f7f14c580c409d6ad925b74a4208a8", size = 1434796, upload_time = "2024-10-07T19:25:06.239Z" },
    { url = "https://files.pythonhosted.org/packages/d0/a0/a993f58d4ecfba035e61fca4e9f64a2ecae838fc9f33ab798c62173ed75c/black-24.10.0-cp313-cp313-macosx_10_13_x86_64.whl", hash = "sha256:1cbacacb19e922a1d75ef2b6ccaefcd6e93a2c05ede32f06a21386a04cedb981", size = 1643986, upload_time = "2024-10-07T19:28:50.684Z" },
    { url = "https://files.pythonhosted.org/packages/37/d5/602d0ef5dfcace3fb4f79c436762f130abd9ee8d950fa2abdbf8bbc555e0/black-24.10.0-cp313-cp313-macosx_11_0_arm64.whl", hash = "sha256:1f93102e0c5bb3907451063e08b9876dbeac810e7da5a8bfb7aeb5a9ef89066b", size = 1448085, upload_time = "2024-10-07T19:28:12.093Z" },
    { url = "https://files.pythonhosted.org/packages/47/6d/a3a239e938960df1a662b93d6230d4f3e9b4a22982d060fc38c42f45a56b/black-24.10.0-cp313-cp313-manylinux_2_17_x86_64.manylinux2014_x86_64.manylinux_2_28_x86_64.whl", hash = "sha256:ddacb691cdcdf77b96f549cf9591701d8db36b2f19519373d60d31746068dbf2", size = 1760928, upload_time = "2024-10-07T19:24:15.233Z" },
    { url = "https://files.pythonhosted.org/packages/dd/cf/af018e13b0eddfb434df4d9cd1b2b7892bab119f7a20123e93f6910982e8/black-24.10.0-cp313-cp313-win_amd64.whl", hash = "sha256:680359d932801c76d2e9c9068d05c6b107f2584b2a5b88831c83962eb9984c1b", size = 1436875, upload_time = "2024-10-07T19:24:42.762Z" },
    { url = "https://files.pythonhosted.org/packages/8d/a7/4b27c50537ebca8bec139b872861f9d2bf501c5ec51fcf897cb924d9e264/black-24.10.0-py3-none-any.whl", hash = "sha256:3bb2b7a1f7b685f85b11fed1ef10f8a9148bceb49853e47a294a3dd963c1dd7d", size = 206898, upload_time = "2024-10-07T19:20:48.317Z" },
]

[[package]]
name = "boolean-py"
version = "5.0"
source = { registry = "https://pypi.org/simple" }
sdist = { url = "https://files.pythonhosted.org/packages/c4/cf/85379f13b76f3a69bca86b60237978af17d6aa0bc5998978c3b8cf05abb2/boolean_py-5.0.tar.gz", hash = "sha256:60cbc4bad079753721d32649545505362c754e121570ada4658b852a3a318d95", size = 37047, upload_time = "2025-04-03T10:39:49.734Z" }
wheels = [
    { url = "https://files.pythonhosted.org/packages/e5/ca/78d423b324b8d77900030fa59c4aa9054261ef0925631cd2501dd015b7b7/boolean_py-5.0-py3-none-any.whl", hash = "sha256:ef28a70bd43115208441b53a045d1549e2f0ec6e3d08a9d142cbc41c1938e8d9", size = 26577, upload_time = "2025-04-03T10:39:48.449Z" },
]

[[package]]
name = "bracex"
version = "2.5.post1"
source = { registry = "https://pypi.org/simple" }
sdist = { url = "https://files.pythonhosted.org/packages/d6/6c/57418c4404cd22fe6275b8301ca2b46a8cdaa8157938017a9ae0b3edf363/bracex-2.5.post1.tar.gz", hash = "sha256:12c50952415bfa773d2d9ccb8e79651b8cdb1f31a42f6091b804f6ba2b4a66b6", size = 26641 }
wheels = [
    { url = "https://files.pythonhosted.org/packages/4b/02/8db98cdc1a58e0abd6716d5e63244658e6e63513c65f469f34b6f1053fd0/bracex-2.5.post1-py3-none-any.whl", hash = "sha256:13e5732fec27828d6af308628285ad358047cec36801598368cb28bc631dbaf6", size = 11558 },
]

[[package]]
name = "canonical-sphinx"
version = "0.4.1"
source = { registry = "https://pypi.org/simple" }
dependencies = [
    { name = "furo" },
    { name = "linkify-it-py" },
    { name = "myst-parser" },
    { name = "sphinx" },
]
sdist = { url = "https://files.pythonhosted.org/packages/7b/86/7731f280e00073f53e041a0338d2c12b5a0007f96f1e01d93d97f04bb707/canonical_sphinx-0.4.1.tar.gz", hash = "sha256:288ac950fbbda5715e9569069da0116a5b1bff9352f561115e831da73dcbfffa", size = 1052442, upload_time = "2025-04-08T05:02:47.86Z" }
wheels = [
    { url = "https://files.pythonhosted.org/packages/41/52/631041a7fb3c0928e6529a05a5ed56c8bbecf7452e83d50af18ea0cdb9fc/canonical_sphinx-0.4.1-py3-none-any.whl", hash = "sha256:e2e4142e9b7e01a8dff9ad8e7b68d62bd27ff9daa7998b56f449b9b2ef5c2125", size = 1029462, upload_time = "2025-04-08T05:02:46.132Z" },
]

[package.optional-dependencies]
full = [
    { name = "canonical-sphinx-extensions" },
    { name = "pyspelling" },
    { name = "sphinx-autobuild" },
    { name = "sphinx-copybutton" },
    { name = "sphinx-design" },
    { name = "sphinx-notfound-page" },
    { name = "sphinx-reredirects" },
    { name = "sphinx-tabs" },
    { name = "sphinxcontrib-jquery" },
    { name = "sphinxext-opengraph" },
]

[[package]]
name = "canonical-sphinx-extensions"
version = "0.0.27"
source = { registry = "https://pypi.org/simple" }
dependencies = [
    { name = "beautifulsoup4" },
    { name = "docutils" },
    { name = "gitpython" },
    { name = "requests" },
    { name = "sphinx" },
]
sdist = { url = "https://files.pythonhosted.org/packages/5d/5c/332207eef59ae7a621b0f6327a9ee1e5096ced12c5f06ee3e26b7e0419ca/canonical_sphinx_extensions-0.0.27.tar.gz", hash = "sha256:668ad29a7f8f0154bcc4eed7df393abb75bba67dc907dc343e11405f3bfa97bf", size = 32159 }
wheels = [
    { url = "https://files.pythonhosted.org/packages/dc/42/910aa5e2143be98125cd4dd84f3576817d38bee60a77a934dc0b2c31f04b/canonical_sphinx_extensions-0.0.27-py3-none-any.whl", hash = "sha256:2b3294bf3024f5a59a91a082a9ac5cbc56dc3ff61d367e0c6322982c52fe57f8", size = 60906 },
]

[[package]]
name = "certifi"
version = "2025.1.31"
source = { registry = "https://pypi.org/simple" }
sdist = { url = "https://files.pythonhosted.org/packages/1c/ab/c9f1e32b7b1bf505bf26f0ef697775960db7932abeb7b516de930ba2705f/certifi-2025.1.31.tar.gz", hash = "sha256:3d5da6925056f6f18f119200434a4780a94263f10d1c21d032a6f6b2baa20651", size = 167577, upload_time = "2025-01-31T02:16:47.166Z" }
wheels = [
    { url = "https://files.pythonhosted.org/packages/38/fc/bce832fd4fd99766c04d1ee0eead6b0ec6486fb100ae5e74c1d91292b982/certifi-2025.1.31-py3-none-any.whl", hash = "sha256:ca78db4565a652026a4db2bcdf68f2fb589ea80d0be70e03929ed730746b84fe", size = 166393, upload_time = "2025-01-31T02:16:45.015Z" },
]

[[package]]
name = "cffi"
version = "1.17.1"
source = { registry = "https://pypi.org/simple" }
dependencies = [
    { name = "pycparser" },
]
sdist = { url = "https://files.pythonhosted.org/packages/fc/97/c783634659c2920c3fc70419e3af40972dbaf758daa229a7d6ea6135c90d/cffi-1.17.1.tar.gz", hash = "sha256:1c39c6016c32bc48dd54561950ebd6836e1670f2ae46128f67cf49e789c52824", size = 516621, upload_time = "2024-09-04T20:45:21.852Z" }
wheels = [
    { url = "https://files.pythonhosted.org/packages/90/07/f44ca684db4e4f08a3fdc6eeb9a0d15dc6883efc7b8c90357fdbf74e186c/cffi-1.17.1-cp310-cp310-macosx_10_9_x86_64.whl", hash = "sha256:df8b1c11f177bc2313ec4b2d46baec87a5f3e71fc8b45dab2ee7cae86d9aba14", size = 182191, upload_time = "2024-09-04T20:43:30.027Z" },
    { url = "https://files.pythonhosted.org/packages/08/fd/cc2fedbd887223f9f5d170c96e57cbf655df9831a6546c1727ae13fa977a/cffi-1.17.1-cp310-cp310-macosx_11_0_arm64.whl", hash = "sha256:8f2cdc858323644ab277e9bb925ad72ae0e67f69e804f4898c070998d50b1a67", size = 178592, upload_time = "2024-09-04T20:43:32.108Z" },
    { url = "https://files.pythonhosted.org/packages/de/cc/4635c320081c78d6ffc2cab0a76025b691a91204f4aa317d568ff9280a2d/cffi-1.17.1-cp310-cp310-manylinux_2_12_i686.manylinux2010_i686.manylinux_2_17_i686.manylinux2014_i686.whl", hash = "sha256:edae79245293e15384b51f88b00613ba9f7198016a5948b5dddf4917d4d26382", size = 426024, upload_time = "2024-09-04T20:43:34.186Z" },
    { url = "https://files.pythonhosted.org/packages/b6/7b/3b2b250f3aab91abe5f8a51ada1b717935fdaec53f790ad4100fe2ec64d1/cffi-1.17.1-cp310-cp310-manylinux_2_17_aarch64.manylinux2014_aarch64.whl", hash = "sha256:45398b671ac6d70e67da8e4224a065cec6a93541bb7aebe1b198a61b58c7b702", size = 448188, upload_time = "2024-09-04T20:43:36.286Z" },
    { url = "https://files.pythonhosted.org/packages/d3/48/1b9283ebbf0ec065148d8de05d647a986c5f22586b18120020452fff8f5d/cffi-1.17.1-cp310-cp310-manylinux_2_17_ppc64le.manylinux2014_ppc64le.whl", hash = "sha256:ad9413ccdeda48c5afdae7e4fa2192157e991ff761e7ab8fdd8926f40b160cc3", size = 455571, upload_time = "2024-09-04T20:43:38.586Z" },
    { url = "https://files.pythonhosted.org/packages/40/87/3b8452525437b40f39ca7ff70276679772ee7e8b394934ff60e63b7b090c/cffi-1.17.1-cp310-cp310-manylinux_2_17_s390x.manylinux2014_s390x.whl", hash = "sha256:5da5719280082ac6bd9aa7becb3938dc9f9cbd57fac7d2871717b1feb0902ab6", size = 436687, upload_time = "2024-09-04T20:43:40.084Z" },
    { url = "https://files.pythonhosted.org/packages/8d/fb/4da72871d177d63649ac449aec2e8a29efe0274035880c7af59101ca2232/cffi-1.17.1-cp310-cp310-manylinux_2_17_x86_64.manylinux2014_x86_64.whl", hash = "sha256:2bb1a08b8008b281856e5971307cc386a8e9c5b625ac297e853d36da6efe9c17", size = 446211, upload_time = "2024-09-04T20:43:41.526Z" },
    { url = "https://files.pythonhosted.org/packages/ab/a0/62f00bcb411332106c02b663b26f3545a9ef136f80d5df746c05878f8c4b/cffi-1.17.1-cp310-cp310-musllinux_1_1_aarch64.whl", hash = "sha256:045d61c734659cc045141be4bae381a41d89b741f795af1dd018bfb532fd0df8", size = 461325, upload_time = "2024-09-04T20:43:43.117Z" },
    { url = "https://files.pythonhosted.org/packages/36/83/76127035ed2e7e27b0787604d99da630ac3123bfb02d8e80c633f218a11d/cffi-1.17.1-cp310-cp310-musllinux_1_1_i686.whl", hash = "sha256:6883e737d7d9e4899a8a695e00ec36bd4e5e4f18fabe0aca0efe0a4b44cdb13e", size = 438784, upload_time = "2024-09-04T20:43:45.256Z" },
    { url = "https://files.pythonhosted.org/packages/21/81/a6cd025db2f08ac88b901b745c163d884641909641f9b826e8cb87645942/cffi-1.17.1-cp310-cp310-musllinux_1_1_x86_64.whl", hash = "sha256:6b8b4a92e1c65048ff98cfe1f735ef8f1ceb72e3d5f0c25fdb12087a23da22be", size = 461564, upload_time = "2024-09-04T20:43:46.779Z" },
    { url = "https://files.pythonhosted.org/packages/f8/fe/4d41c2f200c4a457933dbd98d3cf4e911870877bd94d9656cc0fcb390681/cffi-1.17.1-cp310-cp310-win32.whl", hash = "sha256:c9c3d058ebabb74db66e431095118094d06abf53284d9c81f27300d0e0d8bc7c", size = 171804, upload_time = "2024-09-04T20:43:48.186Z" },
    { url = "https://files.pythonhosted.org/packages/d1/b6/0b0f5ab93b0df4acc49cae758c81fe4e5ef26c3ae2e10cc69249dfd8b3ab/cffi-1.17.1-cp310-cp310-win_amd64.whl", hash = "sha256:0f048dcf80db46f0098ccac01132761580d28e28bc0f78ae0d58048063317e15", size = 181299, upload_time = "2024-09-04T20:43:49.812Z" },
    { url = "https://files.pythonhosted.org/packages/6b/f4/927e3a8899e52a27fa57a48607ff7dc91a9ebe97399b357b85a0c7892e00/cffi-1.17.1-cp311-cp311-macosx_10_9_x86_64.whl", hash = "sha256:a45e3c6913c5b87b3ff120dcdc03f6131fa0065027d0ed7ee6190736a74cd401", size = 182264, upload_time = "2024-09-04T20:43:51.124Z" },
    { url = "https://files.pythonhosted.org/packages/6c/f5/6c3a8efe5f503175aaddcbea6ad0d2c96dad6f5abb205750d1b3df44ef29/cffi-1.17.1-cp311-cp311-macosx_11_0_arm64.whl", hash = "sha256:30c5e0cb5ae493c04c8b42916e52ca38079f1b235c2f8ae5f4527b963c401caf", size = 178651, upload_time = "2024-09-04T20:43:52.872Z" },
    { url = "https://files.pythonhosted.org/packages/94/dd/a3f0118e688d1b1a57553da23b16bdade96d2f9bcda4d32e7d2838047ff7/cffi-1.17.1-cp311-cp311-manylinux_2_12_i686.manylinux2010_i686.manylinux_2_17_i686.manylinux2014_i686.whl", hash = "sha256:f75c7ab1f9e4aca5414ed4d8e5c0e303a34f4421f8a0d47a4d019ceff0ab6af4", size = 445259, upload_time = "2024-09-04T20:43:56.123Z" },
    { url = "https://files.pythonhosted.org/packages/2e/ea/70ce63780f096e16ce8588efe039d3c4f91deb1dc01e9c73a287939c79a6/cffi-1.17.1-cp311-cp311-manylinux_2_17_aarch64.manylinux2014_aarch64.whl", hash = "sha256:a1ed2dd2972641495a3ec98445e09766f077aee98a1c896dcb4ad0d303628e41", size = 469200, upload_time = "2024-09-04T20:43:57.891Z" },
    { url = "https://files.pythonhosted.org/packages/1c/a0/a4fa9f4f781bda074c3ddd57a572b060fa0df7655d2a4247bbe277200146/cffi-1.17.1-cp311-cp311-manylinux_2_17_ppc64le.manylinux2014_ppc64le.whl", hash = "sha256:46bf43160c1a35f7ec506d254e5c890f3c03648a4dbac12d624e4490a7046cd1", size = 477235, upload_time = "2024-09-04T20:44:00.18Z" },
    { url = "https://files.pythonhosted.org/packages/62/12/ce8710b5b8affbcdd5c6e367217c242524ad17a02fe5beec3ee339f69f85/cffi-1.17.1-cp311-cp311-manylinux_2_17_s390x.manylinux2014_s390x.whl", hash = "sha256:a24ed04c8ffd54b0729c07cee15a81d964e6fee0e3d4d342a27b020d22959dc6", size = 459721, upload_time = "2024-09-04T20:44:01.585Z" },
    { url = "https://files.pythonhosted.org/packages/ff/6b/d45873c5e0242196f042d555526f92aa9e0c32355a1be1ff8c27f077fd37/cffi-1.17.1-cp311-cp311-manylinux_2_17_x86_64.manylinux2014_x86_64.whl", hash = "sha256:610faea79c43e44c71e1ec53a554553fa22321b65fae24889706c0a84d4ad86d", size = 467242, upload_time = "2024-09-04T20:44:03.467Z" },
    { url = "https://files.pythonhosted.org/packages/1a/52/d9a0e523a572fbccf2955f5abe883cfa8bcc570d7faeee06336fbd50c9fc/cffi-1.17.1-cp311-cp311-musllinux_1_1_aarch64.whl", hash = "sha256:a9b15d491f3ad5d692e11f6b71f7857e7835eb677955c00cc0aefcd0669adaf6", size = 477999, upload_time = "2024-09-04T20:44:05.023Z" },
    { url = "https://files.pythonhosted.org/packages/44/74/f2a2460684a1a2d00ca799ad880d54652841a780c4c97b87754f660c7603/cffi-1.17.1-cp311-cp311-musllinux_1_1_i686.whl", hash = "sha256:de2ea4b5833625383e464549fec1bc395c1bdeeb5f25c4a3a82b5a8c756ec22f", size = 454242, upload_time = "2024-09-04T20:44:06.444Z" },
    { url = "https://files.pythonhosted.org/packages/f8/4a/34599cac7dfcd888ff54e801afe06a19c17787dfd94495ab0c8d35fe99fb/cffi-1.17.1-cp311-cp311-musllinux_1_1_x86_64.whl", hash = "sha256:fc48c783f9c87e60831201f2cce7f3b2e4846bf4d8728eabe54d60700b318a0b", size = 478604, upload_time = "2024-09-04T20:44:08.206Z" },
    { url = "https://files.pythonhosted.org/packages/34/33/e1b8a1ba29025adbdcda5fb3a36f94c03d771c1b7b12f726ff7fef2ebe36/cffi-1.17.1-cp311-cp311-win32.whl", hash = "sha256:85a950a4ac9c359340d5963966e3e0a94a676bd6245a4b55bc43949eee26a655", size = 171727, upload_time = "2024-09-04T20:44:09.481Z" },
    { url = "https://files.pythonhosted.org/packages/3d/97/50228be003bb2802627d28ec0627837ac0bf35c90cf769812056f235b2d1/cffi-1.17.1-cp311-cp311-win_amd64.whl", hash = "sha256:caaf0640ef5f5517f49bc275eca1406b0ffa6aa184892812030f04c2abf589a0", size = 181400, upload_time = "2024-09-04T20:44:10.873Z" },
    { url = "https://files.pythonhosted.org/packages/5a/84/e94227139ee5fb4d600a7a4927f322e1d4aea6fdc50bd3fca8493caba23f/cffi-1.17.1-cp312-cp312-macosx_10_9_x86_64.whl", hash = "sha256:805b4371bf7197c329fcb3ead37e710d1bca9da5d583f5073b799d5c5bd1eee4", size = 183178, upload_time = "2024-09-04T20:44:12.232Z" },
    { url = "https://files.pythonhosted.org/packages/da/ee/fb72c2b48656111c4ef27f0f91da355e130a923473bf5ee75c5643d00cca/cffi-1.17.1-cp312-cp312-macosx_11_0_arm64.whl", hash = "sha256:733e99bc2df47476e3848417c5a4540522f234dfd4ef3ab7fafdf555b082ec0c", size = 178840, upload_time = "2024-09-04T20:44:13.739Z" },
    { url = "https://files.pythonhosted.org/packages/cc/b6/db007700f67d151abadf508cbfd6a1884f57eab90b1bb985c4c8c02b0f28/cffi-1.17.1-cp312-cp312-manylinux_2_12_i686.manylinux2010_i686.manylinux_2_17_i686.manylinux2014_i686.whl", hash = "sha256:1257bdabf294dceb59f5e70c64a3e2f462c30c7ad68092d01bbbfb1c16b1ba36", size = 454803, upload_time = "2024-09-04T20:44:15.231Z" },
    { url = "https://files.pythonhosted.org/packages/1a/df/f8d151540d8c200eb1c6fba8cd0dfd40904f1b0682ea705c36e6c2e97ab3/cffi-1.17.1-cp312-cp312-manylinux_2_17_aarch64.manylinux2014_aarch64.whl", hash = "sha256:da95af8214998d77a98cc14e3a3bd00aa191526343078b530ceb0bd710fb48a5", size = 478850, upload_time = "2024-09-04T20:44:17.188Z" },
    { url = "https://files.pythonhosted.org/packages/28/c0/b31116332a547fd2677ae5b78a2ef662dfc8023d67f41b2a83f7c2aa78b1/cffi-1.17.1-cp312-cp312-manylinux_2_17_ppc64le.manylinux2014_ppc64le.whl", hash = "sha256:d63afe322132c194cf832bfec0dc69a99fb9bb6bbd550f161a49e9e855cc78ff", size = 485729, upload_time = "2024-09-04T20:44:18.688Z" },
    { url = "https://files.pythonhosted.org/packages/91/2b/9a1ddfa5c7f13cab007a2c9cc295b70fbbda7cb10a286aa6810338e60ea1/cffi-1.17.1-cp312-cp312-manylinux_2_17_s390x.manylinux2014_s390x.whl", hash = "sha256:f79fc4fc25f1c8698ff97788206bb3c2598949bfe0fef03d299eb1b5356ada99", size = 471256, upload_time = "2024-09-04T20:44:20.248Z" },
    { url = "https://files.pythonhosted.org/packages/b2/d5/da47df7004cb17e4955df6a43d14b3b4ae77737dff8bf7f8f333196717bf/cffi-1.17.1-cp312-cp312-manylinux_2_17_x86_64.manylinux2014_x86_64.whl", hash = "sha256:b62ce867176a75d03a665bad002af8e6d54644fad99a3c70905c543130e39d93", size = 479424, upload_time = "2024-09-04T20:44:21.673Z" },
    { url = "https://files.pythonhosted.org/packages/0b/ac/2a28bcf513e93a219c8a4e8e125534f4f6db03e3179ba1c45e949b76212c/cffi-1.17.1-cp312-cp312-musllinux_1_1_aarch64.whl", hash = "sha256:386c8bf53c502fff58903061338ce4f4950cbdcb23e2902d86c0f722b786bbe3", size = 484568, upload_time = "2024-09-04T20:44:23.245Z" },
    { url = "https://files.pythonhosted.org/packages/d4/38/ca8a4f639065f14ae0f1d9751e70447a261f1a30fa7547a828ae08142465/cffi-1.17.1-cp312-cp312-musllinux_1_1_x86_64.whl", hash = "sha256:4ceb10419a9adf4460ea14cfd6bc43d08701f0835e979bf821052f1805850fe8", size = 488736, upload_time = "2024-09-04T20:44:24.757Z" },
    { url = "https://files.pythonhosted.org/packages/86/c5/28b2d6f799ec0bdecf44dced2ec5ed43e0eb63097b0f58c293583b406582/cffi-1.17.1-cp312-cp312-win32.whl", hash = "sha256:a08d7e755f8ed21095a310a693525137cfe756ce62d066e53f502a83dc550f65", size = 172448, upload_time = "2024-09-04T20:44:26.208Z" },
    { url = "https://files.pythonhosted.org/packages/50/b9/db34c4755a7bd1cb2d1603ac3863f22bcecbd1ba29e5ee841a4bc510b294/cffi-1.17.1-cp312-cp312-win_amd64.whl", hash = "sha256:51392eae71afec0d0c8fb1a53b204dbb3bcabcb3c9b807eedf3e1e6ccf2de903", size = 181976, upload_time = "2024-09-04T20:44:27.578Z" },
    { url = "https://files.pythonhosted.org/packages/8d/f8/dd6c246b148639254dad4d6803eb6a54e8c85c6e11ec9df2cffa87571dbe/cffi-1.17.1-cp313-cp313-macosx_10_13_x86_64.whl", hash = "sha256:f3a2b4222ce6b60e2e8b337bb9596923045681d71e5a082783484d845390938e", size = 182989, upload_time = "2024-09-04T20:44:28.956Z" },
    { url = "https://files.pythonhosted.org/packages/8b/f1/672d303ddf17c24fc83afd712316fda78dc6fce1cd53011b839483e1ecc8/cffi-1.17.1-cp313-cp313-macosx_11_0_arm64.whl", hash = "sha256:0984a4925a435b1da406122d4d7968dd861c1385afe3b45ba82b750f229811e2", size = 178802, upload_time = "2024-09-04T20:44:30.289Z" },
    { url = "https://files.pythonhosted.org/packages/0e/2d/eab2e858a91fdff70533cab61dcff4a1f55ec60425832ddfdc9cd36bc8af/cffi-1.17.1-cp313-cp313-manylinux_2_12_i686.manylinux2010_i686.manylinux_2_17_i686.manylinux2014_i686.whl", hash = "sha256:d01b12eeeb4427d3110de311e1774046ad344f5b1a7403101878976ecd7a10f3", size = 454792, upload_time = "2024-09-04T20:44:32.01Z" },
    { url = "https://files.pythonhosted.org/packages/75/b2/fbaec7c4455c604e29388d55599b99ebcc250a60050610fadde58932b7ee/cffi-1.17.1-cp313-cp313-manylinux_2_17_aarch64.manylinux2014_aarch64.whl", hash = "sha256:706510fe141c86a69c8ddc029c7910003a17353970cff3b904ff0686a5927683", size = 478893, upload_time = "2024-09-04T20:44:33.606Z" },
    { url = "https://files.pythonhosted.org/packages/4f/b7/6e4a2162178bf1935c336d4da8a9352cccab4d3a5d7914065490f08c0690/cffi-1.17.1-cp313-cp313-manylinux_2_17_ppc64le.manylinux2014_ppc64le.whl", hash = "sha256:de55b766c7aa2e2a3092c51e0483d700341182f08e67c63630d5b6f200bb28e5", size = 485810, upload_time = "2024-09-04T20:44:35.191Z" },
    { url = "https://files.pythonhosted.org/packages/c7/8a/1d0e4a9c26e54746dc08c2c6c037889124d4f59dffd853a659fa545f1b40/cffi-1.17.1-cp313-cp313-manylinux_2_17_s390x.manylinux2014_s390x.whl", hash = "sha256:c59d6e989d07460165cc5ad3c61f9fd8f1b4796eacbd81cee78957842b834af4", size = 471200, upload_time = "2024-09-04T20:44:36.743Z" },
    { url = "https://files.pythonhosted.org/packages/26/9f/1aab65a6c0db35f43c4d1b4f580e8df53914310afc10ae0397d29d697af4/cffi-1.17.1-cp313-cp313-manylinux_2_17_x86_64.manylinux2014_x86_64.whl", hash = "sha256:dd398dbc6773384a17fe0d3e7eeb8d1a21c2200473ee6806bb5e6a8e62bb73dd", size = 479447, upload_time = "2024-09-04T20:44:38.492Z" },
    { url = "https://files.pythonhosted.org/packages/5f/e4/fb8b3dd8dc0e98edf1135ff067ae070bb32ef9d509d6cb0f538cd6f7483f/cffi-1.17.1-cp313-cp313-musllinux_1_1_aarch64.whl", hash = "sha256:3edc8d958eb099c634dace3c7e16560ae474aa3803a5df240542b305d14e14ed", size = 484358, upload_time = "2024-09-04T20:44:40.046Z" },
    { url = "https://files.pythonhosted.org/packages/f1/47/d7145bf2dc04684935d57d67dff9d6d795b2ba2796806bb109864be3a151/cffi-1.17.1-cp313-cp313-musllinux_1_1_x86_64.whl", hash = "sha256:72e72408cad3d5419375fc87d289076ee319835bdfa2caad331e377589aebba9", size = 488469, upload_time = "2024-09-04T20:44:41.616Z" },
    { url = "https://files.pythonhosted.org/packages/bf/ee/f94057fa6426481d663b88637a9a10e859e492c73d0384514a17d78ee205/cffi-1.17.1-cp313-cp313-win32.whl", hash = "sha256:e03eab0a8677fa80d646b5ddece1cbeaf556c313dcfac435ba11f107ba117b5d", size = 172475, upload_time = "2024-09-04T20:44:43.733Z" },
    { url = "https://files.pythonhosted.org/packages/7c/fc/6a8cb64e5f0324877d503c854da15d76c1e50eb722e320b15345c4d0c6de/cffi-1.17.1-cp313-cp313-win_amd64.whl", hash = "sha256:f6a16c31041f09ead72d69f583767292f750d24913dadacf5756b966aacb3f1a", size = 182009, upload_time = "2024-09-04T20:44:45.309Z" },
]

[[package]]
name = "chardet"
version = "5.2.0"
source = { registry = "https://pypi.org/simple" }
sdist = { url = "https://files.pythonhosted.org/packages/f3/0d/f7b6ab21ec75897ed80c17d79b15951a719226b9fababf1e40ea74d69079/chardet-5.2.0.tar.gz", hash = "sha256:1b3b6ff479a8c414bc3fa2c0852995695c4a026dcd6d0633b2dd092ca39c1cf7", size = 2069618, upload_time = "2023-08-01T19:23:02.662Z" }
wheels = [
    { url = "https://files.pythonhosted.org/packages/38/6f/f5fbc992a329ee4e0f288c1fe0e2ad9485ed064cac731ed2fe47dcc38cbf/chardet-5.2.0-py3-none-any.whl", hash = "sha256:e1cf59446890a00105fe7b7912492ea04b6e6f06d4b742b2c788469e34c82970", size = 199385, upload_time = "2023-08-01T19:23:00.661Z" },
]

[[package]]
name = "charset-normalizer"
version = "3.4.1"
source = { registry = "https://pypi.org/simple" }
sdist = { url = "https://files.pythonhosted.org/packages/16/b0/572805e227f01586461c80e0fd25d65a2115599cc9dad142fee4b747c357/charset_normalizer-3.4.1.tar.gz", hash = "sha256:44251f18cd68a75b56585dd00dae26183e102cd5e0f9f1466e6df5da2ed64ea3", size = 123188, upload_time = "2024-12-24T18:12:35.43Z" }
wheels = [
    { url = "https://files.pythonhosted.org/packages/0d/58/5580c1716040bc89206c77d8f74418caf82ce519aae06450393ca73475d1/charset_normalizer-3.4.1-cp310-cp310-macosx_10_9_universal2.whl", hash = "sha256:91b36a978b5ae0ee86c394f5a54d6ef44db1de0815eb43de826d41d21e4af3de", size = 198013, upload_time = "2024-12-24T18:09:43.671Z" },
    { url = "https://files.pythonhosted.org/packages/d0/11/00341177ae71c6f5159a08168bcb98c6e6d196d372c94511f9f6c9afe0c6/charset_normalizer-3.4.1-cp310-cp310-manylinux_2_17_aarch64.manylinux2014_aarch64.whl", hash = "sha256:7461baadb4dc00fd9e0acbe254e3d7d2112e7f92ced2adc96e54ef6501c5f176", size = 141285, upload_time = "2024-12-24T18:09:48.113Z" },
    { url = "https://files.pythonhosted.org/packages/01/09/11d684ea5819e5a8f5100fb0b38cf8d02b514746607934134d31233e02c8/charset_normalizer-3.4.1-cp310-cp310-manylinux_2_17_ppc64le.manylinux2014_ppc64le.whl", hash = "sha256:e218488cd232553829be0664c2292d3af2eeeb94b32bea483cf79ac6a694e037", size = 151449, upload_time = "2024-12-24T18:09:50.845Z" },
    { url = "https://files.pythonhosted.org/packages/08/06/9f5a12939db324d905dc1f70591ae7d7898d030d7662f0d426e2286f68c9/charset_normalizer-3.4.1-cp310-cp310-manylinux_2_17_s390x.manylinux2014_s390x.whl", hash = "sha256:80ed5e856eb7f30115aaf94e4a08114ccc8813e6ed1b5efa74f9f82e8509858f", size = 143892, upload_time = "2024-12-24T18:09:52.078Z" },
    { url = "https://files.pythonhosted.org/packages/93/62/5e89cdfe04584cb7f4d36003ffa2936681b03ecc0754f8e969c2becb7e24/charset_normalizer-3.4.1-cp310-cp310-manylinux_2_17_x86_64.manylinux2014_x86_64.whl", hash = "sha256:b010a7a4fd316c3c484d482922d13044979e78d1861f0e0650423144c616a46a", size = 146123, upload_time = "2024-12-24T18:09:54.575Z" },
    { url = "https://files.pythonhosted.org/packages/a9/ac/ab729a15c516da2ab70a05f8722ecfccc3f04ed7a18e45c75bbbaa347d61/charset_normalizer-3.4.1-cp310-cp310-manylinux_2_5_i686.manylinux1_i686.manylinux_2_17_i686.manylinux2014_i686.whl", hash = "sha256:4532bff1b8421fd0a320463030c7520f56a79c9024a4e88f01c537316019005a", size = 147943, upload_time = "2024-12-24T18:09:57.324Z" },
    { url = "https://files.pythonhosted.org/packages/03/d2/3f392f23f042615689456e9a274640c1d2e5dd1d52de36ab8f7955f8f050/charset_normalizer-3.4.1-cp310-cp310-musllinux_1_2_aarch64.whl", hash = "sha256:d973f03c0cb71c5ed99037b870f2be986c3c05e63622c017ea9816881d2dd247", size = 142063, upload_time = "2024-12-24T18:09:59.794Z" },
    { url = "https://files.pythonhosted.org/packages/f2/e3/e20aae5e1039a2cd9b08d9205f52142329f887f8cf70da3650326670bddf/charset_normalizer-3.4.1-cp310-cp310-musllinux_1_2_i686.whl", hash = "sha256:3a3bd0dcd373514dcec91c411ddb9632c0d7d92aed7093b8c3bbb6d69ca74408", size = 150578, upload_time = "2024-12-24T18:10:02.357Z" },
    { url = "https://files.pythonhosted.org/packages/8d/af/779ad72a4da0aed925e1139d458adc486e61076d7ecdcc09e610ea8678db/charset_normalizer-3.4.1-cp310-cp310-musllinux_1_2_ppc64le.whl", hash = "sha256:d9c3cdf5390dcd29aa8056d13e8e99526cda0305acc038b96b30352aff5ff2bb", size = 153629, upload_time = "2024-12-24T18:10:03.678Z" },
    { url = "https://files.pythonhosted.org/packages/c2/b6/7aa450b278e7aa92cf7732140bfd8be21f5f29d5bf334ae987c945276639/charset_normalizer-3.4.1-cp310-cp310-musllinux_1_2_s390x.whl", hash = "sha256:2bdfe3ac2e1bbe5b59a1a63721eb3b95fc9b6817ae4a46debbb4e11f6232428d", size = 150778, upload_time = "2024-12-24T18:10:06.197Z" },
    { url = "https://files.pythonhosted.org/packages/39/f4/d9f4f712d0951dcbfd42920d3db81b00dd23b6ab520419626f4023334056/charset_normalizer-3.4.1-cp310-cp310-musllinux_1_2_x86_64.whl", hash = "sha256:eab677309cdb30d047996b36d34caeda1dc91149e4fdca0b1a039b3f79d9a807", size = 146453, upload_time = "2024-12-24T18:10:08.848Z" },
    { url = "https://files.pythonhosted.org/packages/49/2b/999d0314e4ee0cff3cb83e6bc9aeddd397eeed693edb4facb901eb8fbb69/charset_normalizer-3.4.1-cp310-cp310-win32.whl", hash = "sha256:c0429126cf75e16c4f0ad00ee0eae4242dc652290f940152ca8c75c3a4b6ee8f", size = 95479, upload_time = "2024-12-24T18:10:10.044Z" },
    { url = "https://files.pythonhosted.org/packages/2d/ce/3cbed41cff67e455a386fb5e5dd8906cdda2ed92fbc6297921f2e4419309/charset_normalizer-3.4.1-cp310-cp310-win_amd64.whl", hash = "sha256:9f0b8b1c6d84c8034a44893aba5e767bf9c7a211e313a9605d9c617d7083829f", size = 102790, upload_time = "2024-12-24T18:10:11.323Z" },
    { url = "https://files.pythonhosted.org/packages/72/80/41ef5d5a7935d2d3a773e3eaebf0a9350542f2cab4eac59a7a4741fbbbbe/charset_normalizer-3.4.1-cp311-cp311-macosx_10_9_universal2.whl", hash = "sha256:8bfa33f4f2672964266e940dd22a195989ba31669bd84629f05fab3ef4e2d125", size = 194995, upload_time = "2024-12-24T18:10:12.838Z" },
    { url = "https://files.pythonhosted.org/packages/7a/28/0b9fefa7b8b080ec492110af6d88aa3dea91c464b17d53474b6e9ba5d2c5/charset_normalizer-3.4.1-cp311-cp311-manylinux_2_17_aarch64.manylinux2014_aarch64.whl", hash = "sha256:28bf57629c75e810b6ae989f03c0828d64d6b26a5e205535585f96093e405ed1", size = 139471, upload_time = "2024-12-24T18:10:14.101Z" },
    { url = "https://files.pythonhosted.org/packages/71/64/d24ab1a997efb06402e3fc07317e94da358e2585165930d9d59ad45fcae2/charset_normalizer-3.4.1-cp311-cp311-manylinux_2_17_ppc64le.manylinux2014_ppc64le.whl", hash = "sha256:f08ff5e948271dc7e18a35641d2f11a4cd8dfd5634f55228b691e62b37125eb3", size = 149831, upload_time = "2024-12-24T18:10:15.512Z" },
    { url = "https://files.pythonhosted.org/packages/37/ed/be39e5258e198655240db5e19e0b11379163ad7070962d6b0c87ed2c4d39/charset_normalizer-3.4.1-cp311-cp311-manylinux_2_17_s390x.manylinux2014_s390x.whl", hash = "sha256:234ac59ea147c59ee4da87a0c0f098e9c8d169f4dc2a159ef720f1a61bbe27cd", size = 142335, upload_time = "2024-12-24T18:10:18.369Z" },
    { url = "https://files.pythonhosted.org/packages/88/83/489e9504711fa05d8dde1574996408026bdbdbd938f23be67deebb5eca92/charset_normalizer-3.4.1-cp311-cp311-manylinux_2_17_x86_64.manylinux2014_x86_64.whl", hash = "sha256:fd4ec41f914fa74ad1b8304bbc634b3de73d2a0889bd32076342a573e0779e00", size = 143862, upload_time = "2024-12-24T18:10:19.743Z" },
    { url = "https://files.pythonhosted.org/packages/c6/c7/32da20821cf387b759ad24627a9aca289d2822de929b8a41b6241767b461/charset_normalizer-3.4.1-cp311-cp311-manylinux_2_5_i686.manylinux1_i686.manylinux_2_17_i686.manylinux2014_i686.whl", hash = "sha256:eea6ee1db730b3483adf394ea72f808b6e18cf3cb6454b4d86e04fa8c4327a12", size = 145673, upload_time = "2024-12-24T18:10:21.139Z" },
    { url = "https://files.pythonhosted.org/packages/68/85/f4288e96039abdd5aeb5c546fa20a37b50da71b5cf01e75e87f16cd43304/charset_normalizer-3.4.1-cp311-cp311-musllinux_1_2_aarch64.whl", hash = "sha256:c96836c97b1238e9c9e3fe90844c947d5afbf4f4c92762679acfe19927d81d77", size = 140211, upload_time = "2024-12-24T18:10:22.382Z" },
    { url = "https://files.pythonhosted.org/packages/28/a3/a42e70d03cbdabc18997baf4f0227c73591a08041c149e710045c281f97b/charset_normalizer-3.4.1-cp311-cp311-musllinux_1_2_i686.whl", hash = "sha256:4d86f7aff21ee58f26dcf5ae81a9addbd914115cdebcbb2217e4f0ed8982e146", size = 148039, upload_time = "2024-12-24T18:10:24.802Z" },
    { url = "https://files.pythonhosted.org/packages/85/e4/65699e8ab3014ecbe6f5c71d1a55d810fb716bbfd74f6283d5c2aa87febf/charset_normalizer-3.4.1-cp311-cp311-musllinux_1_2_ppc64le.whl", hash = "sha256:09b5e6733cbd160dcc09589227187e242a30a49ca5cefa5a7edd3f9d19ed53fd", size = 151939, upload_time = "2024-12-24T18:10:26.124Z" },
    { url = "https://files.pythonhosted.org/packages/b1/82/8e9fe624cc5374193de6860aba3ea8070f584c8565ee77c168ec13274bd2/charset_normalizer-3.4.1-cp311-cp311-musllinux_1_2_s390x.whl", hash = "sha256:5777ee0881f9499ed0f71cc82cf873d9a0ca8af166dfa0af8ec4e675b7df48e6", size = 149075, upload_time = "2024-12-24T18:10:30.027Z" },
    { url = "https://files.pythonhosted.org/packages/3d/7b/82865ba54c765560c8433f65e8acb9217cb839a9e32b42af4aa8e945870f/charset_normalizer-3.4.1-cp311-cp311-musllinux_1_2_x86_64.whl", hash = "sha256:237bdbe6159cff53b4f24f397d43c6336c6b0b42affbe857970cefbb620911c8", size = 144340, upload_time = "2024-12-24T18:10:32.679Z" },
    { url = "https://files.pythonhosted.org/packages/b5/b6/9674a4b7d4d99a0d2df9b215da766ee682718f88055751e1e5e753c82db0/charset_normalizer-3.4.1-cp311-cp311-win32.whl", hash = "sha256:8417cb1f36cc0bc7eaba8ccb0e04d55f0ee52df06df3ad55259b9a323555fc8b", size = 95205, upload_time = "2024-12-24T18:10:34.724Z" },
    { url = "https://files.pythonhosted.org/packages/1e/ab/45b180e175de4402dcf7547e4fb617283bae54ce35c27930a6f35b6bef15/charset_normalizer-3.4.1-cp311-cp311-win_amd64.whl", hash = "sha256:d7f50a1f8c450f3925cb367d011448c39239bb3eb4117c36a6d354794de4ce76", size = 102441, upload_time = "2024-12-24T18:10:37.574Z" },
    { url = "https://files.pythonhosted.org/packages/0a/9a/dd1e1cdceb841925b7798369a09279bd1cf183cef0f9ddf15a3a6502ee45/charset_normalizer-3.4.1-cp312-cp312-macosx_10_13_universal2.whl", hash = "sha256:73d94b58ec7fecbc7366247d3b0b10a21681004153238750bb67bd9012414545", size = 196105, upload_time = "2024-12-24T18:10:38.83Z" },
    { url = "https://files.pythonhosted.org/packages/d3/8c/90bfabf8c4809ecb648f39794cf2a84ff2e7d2a6cf159fe68d9a26160467/charset_normalizer-3.4.1-cp312-cp312-manylinux_2_17_aarch64.manylinux2014_aarch64.whl", hash = "sha256:dad3e487649f498dd991eeb901125411559b22e8d7ab25d3aeb1af367df5efd7", size = 140404, upload_time = "2024-12-24T18:10:44.272Z" },
    { url = "https://files.pythonhosted.org/packages/ad/8f/e410d57c721945ea3b4f1a04b74f70ce8fa800d393d72899f0a40526401f/charset_normalizer-3.4.1-cp312-cp312-manylinux_2_17_ppc64le.manylinux2014_ppc64le.whl", hash = "sha256:c30197aa96e8eed02200a83fba2657b4c3acd0f0aa4bdc9f6c1af8e8962e0757", size = 150423, upload_time = "2024-12-24T18:10:45.492Z" },
    { url = "https://files.pythonhosted.org/packages/f0/b8/e6825e25deb691ff98cf5c9072ee0605dc2acfca98af70c2d1b1bc75190d/charset_normalizer-3.4.1-cp312-cp312-manylinux_2_17_s390x.manylinux2014_s390x.whl", hash = "sha256:2369eea1ee4a7610a860d88f268eb39b95cb588acd7235e02fd5a5601773d4fa", size = 143184, upload_time = "2024-12-24T18:10:47.898Z" },
    { url = "https://files.pythonhosted.org/packages/3e/a2/513f6cbe752421f16d969e32f3583762bfd583848b763913ddab8d9bfd4f/charset_normalizer-3.4.1-cp312-cp312-manylinux_2_17_x86_64.manylinux2014_x86_64.whl", hash = "sha256:bc2722592d8998c870fa4e290c2eec2c1569b87fe58618e67d38b4665dfa680d", size = 145268, upload_time = "2024-12-24T18:10:50.589Z" },
    { url = "https://files.pythonhosted.org/packages/74/94/8a5277664f27c3c438546f3eb53b33f5b19568eb7424736bdc440a88a31f/charset_normalizer-3.4.1-cp312-cp312-manylinux_2_5_i686.manylinux1_i686.manylinux_2_17_i686.manylinux2014_i686.whl", hash = "sha256:ffc9202a29ab3920fa812879e95a9e78b2465fd10be7fcbd042899695d75e616", size = 147601, upload_time = "2024-12-24T18:10:52.541Z" },
    { url = "https://files.pythonhosted.org/packages/7c/5f/6d352c51ee763623a98e31194823518e09bfa48be2a7e8383cf691bbb3d0/charset_normalizer-3.4.1-cp312-cp312-musllinux_1_2_aarch64.whl", hash = "sha256:804a4d582ba6e5b747c625bf1255e6b1507465494a40a2130978bda7b932c90b", size = 141098, upload_time = "2024-12-24T18:10:53.789Z" },
    { url = "https://files.pythonhosted.org/packages/78/d4/f5704cb629ba5ab16d1d3d741396aec6dc3ca2b67757c45b0599bb010478/charset_normalizer-3.4.1-cp312-cp312-musllinux_1_2_i686.whl", hash = "sha256:0f55e69f030f7163dffe9fd0752b32f070566451afe180f99dbeeb81f511ad8d", size = 149520, upload_time = "2024-12-24T18:10:55.048Z" },
    { url = "https://files.pythonhosted.org/packages/c5/96/64120b1d02b81785f222b976c0fb79a35875457fa9bb40827678e54d1bc8/charset_normalizer-3.4.1-cp312-cp312-musllinux_1_2_ppc64le.whl", hash = "sha256:c4c3e6da02df6fa1410a7680bd3f63d4f710232d3139089536310d027950696a", size = 152852, upload_time = "2024-12-24T18:10:57.647Z" },
    { url = "https://files.pythonhosted.org/packages/84/c9/98e3732278a99f47d487fd3468bc60b882920cef29d1fa6ca460a1fdf4e6/charset_normalizer-3.4.1-cp312-cp312-musllinux_1_2_s390x.whl", hash = "sha256:5df196eb874dae23dcfb968c83d4f8fdccb333330fe1fc278ac5ceeb101003a9", size = 150488, upload_time = "2024-12-24T18:10:59.43Z" },
    { url = "https://files.pythonhosted.org/packages/13/0e/9c8d4cb99c98c1007cc11eda969ebfe837bbbd0acdb4736d228ccaabcd22/charset_normalizer-3.4.1-cp312-cp312-musllinux_1_2_x86_64.whl", hash = "sha256:e358e64305fe12299a08e08978f51fc21fac060dcfcddd95453eabe5b93ed0e1", size = 146192, upload_time = "2024-12-24T18:11:00.676Z" },
    { url = "https://files.pythonhosted.org/packages/b2/21/2b6b5b860781a0b49427309cb8670785aa543fb2178de875b87b9cc97746/charset_normalizer-3.4.1-cp312-cp312-win32.whl", hash = "sha256:9b23ca7ef998bc739bf6ffc077c2116917eabcc901f88da1b9856b210ef63f35", size = 95550, upload_time = "2024-12-24T18:11:01.952Z" },
    { url = "https://files.pythonhosted.org/packages/21/5b/1b390b03b1d16c7e382b561c5329f83cc06623916aab983e8ab9239c7d5c/charset_normalizer-3.4.1-cp312-cp312-win_amd64.whl", hash = "sha256:6ff8a4a60c227ad87030d76e99cd1698345d4491638dfa6673027c48b3cd395f", size = 102785, upload_time = "2024-12-24T18:11:03.142Z" },
    { url = "https://files.pythonhosted.org/packages/38/94/ce8e6f63d18049672c76d07d119304e1e2d7c6098f0841b51c666e9f44a0/charset_normalizer-3.4.1-cp313-cp313-macosx_10_13_universal2.whl", hash = "sha256:aabfa34badd18f1da5ec1bc2715cadc8dca465868a4e73a0173466b688f29dda", size = 195698, upload_time = "2024-12-24T18:11:05.834Z" },
    { url = "https://files.pythonhosted.org/packages/24/2e/dfdd9770664aae179a96561cc6952ff08f9a8cd09a908f259a9dfa063568/charset_normalizer-3.4.1-cp313-cp313-manylinux_2_17_aarch64.manylinux2014_aarch64.whl", hash = "sha256:22e14b5d70560b8dd51ec22863f370d1e595ac3d024cb8ad7d308b4cd95f8313", size = 140162, upload_time = "2024-12-24T18:11:07.064Z" },
    { url = "https://files.pythonhosted.org/packages/24/4e/f646b9093cff8fc86f2d60af2de4dc17c759de9d554f130b140ea4738ca6/charset_normalizer-3.4.1-cp313-cp313-manylinux_2_17_ppc64le.manylinux2014_ppc64le.whl", hash = "sha256:8436c508b408b82d87dc5f62496973a1805cd46727c34440b0d29d8a2f50a6c9", size = 150263, upload_time = "2024-12-24T18:11:08.374Z" },
    { url = "https://files.pythonhosted.org/packages/5e/67/2937f8d548c3ef6e2f9aab0f6e21001056f692d43282b165e7c56023e6dd/charset_normalizer-3.4.1-cp313-cp313-manylinux_2_17_s390x.manylinux2014_s390x.whl", hash = "sha256:2d074908e1aecee37a7635990b2c6d504cd4766c7bc9fc86d63f9c09af3fa11b", size = 142966, upload_time = "2024-12-24T18:11:09.831Z" },
    { url = "https://files.pythonhosted.org/packages/52/ed/b7f4f07de100bdb95c1756d3a4d17b90c1a3c53715c1a476f8738058e0fa/charset_normalizer-3.4.1-cp313-cp313-manylinux_2_17_x86_64.manylinux2014_x86_64.whl", hash = "sha256:955f8851919303c92343d2f66165294848d57e9bba6cf6e3625485a70a038d11", size = 144992, upload_time = "2024-12-24T18:11:12.03Z" },
    { url = "https://files.pythonhosted.org/packages/96/2c/d49710a6dbcd3776265f4c923bb73ebe83933dfbaa841c5da850fe0fd20b/charset_normalizer-3.4.1-cp313-cp313-manylinux_2_5_i686.manylinux1_i686.manylinux_2_17_i686.manylinux2014_i686.whl", hash = "sha256:44ecbf16649486d4aebafeaa7ec4c9fed8b88101f4dd612dcaf65d5e815f837f", size = 147162, upload_time = "2024-12-24T18:11:13.372Z" },
    { url = "https://files.pythonhosted.org/packages/b4/41/35ff1f9a6bd380303dea55e44c4933b4cc3c4850988927d4082ada230273/charset_normalizer-3.4.1-cp313-cp313-musllinux_1_2_aarch64.whl", hash = "sha256:0924e81d3d5e70f8126529951dac65c1010cdf117bb75eb02dd12339b57749dd", size = 140972, upload_time = "2024-12-24T18:11:14.628Z" },
    { url = "https://files.pythonhosted.org/packages/fb/43/c6a0b685fe6910d08ba971f62cd9c3e862a85770395ba5d9cad4fede33ab/charset_normalizer-3.4.1-cp313-cp313-musllinux_1_2_i686.whl", hash = "sha256:2967f74ad52c3b98de4c3b32e1a44e32975e008a9cd2a8cc8966d6a5218c5cb2", size = 149095, upload_time = "2024-12-24T18:11:17.672Z" },
    { url = "https://files.pythonhosted.org/packages/4c/ff/a9a504662452e2d2878512115638966e75633519ec11f25fca3d2049a94a/charset_normalizer-3.4.1-cp313-cp313-musllinux_1_2_ppc64le.whl", hash = "sha256:c75cb2a3e389853835e84a2d8fb2b81a10645b503eca9bcb98df6b5a43eb8886", size = 152668, upload_time = "2024-12-24T18:11:18.989Z" },
    { url = "https://files.pythonhosted.org/packages/6c/71/189996b6d9a4b932564701628af5cee6716733e9165af1d5e1b285c530ed/charset_normalizer-3.4.1-cp313-cp313-musllinux_1_2_s390x.whl", hash = "sha256:09b26ae6b1abf0d27570633b2b078a2a20419c99d66fb2823173d73f188ce601", size = 150073, upload_time = "2024-12-24T18:11:21.507Z" },
    { url = "https://files.pythonhosted.org/packages/e4/93/946a86ce20790e11312c87c75ba68d5f6ad2208cfb52b2d6a2c32840d922/charset_normalizer-3.4.1-cp313-cp313-musllinux_1_2_x86_64.whl", hash = "sha256:fa88b843d6e211393a37219e6a1c1df99d35e8fd90446f1118f4216e307e48cd", size = 145732, upload_time = "2024-12-24T18:11:22.774Z" },
    { url = "https://files.pythonhosted.org/packages/cd/e5/131d2fb1b0dddafc37be4f3a2fa79aa4c037368be9423061dccadfd90091/charset_normalizer-3.4.1-cp313-cp313-win32.whl", hash = "sha256:eb8178fe3dba6450a3e024e95ac49ed3400e506fd4e9e5c32d30adda88cbd407", size = 95391, upload_time = "2024-12-24T18:11:24.139Z" },
    { url = "https://files.pythonhosted.org/packages/27/f2/4f9a69cc7712b9b5ad8fdb87039fd89abba997ad5cbe690d1835d40405b0/charset_normalizer-3.4.1-cp313-cp313-win_amd64.whl", hash = "sha256:b1ac5992a838106edb89654e0aebfc24f5848ae2547d22c2c3f66454daa11971", size = 102702, upload_time = "2024-12-24T18:11:26.535Z" },
    { url = "https://files.pythonhosted.org/packages/0e/f6/65ecc6878a89bb1c23a086ea335ad4bf21a588990c3f535a227b9eea9108/charset_normalizer-3.4.1-py3-none-any.whl", hash = "sha256:d98b1668f06378c6dbefec3b92299716b931cd4e6061f3c875a71ced1780ab85", size = 49767, upload_time = "2024-12-24T18:12:32.852Z" },
]

[[package]]
name = "click"
version = "8.1.8"
source = { registry = "https://pypi.org/simple" }
dependencies = [
    { name = "colorama", marker = "sys_platform == 'win32' or (extra == 'group-17-craft-application-dev-jammy' and extra == 'group-17-craft-application-dev-noble') or (extra == 'group-17-craft-application-dev-jammy' and extra == 'group-17-craft-application-dev-oracular') or (extra == 'group-17-craft-application-dev-jammy' and extra == 'group-17-craft-application-dev-plucky') or (extra == 'group-17-craft-application-dev-noble' and extra == 'group-17-craft-application-dev-oracular') or (extra == 'group-17-craft-application-dev-noble' and extra == 'group-17-craft-application-dev-plucky') or (extra == 'group-17-craft-application-dev-oracular' and extra == 'group-17-craft-application-dev-plucky')" },
]
sdist = { url = "https://files.pythonhosted.org/packages/b9/2e/0090cbf739cee7d23781ad4b89a9894a41538e4fcf4c31dcdd705b78eb8b/click-8.1.8.tar.gz", hash = "sha256:ed53c9d8990d83c2a27deae68e4ee337473f6330c040a31d4225c9574d16096a", size = 226593, upload_time = "2024-12-21T18:38:44.339Z" }
wheels = [
    { url = "https://files.pythonhosted.org/packages/7e/d4/7ebdbd03970677812aac39c869717059dbb71a4cfc033ca6e5221787892c/click-8.1.8-py3-none-any.whl", hash = "sha256:63c132bbbed01578a06712a2d1f497bb62d9c1c0d329b7903a866228027263b2", size = 98188, upload_time = "2024-12-21T18:38:41.666Z" },
]

[[package]]
name = "codespell"
version = "2.4.1"
source = { registry = "https://pypi.org/simple" }
sdist = { url = "https://files.pythonhosted.org/packages/15/e0/709453393c0ea77d007d907dd436b3ee262e28b30995ea1aa36c6ffbccaf/codespell-2.4.1.tar.gz", hash = "sha256:299fcdcb09d23e81e35a671bbe746d5ad7e8385972e65dbb833a2eaac33c01e5", size = 344740, upload_time = "2025-01-28T18:52:39.411Z" }
wheels = [
    { url = "https://files.pythonhosted.org/packages/20/01/b394922252051e97aab231d416c86da3d8a6d781eeadcdca1082867de64e/codespell-2.4.1-py3-none-any.whl", hash = "sha256:3dadafa67df7e4a3dbf51e0d7315061b80d265f9552ebd699b3dd6834b47e425", size = 344501, upload_time = "2025-01-28T18:52:37.057Z" },
]

[package.optional-dependencies]
toml = [
    { name = "tomli", marker = "python_full_version < '3.11' or (extra == 'group-17-craft-application-dev-jammy' and extra == 'group-17-craft-application-dev-noble') or (extra == 'group-17-craft-application-dev-jammy' and extra == 'group-17-craft-application-dev-oracular') or (extra == 'group-17-craft-application-dev-jammy' and extra == 'group-17-craft-application-dev-plucky') or (extra == 'group-17-craft-application-dev-noble' and extra == 'group-17-craft-application-dev-oracular') or (extra == 'group-17-craft-application-dev-noble' and extra == 'group-17-craft-application-dev-plucky') or (extra == 'group-17-craft-application-dev-oracular' and extra == 'group-17-craft-application-dev-plucky')" },
]

[[package]]
name = "colorama"
version = "0.4.6"
source = { registry = "https://pypi.org/simple" }
sdist = { url = "https://files.pythonhosted.org/packages/d8/53/6f443c9a4a8358a93a6792e2acffb9d9d5cb0a5cfd8802644b7b1c9a02e4/colorama-0.4.6.tar.gz", hash = "sha256:08695f5cb7ed6e0531a20572697297273c47b8cae5a63ffc6d6ed5c201be6e44", size = 27697, upload_time = "2022-10-25T02:36:22.414Z" }
wheels = [
    { url = "https://files.pythonhosted.org/packages/d1/d6/3965ed04c63042e047cb6a3e6ed1a63a35087b6a609aa3a15ed8ac56c221/colorama-0.4.6-py2.py3-none-any.whl", hash = "sha256:4f1d9991f5acc0ca119f9d443620b77f9d6b33703e51011c16baf57afb285fc6", size = 25335, upload_time = "2022-10-25T02:36:20.889Z" },
]

[[package]]
name = "coverage"
version = "7.6.12"
source = { registry = "https://pypi.org/simple" }
sdist = { url = "https://files.pythonhosted.org/packages/0c/d6/2b53ab3ee99f2262e6f0b8369a43f6d66658eab45510331c0b3d5c8c4272/coverage-7.6.12.tar.gz", hash = "sha256:48cfc4641d95d34766ad41d9573cc0f22a48aa88d22657a1fe01dca0dbae4de2", size = 805941, upload_time = "2025-02-11T14:47:03.797Z" }
wheels = [
    { url = "https://files.pythonhosted.org/packages/ba/67/81dc41ec8f548c365d04a29f1afd492d3176b372c33e47fa2a45a01dc13a/coverage-7.6.12-cp310-cp310-macosx_10_9_x86_64.whl", hash = "sha256:704c8c8c6ce6569286ae9622e534b4f5b9759b6f2cd643f1c1a61f666d534fe8", size = 208345, upload_time = "2025-02-11T14:44:51.83Z" },
    { url = "https://files.pythonhosted.org/packages/33/43/17f71676016c8829bde69e24c852fef6bd9ed39f774a245d9ec98f689fa0/coverage-7.6.12-cp310-cp310-macosx_11_0_arm64.whl", hash = "sha256:ad7525bf0241e5502168ae9c643a2f6c219fa0a283001cee4cf23a9b7da75879", size = 208775, upload_time = "2025-02-11T14:44:54.852Z" },
    { url = "https://files.pythonhosted.org/packages/86/25/c6ff0775f8960e8c0840845b723eed978d22a3cd9babd2b996e4a7c502c6/coverage-7.6.12-cp310-cp310-manylinux_2_17_aarch64.manylinux2014_aarch64.whl", hash = "sha256:06097c7abfa611c91edb9e6920264e5be1d6ceb374efb4986f38b09eed4cb2fe", size = 237925, upload_time = "2025-02-11T14:44:56.675Z" },
    { url = "https://files.pythonhosted.org/packages/b0/3d/5f5bd37046243cb9d15fff2c69e498c2f4fe4f9b42a96018d4579ed3506f/coverage-7.6.12-cp310-cp310-manylinux_2_5_i686.manylinux1_i686.manylinux_2_17_i686.manylinux2014_i686.whl", hash = "sha256:220fa6c0ad7d9caef57f2c8771918324563ef0d8272c94974717c3909664e674", size = 235835, upload_time = "2025-02-11T14:44:59.007Z" },
    { url = "https://files.pythonhosted.org/packages/b5/f1/9e6b75531fe33490b910d251b0bf709142e73a40e4e38a3899e6986fe088/coverage-7.6.12-cp310-cp310-manylinux_2_5_x86_64.manylinux1_x86_64.manylinux_2_17_x86_64.manylinux2014_x86_64.whl", hash = "sha256:3688b99604a24492bcfe1c106278c45586eb819bf66a654d8a9a1433022fb2eb", size = 236966, upload_time = "2025-02-11T14:45:02.744Z" },
    { url = "https://files.pythonhosted.org/packages/4f/bc/aef5a98f9133851bd1aacf130e754063719345d2fb776a117d5a8d516971/coverage-7.6.12-cp310-cp310-musllinux_1_2_aarch64.whl", hash = "sha256:d1a987778b9c71da2fc8948e6f2656da6ef68f59298b7e9786849634c35d2c3c", size = 236080, upload_time = "2025-02-11T14:45:05.416Z" },
    { url = "https://files.pythonhosted.org/packages/eb/d0/56b4ab77f9b12aea4d4c11dc11cdcaa7c29130b837eb610639cf3400c9c3/coverage-7.6.12-cp310-cp310-musllinux_1_2_i686.whl", hash = "sha256:cec6b9ce3bd2b7853d4a4563801292bfee40b030c05a3d29555fd2a8ee9bd68c", size = 234393, upload_time = "2025-02-11T14:45:08.627Z" },
    { url = "https://files.pythonhosted.org/packages/0d/77/28ef95c5d23fe3dd191a0b7d89c82fea2c2d904aef9315daf7c890e96557/coverage-7.6.12-cp310-cp310-musllinux_1_2_x86_64.whl", hash = "sha256:ace9048de91293e467b44bce0f0381345078389814ff6e18dbac8fdbf896360e", size = 235536, upload_time = "2025-02-11T14:45:10.313Z" },
    { url = "https://files.pythonhosted.org/packages/29/62/18791d3632ee3ff3f95bc8599115707d05229c72db9539f208bb878a3d88/coverage-7.6.12-cp310-cp310-win32.whl", hash = "sha256:ea31689f05043d520113e0552f039603c4dd71fa4c287b64cb3606140c66f425", size = 211063, upload_time = "2025-02-11T14:45:12.278Z" },
    { url = "https://files.pythonhosted.org/packages/fc/57/b3878006cedfd573c963e5c751b8587154eb10a61cc0f47a84f85c88a355/coverage-7.6.12-cp310-cp310-win_amd64.whl", hash = "sha256:676f92141e3c5492d2a1596d52287d0d963df21bf5e55c8b03075a60e1ddf8aa", size = 211955, upload_time = "2025-02-11T14:45:14.579Z" },
    { url = "https://files.pythonhosted.org/packages/64/2d/da78abbfff98468c91fd63a73cccdfa0e99051676ded8dd36123e3a2d4d5/coverage-7.6.12-cp311-cp311-macosx_10_9_x86_64.whl", hash = "sha256:e18aafdfb3e9ec0d261c942d35bd7c28d031c5855dadb491d2723ba54f4c3015", size = 208464, upload_time = "2025-02-11T14:45:18.314Z" },
    { url = "https://files.pythonhosted.org/packages/31/f2/c269f46c470bdabe83a69e860c80a82e5e76840e9f4bbd7f38f8cebbee2f/coverage-7.6.12-cp311-cp311-macosx_11_0_arm64.whl", hash = "sha256:66fe626fd7aa5982cdebad23e49e78ef7dbb3e3c2a5960a2b53632f1f703ea45", size = 208893, upload_time = "2025-02-11T14:45:19.881Z" },
    { url = "https://files.pythonhosted.org/packages/47/63/5682bf14d2ce20819998a49c0deadb81e608a59eed64d6bc2191bc8046b9/coverage-7.6.12-cp311-cp311-manylinux_2_17_aarch64.manylinux2014_aarch64.whl", hash = "sha256:0ef01d70198431719af0b1f5dcbefc557d44a190e749004042927b2a3fed0702", size = 241545, upload_time = "2025-02-11T14:45:22.215Z" },
    { url = "https://files.pythonhosted.org/packages/6a/b6/6b6631f1172d437e11067e1c2edfdb7238b65dff965a12bce3b6d1bf2be2/coverage-7.6.12-cp311-cp311-manylinux_2_5_i686.manylinux1_i686.manylinux_2_17_i686.manylinux2014_i686.whl", hash = "sha256:07e92ae5a289a4bc4c0aae710c0948d3c7892e20fd3588224ebe242039573bf0", size = 239230, upload_time = "2025-02-11T14:45:24.864Z" },
    { url = "https://files.pythonhosted.org/packages/c7/01/9cd06cbb1be53e837e16f1b4309f6357e2dfcbdab0dd7cd3b1a50589e4e1/coverage-7.6.12-cp311-cp311-manylinux_2_5_x86_64.manylinux1_x86_64.manylinux_2_17_x86_64.manylinux2014_x86_64.whl", hash = "sha256:e695df2c58ce526eeab11a2e915448d3eb76f75dffe338ea613c1201b33bab2f", size = 241013, upload_time = "2025-02-11T14:45:27.203Z" },
    { url = "https://files.pythonhosted.org/packages/4b/26/56afefc03c30871326e3d99709a70d327ac1f33da383cba108c79bd71563/coverage-7.6.12-cp311-cp311-musllinux_1_2_aarch64.whl", hash = "sha256:d74c08e9aaef995f8c4ef6d202dbd219c318450fe2a76da624f2ebb9c8ec5d9f", size = 239750, upload_time = "2025-02-11T14:45:29.577Z" },
    { url = "https://files.pythonhosted.org/packages/dd/ea/88a1ff951ed288f56aa561558ebe380107cf9132facd0b50bced63ba7238/coverage-7.6.12-cp311-cp311-musllinux_1_2_i686.whl", hash = "sha256:e995b3b76ccedc27fe4f477b349b7d64597e53a43fc2961db9d3fbace085d69d", size = 238462, upload_time = "2025-02-11T14:45:31.096Z" },
    { url = "https://files.pythonhosted.org/packages/6e/d4/1d9404566f553728889409eff82151d515fbb46dc92cbd13b5337fa0de8c/coverage-7.6.12-cp311-cp311-musllinux_1_2_x86_64.whl", hash = "sha256:b1f097878d74fe51e1ddd1be62d8e3682748875b461232cf4b52ddc6e6db0bba", size = 239307, upload_time = "2025-02-11T14:45:32.713Z" },
    { url = "https://files.pythonhosted.org/packages/12/c1/e453d3b794cde1e232ee8ac1d194fde8e2ba329c18bbf1b93f6f5eef606b/coverage-7.6.12-cp311-cp311-win32.whl", hash = "sha256:1f7ffa05da41754e20512202c866d0ebfc440bba3b0ed15133070e20bf5aeb5f", size = 211117, upload_time = "2025-02-11T14:45:34.228Z" },
    { url = "https://files.pythonhosted.org/packages/d5/db/829185120c1686fa297294f8fcd23e0422f71070bf85ef1cc1a72ecb2930/coverage-7.6.12-cp311-cp311-win_amd64.whl", hash = "sha256:e216c5c45f89ef8971373fd1c5d8d1164b81f7f5f06bbf23c37e7908d19e8558", size = 212019, upload_time = "2025-02-11T14:45:35.724Z" },
    { url = "https://files.pythonhosted.org/packages/e2/7f/4af2ed1d06ce6bee7eafc03b2ef748b14132b0bdae04388e451e4b2c529b/coverage-7.6.12-cp312-cp312-macosx_10_13_x86_64.whl", hash = "sha256:b172f8e030e8ef247b3104902cc671e20df80163b60a203653150d2fc204d1ad", size = 208645, upload_time = "2025-02-11T14:45:37.95Z" },
    { url = "https://files.pythonhosted.org/packages/dc/60/d19df912989117caa95123524d26fc973f56dc14aecdec5ccd7d0084e131/coverage-7.6.12-cp312-cp312-macosx_11_0_arm64.whl", hash = "sha256:641dfe0ab73deb7069fb972d4d9725bf11c239c309ce694dd50b1473c0f641c3", size = 208898, upload_time = "2025-02-11T14:45:40.27Z" },
    { url = "https://files.pythonhosted.org/packages/bd/10/fecabcf438ba676f706bf90186ccf6ff9f6158cc494286965c76e58742fa/coverage-7.6.12-cp312-cp312-manylinux_2_17_aarch64.manylinux2014_aarch64.whl", hash = "sha256:0e549f54ac5f301e8e04c569dfdb907f7be71b06b88b5063ce9d6953d2d58574", size = 242987, upload_time = "2025-02-11T14:45:43.982Z" },
    { url = "https://files.pythonhosted.org/packages/4c/53/4e208440389e8ea936f5f2b0762dcd4cb03281a7722def8e2bf9dc9c3d68/coverage-7.6.12-cp312-cp312-manylinux_2_5_i686.manylinux1_i686.manylinux_2_17_i686.manylinux2014_i686.whl", hash = "sha256:959244a17184515f8c52dcb65fb662808767c0bd233c1d8a166e7cf74c9ea985", size = 239881, upload_time = "2025-02-11T14:45:45.537Z" },
    { url = "https://files.pythonhosted.org/packages/c4/47/2ba744af8d2f0caa1f17e7746147e34dfc5f811fb65fc153153722d58835/coverage-7.6.12-cp312-cp312-manylinux_2_5_x86_64.manylinux1_x86_64.manylinux_2_17_x86_64.manylinux2014_x86_64.whl", hash = "sha256:bda1c5f347550c359f841d6614fb8ca42ae5cb0b74d39f8a1e204815ebe25750", size = 242142, upload_time = "2025-02-11T14:45:47.069Z" },
    { url = "https://files.pythonhosted.org/packages/e9/90/df726af8ee74d92ee7e3bf113bf101ea4315d71508952bd21abc3fae471e/coverage-7.6.12-cp312-cp312-musllinux_1_2_aarch64.whl", hash = "sha256:1ceeb90c3eda1f2d8c4c578c14167dbd8c674ecd7d38e45647543f19839dd6ea", size = 241437, upload_time = "2025-02-11T14:45:48.602Z" },
    { url = "https://files.pythonhosted.org/packages/f6/af/995263fd04ae5f9cf12521150295bf03b6ba940d0aea97953bb4a6db3e2b/coverage-7.6.12-cp312-cp312-musllinux_1_2_i686.whl", hash = "sha256:0f16f44025c06792e0fb09571ae454bcc7a3ec75eeb3c36b025eccf501b1a4c3", size = 239724, upload_time = "2025-02-11T14:45:51.333Z" },
    { url = "https://files.pythonhosted.org/packages/1c/8e/5bb04f0318805e190984c6ce106b4c3968a9562a400180e549855d8211bd/coverage-7.6.12-cp312-cp312-musllinux_1_2_x86_64.whl", hash = "sha256:b076e625396e787448d27a411aefff867db2bffac8ed04e8f7056b07024eed5a", size = 241329, upload_time = "2025-02-11T14:45:53.19Z" },
    { url = "https://files.pythonhosted.org/packages/9e/9d/fa04d9e6c3f6459f4e0b231925277cfc33d72dfab7fa19c312c03e59da99/coverage-7.6.12-cp312-cp312-win32.whl", hash = "sha256:00b2086892cf06c7c2d74983c9595dc511acca00665480b3ddff749ec4fb2a95", size = 211289, upload_time = "2025-02-11T14:45:54.74Z" },
    { url = "https://files.pythonhosted.org/packages/53/40/53c7ffe3c0c3fff4d708bc99e65f3d78c129110d6629736faf2dbd60ad57/coverage-7.6.12-cp312-cp312-win_amd64.whl", hash = "sha256:7ae6eabf519bc7871ce117fb18bf14e0e343eeb96c377667e3e5dd12095e0288", size = 212079, upload_time = "2025-02-11T14:45:57.22Z" },
    { url = "https://files.pythonhosted.org/packages/76/89/1adf3e634753c0de3dad2f02aac1e73dba58bc5a3a914ac94a25b2ef418f/coverage-7.6.12-cp313-cp313-macosx_10_13_x86_64.whl", hash = "sha256:488c27b3db0ebee97a830e6b5a3ea930c4a6e2c07f27a5e67e1b3532e76b9ef1", size = 208673, upload_time = "2025-02-11T14:45:59.618Z" },
    { url = "https://files.pythonhosted.org/packages/ce/64/92a4e239d64d798535c5b45baac6b891c205a8a2e7c9cc8590ad386693dc/coverage-7.6.12-cp313-cp313-macosx_11_0_arm64.whl", hash = "sha256:5d1095bbee1851269f79fd8e0c9b5544e4c00c0c24965e66d8cba2eb5bb535fd", size = 208945, upload_time = "2025-02-11T14:46:01.869Z" },
    { url = "https://files.pythonhosted.org/packages/b4/d0/4596a3ef3bca20a94539c9b1e10fd250225d1dec57ea78b0867a1cf9742e/coverage-7.6.12-cp313-cp313-manylinux_2_17_aarch64.manylinux2014_aarch64.whl", hash = "sha256:0533adc29adf6a69c1baa88c3d7dbcaadcffa21afbed3ca7a225a440e4744bf9", size = 242484, upload_time = "2025-02-11T14:46:03.527Z" },
    { url = "https://files.pythonhosted.org/packages/1c/ef/6fd0d344695af6718a38d0861408af48a709327335486a7ad7e85936dc6e/coverage-7.6.12-cp313-cp313-manylinux_2_5_i686.manylinux1_i686.manylinux_2_17_i686.manylinux2014_i686.whl", hash = "sha256:53c56358d470fa507a2b6e67a68fd002364d23c83741dbc4c2e0680d80ca227e", size = 239525, upload_time = "2025-02-11T14:46:05.973Z" },
    { url = "https://files.pythonhosted.org/packages/0c/4b/373be2be7dd42f2bcd6964059fd8fa307d265a29d2b9bcf1d044bcc156ed/coverage-7.6.12-cp313-cp313-manylinux_2_5_x86_64.manylinux1_x86_64.manylinux_2_17_x86_64.manylinux2014_x86_64.whl", hash = "sha256:64cbb1a3027c79ca6310bf101014614f6e6e18c226474606cf725238cf5bc2d4", size = 241545, upload_time = "2025-02-11T14:46:07.79Z" },
    { url = "https://files.pythonhosted.org/packages/a6/7d/0e83cc2673a7790650851ee92f72a343827ecaaea07960587c8f442b5cd3/coverage-7.6.12-cp313-cp313-musllinux_1_2_aarch64.whl", hash = "sha256:79cac3390bfa9836bb795be377395f28410811c9066bc4eefd8015258a7578c6", size = 241179, upload_time = "2025-02-11T14:46:11.853Z" },
    { url = "https://files.pythonhosted.org/packages/ff/8c/566ea92ce2bb7627b0900124e24a99f9244b6c8c92d09ff9f7633eb7c3c8/coverage-7.6.12-cp313-cp313-musllinux_1_2_i686.whl", hash = "sha256:9b148068e881faa26d878ff63e79650e208e95cf1c22bd3f77c3ca7b1d9821a3", size = 239288, upload_time = "2025-02-11T14:46:13.411Z" },
    { url = "https://files.pythonhosted.org/packages/7d/e4/869a138e50b622f796782d642c15fb5f25a5870c6d0059a663667a201638/coverage-7.6.12-cp313-cp313-musllinux_1_2_x86_64.whl", hash = "sha256:8bec2ac5da793c2685ce5319ca9bcf4eee683b8a1679051f8e6ec04c4f2fd7dc", size = 241032, upload_time = "2025-02-11T14:46:15.005Z" },
    { url = "https://files.pythonhosted.org/packages/ae/28/a52ff5d62a9f9e9fe9c4f17759b98632edd3a3489fce70154c7d66054dd3/coverage-7.6.12-cp313-cp313-win32.whl", hash = "sha256:200e10beb6ddd7c3ded322a4186313d5ca9e63e33d8fab4faa67ef46d3460af3", size = 211315, upload_time = "2025-02-11T14:46:16.638Z" },
    { url = "https://files.pythonhosted.org/packages/bc/17/ab849b7429a639f9722fa5628364c28d675c7ff37ebc3268fe9840dda13c/coverage-7.6.12-cp313-cp313-win_amd64.whl", hash = "sha256:2b996819ced9f7dbb812c701485d58f261bef08f9b85304d41219b1496b591ef", size = 212099, upload_time = "2025-02-11T14:46:18.268Z" },
    { url = "https://files.pythonhosted.org/packages/d2/1c/b9965bf23e171d98505eb5eb4fb4d05c44efd256f2e0f19ad1ba8c3f54b0/coverage-7.6.12-cp313-cp313t-macosx_10_13_x86_64.whl", hash = "sha256:299cf973a7abff87a30609879c10df0b3bfc33d021e1adabc29138a48888841e", size = 209511, upload_time = "2025-02-11T14:46:20.768Z" },
    { url = "https://files.pythonhosted.org/packages/57/b3/119c201d3b692d5e17784fee876a9a78e1b3051327de2709392962877ca8/coverage-7.6.12-cp313-cp313t-macosx_11_0_arm64.whl", hash = "sha256:4b467a8c56974bf06e543e69ad803c6865249d7a5ccf6980457ed2bc50312703", size = 209729, upload_time = "2025-02-11T14:46:22.258Z" },
    { url = "https://files.pythonhosted.org/packages/52/4e/a7feb5a56b266304bc59f872ea07b728e14d5a64f1ad3a2cc01a3259c965/coverage-7.6.12-cp313-cp313t-manylinux_2_17_aarch64.manylinux2014_aarch64.whl", hash = "sha256:2458f275944db8129f95d91aee32c828a408481ecde3b30af31d552c2ce284a0", size = 253988, upload_time = "2025-02-11T14:46:23.999Z" },
    { url = "https://files.pythonhosted.org/packages/65/19/069fec4d6908d0dae98126aa7ad08ce5130a6decc8509da7740d36e8e8d2/coverage-7.6.12-cp313-cp313t-manylinux_2_5_i686.manylinux1_i686.manylinux_2_17_i686.manylinux2014_i686.whl", hash = "sha256:0a9d8be07fb0832636a0f72b80d2a652fe665e80e720301fb22b191c3434d924", size = 249697, upload_time = "2025-02-11T14:46:25.617Z" },
    { url = "https://files.pythonhosted.org/packages/1c/da/5b19f09ba39df7c55f77820736bf17bbe2416bbf5216a3100ac019e15839/coverage-7.6.12-cp313-cp313t-manylinux_2_5_x86_64.manylinux1_x86_64.manylinux_2_17_x86_64.manylinux2014_x86_64.whl", hash = "sha256:14d47376a4f445e9743f6c83291e60adb1b127607a3618e3185bbc8091f0467b", size = 252033, upload_time = "2025-02-11T14:46:28.069Z" },
    { url = "https://files.pythonhosted.org/packages/1e/89/4c2750df7f80a7872267f7c5fe497c69d45f688f7b3afe1297e52e33f791/coverage-7.6.12-cp313-cp313t-musllinux_1_2_aarch64.whl", hash = "sha256:b95574d06aa9d2bd6e5cc35a5bbe35696342c96760b69dc4287dbd5abd4ad51d", size = 251535, upload_time = "2025-02-11T14:46:29.818Z" },
    { url = "https://files.pythonhosted.org/packages/78/3b/6d3ae3c1cc05f1b0460c51e6f6dcf567598cbd7c6121e5ad06643974703c/coverage-7.6.12-cp313-cp313t-musllinux_1_2_i686.whl", hash = "sha256:ecea0c38c9079570163d663c0433a9af4094a60aafdca491c6a3d248c7432827", size = 249192, upload_time = "2025-02-11T14:46:31.563Z" },
    { url = "https://files.pythonhosted.org/packages/6e/8e/c14a79f535ce41af7d436bbad0d3d90c43d9e38ec409b4770c894031422e/coverage-7.6.12-cp313-cp313t-musllinux_1_2_x86_64.whl", hash = "sha256:2251fabcfee0a55a8578a9d29cecfee5f2de02f11530e7d5c5a05859aa85aee9", size = 250627, upload_time = "2025-02-11T14:46:33.145Z" },
    { url = "https://files.pythonhosted.org/packages/cb/79/b7cee656cfb17a7f2c1b9c3cee03dd5d8000ca299ad4038ba64b61a9b044/coverage-7.6.12-cp313-cp313t-win32.whl", hash = "sha256:eb5507795caabd9b2ae3f1adc95f67b1104971c22c624bb354232d65c4fc90b3", size = 212033, upload_time = "2025-02-11T14:46:35.79Z" },
    { url = "https://files.pythonhosted.org/packages/b6/c3/f7aaa3813f1fa9a4228175a7bd368199659d392897e184435a3b66408dd3/coverage-7.6.12-cp313-cp313t-win_amd64.whl", hash = "sha256:f60a297c3987c6c02ffb29effc70eadcbb412fe76947d394a1091a3615948e2f", size = 213240, upload_time = "2025-02-11T14:46:38.119Z" },
    { url = "https://files.pythonhosted.org/packages/7a/7f/05818c62c7afe75df11e0233bd670948d68b36cdbf2a339a095bc02624a8/coverage-7.6.12-pp39.pp310-none-any.whl", hash = "sha256:7e39e845c4d764208e7b8f6a21c541ade741e2c41afabdfa1caa28687a3c98cf", size = 200558, upload_time = "2025-02-11T14:47:00.292Z" },
    { url = "https://files.pythonhosted.org/packages/fb/b2/f655700e1024dec98b10ebaafd0cedbc25e40e4abe62a3c8e2ceef4f8f0a/coverage-7.6.12-py3-none-any.whl", hash = "sha256:eb8668cfbc279a536c633137deeb9435d2962caec279c3f8cf8b91fff6ff8953", size = 200552, upload_time = "2025-02-11T14:47:01.999Z" },
]

[package.optional-dependencies]
toml = [
    { name = "tomli", marker = "python_full_version <= '3.11' or (extra == 'group-17-craft-application-dev-jammy' and extra == 'group-17-craft-application-dev-noble') or (extra == 'group-17-craft-application-dev-jammy' and extra == 'group-17-craft-application-dev-oracular') or (extra == 'group-17-craft-application-dev-jammy' and extra == 'group-17-craft-application-dev-plucky') or (extra == 'group-17-craft-application-dev-noble' and extra == 'group-17-craft-application-dev-oracular') or (extra == 'group-17-craft-application-dev-noble' and extra == 'group-17-craft-application-dev-plucky') or (extra == 'group-17-craft-application-dev-oracular' and extra == 'group-17-craft-application-dev-plucky')" },
]

[[package]]
name = "craft-application"
source = { editable = "." }
dependencies = [
    { name = "annotated-types" },
    { name = "craft-archives" },
    { name = "craft-cli" },
    { name = "craft-grammar" },
    { name = "craft-parts" },
    { name = "craft-platforms" },
    { name = "craft-providers" },
    { name = "jinja2" },
    { name = "license-expression" },
    { name = "platformdirs" },
    { name = "pydantic" },
    { name = "pygit2" },
    { name = "pyyaml" },
    { name = "requests" },
    { name = "snap-helpers" },
    { name = "typing-extensions" },
]

[package.optional-dependencies]
apt = [
    { name = "python-apt", version = "2.4.0+ubuntu4", source = { registry = "https://people.canonical.com/~lengau/python-apt-ubuntu-wheels/" }, marker = "(sys_platform == 'linux' and extra == 'group-17-craft-application-dev-jammy') or (extra == 'group-17-craft-application-dev-jammy' and extra == 'group-17-craft-application-dev-noble') or (extra == 'group-17-craft-application-dev-jammy' and extra == 'group-17-craft-application-dev-oracular') or (extra == 'group-17-craft-application-dev-jammy' and extra == 'group-17-craft-application-dev-plucky') or (extra == 'group-17-craft-application-dev-noble' and extra == 'group-17-craft-application-dev-oracular') or (extra == 'group-17-craft-application-dev-noble' and extra == 'group-17-craft-application-dev-plucky') or (extra == 'group-17-craft-application-dev-oracular' and extra == 'group-17-craft-application-dev-plucky')" },
    { name = "python-apt", version = "2.7.7+ubuntu3", source = { registry = "https://people.canonical.com/~lengau/python-apt-ubuntu-wheels/" }, marker = "(sys_platform == 'linux' and extra == 'group-17-craft-application-dev-noble') or (extra == 'group-17-craft-application-dev-noble' and extra == 'group-17-craft-application-dev-oracular') or (extra == 'group-17-craft-application-dev-noble' and extra == 'group-17-craft-application-dev-plucky') or (extra == 'group-17-craft-application-dev-jammy' and extra == 'group-17-craft-application-dev-noble') or (extra == 'group-17-craft-application-dev-jammy' and extra == 'group-17-craft-application-dev-oracular') or (extra == 'group-17-craft-application-dev-jammy' and extra == 'group-17-craft-application-dev-plucky') or (extra == 'group-17-craft-application-dev-oracular' and extra == 'group-17-craft-application-dev-plucky')" },
    { name = "python-apt", version = "2.9.9", source = { registry = "https://people.canonical.com/~lengau/python-apt-ubuntu-wheels/" }, marker = "(sys_platform == 'linux' and extra != 'group-17-craft-application-dev-jammy' and extra != 'group-17-craft-application-dev-noble') or (extra == 'group-17-craft-application-dev-oracular' and extra == 'group-17-craft-application-dev-plucky') or (extra == 'group-17-craft-application-dev-jammy' and extra == 'group-17-craft-application-dev-noble') or (extra == 'group-17-craft-application-dev-jammy' and extra == 'group-17-craft-application-dev-oracular') or (extra == 'group-17-craft-application-dev-jammy' and extra == 'group-17-craft-application-dev-plucky') or (extra == 'group-17-craft-application-dev-noble' and extra == 'group-17-craft-application-dev-oracular') or (extra == 'group-17-craft-application-dev-noble' and extra == 'group-17-craft-application-dev-plucky')" },
]
remote = [
    { name = "launchpadlib" },
]

[package.dev-dependencies]
dev = [
    { name = "coverage", extra = ["toml"] },
    { name = "craft-application", extra = ["remote"] },
    { name = "hypothesis" },
    { name = "jsonschema" },
    { name = "pyfakefs" },
    { name = "pytest" },
    { name = "pytest-check" },
    { name = "pytest-cov" },
    { name = "pytest-freezer" },
    { name = "pytest-mock" },
    { name = "pytest-rerunfailures" },
    { name = "pytest-subprocess" },
    { name = "pytest-time" },
    { name = "responses" },
]
dev-jammy = [
    { name = "python-apt", version = "2.4.0+ubuntu4", source = { registry = "https://people.canonical.com/~lengau/python-apt-ubuntu-wheels/" }, marker = "sys_platform == 'linux'" },
]
dev-noble = [
    { name = "python-apt", version = "2.7.7+ubuntu3", source = { registry = "https://people.canonical.com/~lengau/python-apt-ubuntu-wheels/" }, marker = "sys_platform == 'linux'" },
]
dev-oracular = [
    { name = "python-apt", version = "2.9.9", source = { registry = "https://people.canonical.com/~lengau/python-apt-ubuntu-wheels/" }, marker = "sys_platform == 'linux'" },
]
dev-plucky = [
    { name = "python-apt", version = "2.9.9", source = { registry = "https://people.canonical.com/~lengau/python-apt-ubuntu-wheels/" }, marker = "sys_platform == 'linux'" },
]
docs = [
<<<<<<< HEAD
    { name = "canonical-sphinx", extra = ["full"] },
=======
    { name = "canonical-sphinx" },
    { name = "pydantic-kitbash" },
>>>>>>> deffe241
    { name = "sphinx-autobuild" },
    { name = "sphinx-lint" },
    { name = "sphinxext-rediraffe" },
]
lint = [
    { name = "black" },
    { name = "codespell", extra = ["toml"] },
    { name = "yamllint" },
]
types = [
    { name = "mypy", extra = ["reports"] },
    { name = "types-pyyaml" },
    { name = "types-requests" },
    { name = "types-urllib3" },
]

[package.metadata]
requires-dist = [
    { name = "annotated-types", specifier = ">=0.6.0" },
    { name = "craft-archives", specifier = ">=2.0.0" },
    { name = "craft-cli", specifier = "~=3.0" },
    { name = "craft-grammar", specifier = ">=2.0.0" },
    { name = "craft-parts", specifier = ">=2.1.1" },
    { name = "craft-platforms", specifier = ">=0.6.0" },
    { name = "craft-providers", specifier = ">=2.1.0" },
    { name = "jinja2", specifier = ">=3.1.6,<4.0.0" },
    { name = "launchpadlib", marker = "extra == 'remote'", specifier = ">=1.10.16" },
    { name = "license-expression", specifier = ">=30.0.0" },
    { name = "platformdirs", specifier = ">=3.10" },
    { name = "pydantic", specifier = "~=2.0" },
    { name = "pygit2", specifier = ">=1.13.0,<1.15.0" },
    { name = "python-apt", marker = "sys_platform == 'linux' and extra == 'apt'", specifier = ">=2.4.0", index = "https://people.canonical.com/~lengau/python-apt-ubuntu-wheels/" },
    { name = "pyyaml", specifier = ">=6.0" },
    { name = "requests" },
    { name = "snap-helpers", specifier = ">=0.4.2" },
    { name = "typing-extensions", specifier = ">=4.4.0" },
]
provides-extras = ["remote", "apt"]

[package.metadata.requires-dev]
dev = [
    { name = "coverage", extras = ["toml"], specifier = "==7.6.12" },
    { name = "craft-application", extras = ["remote"] },
    { name = "hypothesis", specifier = ">=6.0" },
    { name = "jsonschema", specifier = ">=4.23.0" },
    { name = "pyfakefs", specifier = "~=5.3" },
    { name = "pytest", specifier = "==8.3.5" },
    { name = "pytest-check", specifier = "==2.4.1" },
    { name = "pytest-cov", specifier = "==5.0.0" },
    { name = "pytest-freezer", specifier = "==0.4.9" },
    { name = "pytest-mock", specifier = "==3.14.0" },
    { name = "pytest-rerunfailures", specifier = "==14.0" },
    { name = "pytest-subprocess", specifier = "~=1.5.2" },
    { name = "pytest-time", specifier = ">=0.3.1" },
    { name = "responses", specifier = "~=0.25.0" },
]
dev-jammy = [{ name = "python-apt", marker = "sys_platform == 'linux'", specifier = "~=2.4.0", index = "https://people.canonical.com/~lengau/python-apt-ubuntu-wheels/" }]
dev-noble = [{ name = "python-apt", marker = "sys_platform == 'linux'", specifier = "~=2.7.0", index = "https://people.canonical.com/~lengau/python-apt-ubuntu-wheels/" }]
dev-oracular = [{ name = "python-apt", marker = "sys_platform == 'linux'", specifier = "~=2.9.0", index = "https://people.canonical.com/~lengau/python-apt-ubuntu-wheels/" }]
dev-plucky = [{ name = "python-apt", marker = "sys_platform == 'linux'", specifier = ">=2.9.9", index = "https://people.canonical.com/~lengau/python-apt-ubuntu-wheels/" }]
docs = [
<<<<<<< HEAD
    { name = "canonical-sphinx", extras = ["full"], specifier = "~=0.4.0" },
=======
    { name = "canonical-sphinx", specifier = "~=0.4.0" },
    { name = "pydantic-kitbash", specifier = "==0.0.3" },
>>>>>>> deffe241
    { name = "sphinx-autobuild", specifier = "==2024.10.3" },
    { name = "sphinx-lint", specifier = "==1.0.0" },
    { name = "sphinxext-rediraffe", specifier = ">=0.2.7" },
]
lint = [
    { name = "black", specifier = "~=24.0" },
    { name = "codespell", extras = ["toml"], specifier = "==2.4.1" },
    { name = "yamllint", specifier = "==1.35.1" },
]
types = [
    { name = "mypy", extras = ["reports"], specifier = "==1.12.0" },
    { name = "types-pyyaml" },
    { name = "types-requests" },
    { name = "types-urllib3" },
]

[[package]]
name = "craft-archives"
version = "2.1.0"
source = { registry = "https://pypi.org/simple" }
dependencies = [
    { name = "distro" },
    { name = "launchpadlib" },
    { name = "lazr-restfulclient" },
    { name = "lazr-uri" },
    { name = "overrides" },
    { name = "pydantic" },
    { name = "python-debian" },
]
sdist = { url = "https://files.pythonhosted.org/packages/a0/b2/40c6f0fc84c87be9fe93aafbc0e98d0d5529aad351e9261fbab9ed1955fa/craft_archives-2.1.0.tar.gz", hash = "sha256:1796ddbdd841443884b4820a9d95ea96639ae8d776c4f0c4a287346e2ccc8e94", size = 150604, upload_time = "2025-02-24T22:48:37.738Z" }
wheels = [
    { url = "https://files.pythonhosted.org/packages/c9/2c/4e9e626b203cada0598b685e5c81d272eace1da7d867e42584ec1221b73f/craft_archives-2.1.0-py3-none-any.whl", hash = "sha256:e0fd2d3243ac2e11a92b6f1761dcdff03815897ea7c293ab73d6dac2e4b4d949", size = 32961, upload_time = "2025-02-24T22:48:35.913Z" },
]

[[package]]
name = "craft-cli"
version = "3.0.0"
source = { registry = "https://pypi.org/simple" }
dependencies = [
    { name = "jinja2" },
    { name = "overrides" },
    { name = "platformdirs" },
    { name = "pywin32", marker = "sys_platform == 'win32' or (extra == 'group-17-craft-application-dev-jammy' and extra == 'group-17-craft-application-dev-noble') or (extra == 'group-17-craft-application-dev-jammy' and extra == 'group-17-craft-application-dev-oracular') or (extra == 'group-17-craft-application-dev-jammy' and extra == 'group-17-craft-application-dev-plucky') or (extra == 'group-17-craft-application-dev-noble' and extra == 'group-17-craft-application-dev-oracular') or (extra == 'group-17-craft-application-dev-noble' and extra == 'group-17-craft-application-dev-plucky') or (extra == 'group-17-craft-application-dev-oracular' and extra == 'group-17-craft-application-dev-plucky')" },
    { name = "typing-extensions" },
]
sdist = { url = "https://files.pythonhosted.org/packages/96/64/86c6310c29a2b58470ee2ddef188a03250bdb2cffa07229e55776b63ac8c/craft_cli-3.0.0.tar.gz", hash = "sha256:9dd847d62648fd312284e63237386ff99fc4d24f1adfa0100fe08b003abfe6d9", size = 120469, upload_time = "2025-03-27T17:43:50.279Z" }
wheels = [
    { url = "https://files.pythonhosted.org/packages/8e/16/edbd11dd952300973231b0efa6af27469bcb3f6cc55647f6179c1135bfe4/craft_cli-3.0.0-py3-none-any.whl", hash = "sha256:8a3395ad8df17f70bd80752a60488b52f8fa1ef694576801bfec0b2e9f1f6c4e", size = 46521, upload_time = "2025-03-27T17:43:48.853Z" },
]

[[package]]
name = "craft-grammar"
version = "2.0.3"
source = { registry = "https://pypi.org/simple" }
dependencies = [
    { name = "overrides" },
    { name = "pydantic" },
]
sdist = { url = "https://files.pythonhosted.org/packages/4f/75/f4851b02aacbf77ff581c4e09f338920ed0786cf4846c16ae3a65534b9fd/craft_grammar-2.0.3.tar.gz", hash = "sha256:90bb9a8a2bf97df866798e634ec6d365c3bee01183c2e1a16394282b411b96a7", size = 49775, upload_time = "2025-03-18T07:23:48.294Z" }
wheels = [
    { url = "https://files.pythonhosted.org/packages/37/b6/297d522164e1900eca2f37fed4f804c2028cc2fa18013f927835ad912df6/craft_grammar-2.0.3-py3-none-any.whl", hash = "sha256:bed81cda7381f522251c3f2424f7cb9ae2398659d0c018de518c74ae0f215801", size = 24879, upload_time = "2025-03-18T07:23:46.812Z" },
]

[[package]]
name = "craft-parts"
version = "2.8.0"
source = { registry = "https://pypi.org/simple" }
dependencies = [
    { name = "overrides" },
    { name = "pydantic" },
    { name = "pyxdg" },
    { name = "pyyaml" },
    { name = "requests" },
    { name = "requests-unixsocket2" },
    { name = "tomli", marker = "python_full_version < '3.11' or (extra == 'group-17-craft-application-dev-jammy' and extra == 'group-17-craft-application-dev-noble') or (extra == 'group-17-craft-application-dev-jammy' and extra == 'group-17-craft-application-dev-oracular') or (extra == 'group-17-craft-application-dev-jammy' and extra == 'group-17-craft-application-dev-plucky') or (extra == 'group-17-craft-application-dev-noble' and extra == 'group-17-craft-application-dev-oracular') or (extra == 'group-17-craft-application-dev-noble' and extra == 'group-17-craft-application-dev-plucky') or (extra == 'group-17-craft-application-dev-oracular' and extra == 'group-17-craft-application-dev-plucky')" },
]
sdist = { url = "https://files.pythonhosted.org/packages/38/af/3a36df71dd40f0267e5f7c5d2b0dbe92886a5170475e3a9876dbf88b2eb4/craft_parts-2.8.0.tar.gz", hash = "sha256:689c0baf4465eed5366bd02580867973cb3285ae3dc43dc9842c87ec37fbd7bc", size = 653143, upload_time = "2025-04-10T15:38:13.132Z" }
wheels = [
    { url = "https://files.pythonhosted.org/packages/06/0e/c6f4a2b148e35fe80a3bfbbd4f58d501a3d65b9a974fd4263f4144505e4f/craft_parts-2.8.0-py3-none-any.whl", hash = "sha256:e0a9d97d673859a7b67eed2df4a7e2202191b4aa87366c9a6831b82ee50dacf9", size = 460069, upload_time = "2025-04-10T15:38:10.917Z" },
]

[[package]]
name = "craft-platforms"
version = "0.8.0"
source = { registry = "https://pypi.org/simple" }
dependencies = [
    { name = "annotated-types" },
    { name = "distro" },
    { name = "typing-extensions" },
]
sdist = { url = "https://files.pythonhosted.org/packages/e7/3b/96f9c7aaf9eca6f677b880029e7c1c160b927d3409f8dc1954d4ccd2a22b/craft_platforms-0.8.0.tar.gz", hash = "sha256:0c18f39aef7caadc7b101aa5123e76b4e32396d3217af7bad1184a5014f29369", size = 183988, upload_time = "2025-04-15T21:24:04.463Z" }
wheels = [
    { url = "https://files.pythonhosted.org/packages/c3/b9/ded298fa675957c86ed5785a424a5706377882ebacc3c0f99df89e53652b/craft_platforms-0.8.0-py3-none-any.whl", hash = "sha256:b7574e6886fbfa6c1c2ca74b013851297782d20e6bf3be5fc30a75bb586c5b5a", size = 29365, upload_time = "2025-04-15T21:24:02.861Z" },
]

[[package]]
name = "craft-providers"
version = "2.2.0"
source = { registry = "https://pypi.org/simple" }
dependencies = [
    { name = "packaging" },
    { name = "pydantic" },
    { name = "pyyaml" },
    { name = "requests" },
    { name = "requests-unixsocket2" },
]
sdist = { url = "https://files.pythonhosted.org/packages/16/92/93e3f7adff46a338ae7087ffedab34dd116b329917735677f3205369b931/craft_providers-2.2.0.tar.gz", hash = "sha256:dda4df4f777fbc6fbb4fd72cb85ccd237d07875b80a5c95bc70ace3c22d26b07", size = 185832, upload_time = "2025-02-13T13:31:56.26Z" }
wheels = [
    { url = "https://files.pythonhosted.org/packages/66/09/6958083cd574fcb13fdf3943b2d3151c4422a6b649a130bcdb055a2ba063/craft_providers-2.2.0-py2.py3-none-any.whl", hash = "sha256:3198eee67f93fb5903b40635f0561c294a05b9c20127cabd2295173dfd443f83", size = 101447, upload_time = "2025-02-13T13:31:54.115Z" },
]

[[package]]
name = "distro"
version = "1.9.0"
source = { registry = "https://pypi.org/simple" }
sdist = { url = "https://files.pythonhosted.org/packages/fc/f8/98eea607f65de6527f8a2e8885fc8015d3e6f5775df186e443e0964a11c3/distro-1.9.0.tar.gz", hash = "sha256:2fa77c6fd8940f116ee1d6b94a2f90b13b5ea8d019b98bc8bafdcabcdd9bdbed", size = 60722, upload_time = "2023-12-24T09:54:32.31Z" }
wheels = [
    { url = "https://files.pythonhosted.org/packages/12/b3/231ffd4ab1fc9d679809f356cebee130ac7daa00d6d6f3206dd4fd137e9e/distro-1.9.0-py3-none-any.whl", hash = "sha256:7bffd925d65168f85027d8da9af6bddab658135b840670a223589bc0c8ef02b2", size = 20277, upload_time = "2023-12-24T09:54:30.421Z" },
]

[[package]]
name = "docutils"
version = "0.21.2"
source = { registry = "https://pypi.org/simple" }
sdist = { url = "https://files.pythonhosted.org/packages/ae/ed/aefcc8cd0ba62a0560c3c18c33925362d46c6075480bfa4df87b28e169a9/docutils-0.21.2.tar.gz", hash = "sha256:3a6b18732edf182daa3cd12775bbb338cf5691468f91eeeb109deff6ebfa986f", size = 2204444, upload_time = "2024-04-23T18:57:18.24Z" }
wheels = [
    { url = "https://files.pythonhosted.org/packages/8f/d7/9322c609343d929e75e7e5e6255e614fcc67572cfd083959cdef3b7aad79/docutils-0.21.2-py3-none-any.whl", hash = "sha256:dafca5b9e384f0e419294eb4d2ff9fa826435bf15f15b7bd45723e8ad76811b2", size = 587408, upload_time = "2024-04-23T18:57:14.835Z" },
]

[[package]]
name = "exceptiongroup"
version = "1.2.2"
source = { registry = "https://pypi.org/simple" }
sdist = { url = "https://files.pythonhosted.org/packages/09/35/2495c4ac46b980e4ca1f6ad6db102322ef3ad2410b79fdde159a4b0f3b92/exceptiongroup-1.2.2.tar.gz", hash = "sha256:47c2edf7c6738fafb49fd34290706d1a1a2f4d1c6df275526b62cbb4aa5393cc", size = 28883, upload_time = "2024-07-12T22:26:00.161Z" }
wheels = [
    { url = "https://files.pythonhosted.org/packages/02/cc/b7e31358aac6ed1ef2bb790a9746ac2c69bcb3c8588b41616914eb106eaf/exceptiongroup-1.2.2-py3-none-any.whl", hash = "sha256:3111b9d131c238bec2f8f516e123e14ba243563fb135d3fe885990585aa7795b", size = 16453, upload_time = "2024-07-12T22:25:58.476Z" },
]

[[package]]
name = "freezegun"
version = "1.5.1"
source = { registry = "https://pypi.org/simple" }
dependencies = [
    { name = "python-dateutil" },
]
sdist = { url = "https://files.pythonhosted.org/packages/2c/ef/722b8d71ddf4d48f25f6d78aa2533d505bf3eec000a7cacb8ccc8de61f2f/freezegun-1.5.1.tar.gz", hash = "sha256:b29dedfcda6d5e8e083ce71b2b542753ad48cfec44037b3fc79702e2980a89e9", size = 33697, upload_time = "2024-05-11T17:32:53.911Z" }
wheels = [
    { url = "https://files.pythonhosted.org/packages/51/0b/0d7fee5919bccc1fdc1c2a7528b98f65c6f69b223a3fd8f809918c142c36/freezegun-1.5.1-py3-none-any.whl", hash = "sha256:bf111d7138a8abe55ab48a71755673dbaa4ab87f4cff5634a4442dfec34c15f1", size = 17569, upload_time = "2024-05-11T17:32:51.715Z" },
]

[[package]]
name = "furo"
version = "2024.8.6"
source = { registry = "https://pypi.org/simple" }
dependencies = [
    { name = "beautifulsoup4" },
    { name = "pygments" },
    { name = "sphinx" },
    { name = "sphinx-basic-ng" },
]
sdist = { url = "https://files.pythonhosted.org/packages/a0/e2/d351d69a9a9e4badb4a5be062c2d0e87bd9e6c23b5e57337fef14bef34c8/furo-2024.8.6.tar.gz", hash = "sha256:b63e4cee8abfc3136d3bc03a3d45a76a850bada4d6374d24c1716b0e01394a01", size = 1661506, upload_time = "2024-08-06T08:07:57.567Z" }
wheels = [
    { url = "https://files.pythonhosted.org/packages/27/48/e791a7ed487dbb9729ef32bb5d1af16693d8925f4366befef54119b2e576/furo-2024.8.6-py3-none-any.whl", hash = "sha256:6cd97c58b47813d3619e63e9081169880fbe331f0ca883c871ff1f3f11814f5c", size = 341333, upload_time = "2024-08-06T08:07:54.44Z" },
]

[[package]]
name = "gitdb"
version = "4.0.12"
source = { registry = "https://pypi.org/simple" }
dependencies = [
    { name = "smmap" },
]
sdist = { url = "https://files.pythonhosted.org/packages/72/94/63b0fc47eb32792c7ba1fe1b694daec9a63620db1e313033d18140c2320a/gitdb-4.0.12.tar.gz", hash = "sha256:5ef71f855d191a3326fcfbc0d5da835f26b13fbcba60c32c21091c349ffdb571", size = 394684 }
wheels = [
    { url = "https://files.pythonhosted.org/packages/a0/61/5c78b91c3143ed5c14207f463aecfc8f9dbb5092fb2869baf37c273b2705/gitdb-4.0.12-py3-none-any.whl", hash = "sha256:67073e15955400952c6565cc3e707c554a4eea2e428946f7a4c162fab9bd9bcf", size = 62794 },
]

[[package]]
name = "gitpython"
version = "3.1.44"
source = { registry = "https://pypi.org/simple" }
dependencies = [
    { name = "gitdb" },
]
sdist = { url = "https://files.pythonhosted.org/packages/c0/89/37df0b71473153574a5cdef8f242de422a0f5d26d7a9e231e6f169b4ad14/gitpython-3.1.44.tar.gz", hash = "sha256:c87e30b26253bf5418b01b0660f818967f3c503193838337fe5e573331249269", size = 214196 }
wheels = [
    { url = "https://files.pythonhosted.org/packages/1d/9a/4114a9057db2f1462d5c8f8390ab7383925fe1ac012eaa42402ad65c2963/GitPython-3.1.44-py3-none-any.whl", hash = "sha256:9e0e10cda9bed1ee64bc9a6de50e7e38a9c9943241cd7f585f6df3ed28011110", size = 207599 },
]

[[package]]
name = "h11"
version = "0.16.0"
source = { registry = "https://pypi.org/simple" }
sdist = { url = "https://files.pythonhosted.org/packages/01/ee/02a2c011bdab74c6fb3c75474d40b3052059d95df7e73351460c8588d963/h11-0.16.0.tar.gz", hash = "sha256:4e35b956cf45792e4caa5885e69fba00bdbc6ffafbfa020300e549b208ee5ff1", size = 101250, upload_time = "2025-04-24T03:35:25.427Z" }
wheels = [
    { url = "https://files.pythonhosted.org/packages/04/4b/29cac41a4d98d144bf5f6d33995617b185d14b22401f75ca86f384e87ff1/h11-0.16.0-py3-none-any.whl", hash = "sha256:63cf8bbe7522de3bf65932fda1d9c2772064ffb3dae62d55932da54b31cb6c86", size = 37515, upload_time = "2025-04-24T03:35:24.344Z" },
]

[[package]]
name = "html5lib"
version = "1.1"
source = { registry = "https://pypi.org/simple" }
dependencies = [
    { name = "six" },
    { name = "webencodings" },
]
sdist = { url = "https://files.pythonhosted.org/packages/ac/b6/b55c3f49042f1df3dcd422b7f224f939892ee94f22abcf503a9b7339eaf2/html5lib-1.1.tar.gz", hash = "sha256:b2e5b40261e20f354d198eae92afc10d750afb487ed5e50f9c4eaf07c184146f", size = 272215 }
wheels = [
    { url = "https://files.pythonhosted.org/packages/6c/dd/a834df6482147d48e225a49515aabc28974ad5a4ca3215c18a882565b028/html5lib-1.1-py2.py3-none-any.whl", hash = "sha256:0d78f8fde1c230e99fe37986a60526d7049ed4bf8a9fadbad5f00e22e58e041d", size = 112173 },
]

[[package]]
name = "httplib2"
version = "0.22.0"
source = { registry = "https://pypi.org/simple" }
dependencies = [
    { name = "pyparsing" },
]
sdist = { url = "https://files.pythonhosted.org/packages/3d/ad/2371116b22d616c194aa25ec410c9c6c37f23599dcd590502b74db197584/httplib2-0.22.0.tar.gz", hash = "sha256:d7a10bc5ef5ab08322488bde8c726eeee5c8618723fdb399597ec58f3d82df81", size = 351116, upload_time = "2023-03-21T22:29:37.214Z" }
wheels = [
    { url = "https://files.pythonhosted.org/packages/a8/6c/d2fbdaaa5959339d53ba38e94c123e4e84b8fbc4b84beb0e70d7c1608486/httplib2-0.22.0-py3-none-any.whl", hash = "sha256:14ae0a53c1ba8f3d37e9e27cf37eabb0fb9980f435ba405d546948b009dd64dc", size = 96854, upload_time = "2023-03-21T22:29:35.683Z" },
]

[[package]]
name = "hypothesis"
version = "6.131.9"
source = { registry = "https://pypi.org/simple" }
dependencies = [
    { name = "attrs" },
    { name = "exceptiongroup", marker = "python_full_version < '3.11' or (extra == 'group-17-craft-application-dev-jammy' and extra == 'group-17-craft-application-dev-noble') or (extra == 'group-17-craft-application-dev-jammy' and extra == 'group-17-craft-application-dev-oracular') or (extra == 'group-17-craft-application-dev-jammy' and extra == 'group-17-craft-application-dev-plucky') or (extra == 'group-17-craft-application-dev-noble' and extra == 'group-17-craft-application-dev-oracular') or (extra == 'group-17-craft-application-dev-noble' and extra == 'group-17-craft-application-dev-plucky') or (extra == 'group-17-craft-application-dev-oracular' and extra == 'group-17-craft-application-dev-plucky')" },
    { name = "sortedcontainers" },
]
sdist = { url = "https://files.pythonhosted.org/packages/10/ff/217417d065aa8a4e6815ddc39acee1222f1b67bd0e4803b85de86a837873/hypothesis-6.131.9.tar.gz", hash = "sha256:ee9b0e1403e1121c91921dbdc79d7f509fdb96d457a0389222d2a68d6c8a8f8e", size = 435415, upload_time = "2025-04-25T05:54:46.64Z" }
wheels = [
    { url = "https://files.pythonhosted.org/packages/bd/e5/41a6733bfe11997795669dec3b3d785c28918e06568a2540dcc29f0d3fa7/hypothesis-6.131.9-py3-none-any.whl", hash = "sha256:7c2d9d6382e98e5337b27bd34e5b223bac23956787a827e1d087e00d893561d6", size = 499853, upload_time = "2025-04-25T05:54:43.247Z" },
]

[[package]]
name = "idna"
version = "3.10"
source = { registry = "https://pypi.org/simple" }
sdist = { url = "https://files.pythonhosted.org/packages/f1/70/7703c29685631f5a7590aa73f1f1d3fa9a380e654b86af429e0934a32f7d/idna-3.10.tar.gz", hash = "sha256:12f65c9b470abda6dc35cf8e63cc574b1c52b11df2c86030af0ac09b01b13ea9", size = 190490, upload_time = "2024-09-15T18:07:39.745Z" }
wheels = [
    { url = "https://files.pythonhosted.org/packages/76/c6/c88e154df9c4e1a2a66ccf0005a88dfb2650c1dffb6f5ce603dfbd452ce3/idna-3.10-py3-none-any.whl", hash = "sha256:946d195a0d259cbba61165e88e65941f16e9b36ea6ddb97f00452bae8b1287d3", size = 70442, upload_time = "2024-09-15T18:07:37.964Z" },
]

[[package]]
name = "imagesize"
version = "1.4.1"
source = { registry = "https://pypi.org/simple" }
sdist = { url = "https://files.pythonhosted.org/packages/a7/84/62473fb57d61e31fef6e36d64a179c8781605429fd927b5dd608c997be31/imagesize-1.4.1.tar.gz", hash = "sha256:69150444affb9cb0d5cc5a92b3676f0b2fb7cd9ae39e947a5e11a36b4497cd4a", size = 1280026, upload_time = "2022-07-01T12:21:05.687Z" }
wheels = [
    { url = "https://files.pythonhosted.org/packages/ff/62/85c4c919272577931d407be5ba5d71c20f0b616d31a0befe0ae45bb79abd/imagesize-1.4.1-py2.py3-none-any.whl", hash = "sha256:0d8d18d08f840c19d0ee7ca1fd82490fdc3729b7ac93f49870406ddde8ef8d8b", size = 8769, upload_time = "2022-07-01T12:21:02.467Z" },
]

[[package]]
name = "iniconfig"
version = "2.1.0"
source = { registry = "https://pypi.org/simple" }
sdist = { url = "https://files.pythonhosted.org/packages/f2/97/ebf4da567aa6827c909642694d71c9fcf53e5b504f2d96afea02718862f3/iniconfig-2.1.0.tar.gz", hash = "sha256:3abbd2e30b36733fee78f9c7f7308f2d0050e88f0087fd25c2645f63c773e1c7", size = 4793, upload_time = "2025-03-19T20:09:59.721Z" }
wheels = [
    { url = "https://files.pythonhosted.org/packages/2c/e1/e6716421ea10d38022b952c159d5161ca1193197fb744506875fbb87ea7b/iniconfig-2.1.0-py3-none-any.whl", hash = "sha256:9deba5723312380e77435581c6bf4935c94cbfab9b1ed33ef8d238ea168eb760", size = 6050, upload_time = "2025-03-19T20:10:01.071Z" },
]

[[package]]
name = "jinja2"
version = "3.1.6"
source = { registry = "https://pypi.org/simple" }
dependencies = [
    { name = "markupsafe" },
]
sdist = { url = "https://files.pythonhosted.org/packages/df/bf/f7da0350254c0ed7c72f3e33cef02e048281fec7ecec5f032d4aac52226b/jinja2-3.1.6.tar.gz", hash = "sha256:0137fb05990d35f1275a587e9aee6d56da821fc83491a0fb838183be43f66d6d", size = 245115, upload_time = "2025-03-05T20:05:02.478Z" }
wheels = [
    { url = "https://files.pythonhosted.org/packages/62/a1/3d680cbfd5f4b8f15abc1d571870c5fc3e594bb582bc3b64ea099db13e56/jinja2-3.1.6-py3-none-any.whl", hash = "sha256:85ece4451f492d0c13c5dd7c13a64681a86afae63a5f347908daf103ce6d2f67", size = 134899, upload_time = "2025-03-05T20:05:00.369Z" },
]

[[package]]
name = "jsonschema"
version = "4.23.0"
source = { registry = "https://pypi.org/simple" }
dependencies = [
    { name = "attrs" },
    { name = "jsonschema-specifications" },
    { name = "referencing" },
    { name = "rpds-py" },
]
sdist = { url = "https://files.pythonhosted.org/packages/38/2e/03362ee4034a4c917f697890ccd4aec0800ccf9ded7f511971c75451deec/jsonschema-4.23.0.tar.gz", hash = "sha256:d71497fef26351a33265337fa77ffeb82423f3ea21283cd9467bb03999266bc4", size = 325778, upload_time = "2024-07-08T18:40:05.546Z" }
wheels = [
    { url = "https://files.pythonhosted.org/packages/69/4a/4f9dbeb84e8850557c02365a0eee0649abe5eb1d84af92a25731c6c0f922/jsonschema-4.23.0-py3-none-any.whl", hash = "sha256:fbadb6f8b144a8f8cf9f0b89ba94501d143e50411a1278633f56a7acf7fd5566", size = 88462, upload_time = "2024-07-08T18:40:00.165Z" },
]

[[package]]
name = "jsonschema-specifications"
version = "2025.4.1"
source = { registry = "https://pypi.org/simple" }
dependencies = [
    { name = "referencing" },
]
sdist = { url = "https://files.pythonhosted.org/packages/bf/ce/46fbd9c8119cfc3581ee5643ea49464d168028cfb5caff5fc0596d0cf914/jsonschema_specifications-2025.4.1.tar.gz", hash = "sha256:630159c9f4dbea161a6a2205c3011cc4f18ff381b189fff48bb39b9bf26ae608", size = 15513, upload_time = "2025-04-23T12:34:07.418Z" }
wheels = [
    { url = "https://files.pythonhosted.org/packages/01/0e/b27cdbaccf30b890c40ed1da9fd4a3593a5cf94dae54fb34f8a4b74fcd3f/jsonschema_specifications-2025.4.1-py3-none-any.whl", hash = "sha256:4653bffbd6584f7de83a67e0d620ef16900b390ddc7939d56684d6c81e33f1af", size = 18437, upload_time = "2025-04-23T12:34:05.422Z" },
]

[[package]]
name = "launchpadlib"
version = "2.1.0"
source = { registry = "https://pypi.org/simple" }
dependencies = [
    { name = "httplib2" },
    { name = "lazr-restfulclient" },
    { name = "lazr-uri" },
]
sdist = { url = "https://files.pythonhosted.org/packages/30/ec/e659321733decaafe95d4cf964ce360b153de48c5725d5f27cefe97bf5f8/launchpadlib-2.1.0.tar.gz", hash = "sha256:b4c25890bb75050d54c08123d2733156b78a59a2555f5461f69b0e44cd91242f", size = 209860, upload_time = "2025-01-16T17:59:42.055Z" }
wheels = [
    { url = "https://files.pythonhosted.org/packages/3a/a2/2fbbee98e88322446edc71a9ea662c8bf288e5199777545b4480d09bf3d1/launchpadlib-2.1.0-py3-none-any.whl", hash = "sha256:28ae51a8f09deb6506c7f72e47e21d37b28edba2a0d4a1bc7ebecca35168e2ac", size = 217563, upload_time = "2025-01-16T17:59:38.264Z" },
]

[[package]]
name = "lazr-restfulclient"
version = "0.14.6"
source = { registry = "https://pypi.org/simple" }
dependencies = [
    { name = "distro" },
    { name = "httplib2" },
    { name = "oauthlib" },
    { name = "setuptools" },
    { name = "six" },
    { name = "wadllib" },
]
sdist = { url = "https://files.pythonhosted.org/packages/ea/a3/45d80620a048c6f5d1acecbc244f00e65989914bca370a9179e3612aeec8/lazr.restfulclient-0.14.6.tar.gz", hash = "sha256:43f12a1d3948463b1462038c47b429dcb5e42e0ba7f2e16511b02ba5d2adffdb", size = 58590, upload_time = "2024-01-08T22:07:59.007Z" }
wheels = [
    { url = "https://files.pythonhosted.org/packages/6f/de/0588cc50519e5b7ec75742d3e7cb7234298c95ef580b97f0ed3ac8fbc891/lazr.restfulclient-0.14.6-py2.py3-none-any.whl", hash = "sha256:97e95b1d8f0ec7fed998b48aea773baf8dcab06cf78a4deb9a046af5cca0cea2", size = 67413, upload_time = "2024-01-08T22:07:56.57Z" },
]

[[package]]
name = "lazr-uri"
version = "1.0.7"
source = { registry = "https://pypi.org/simple" }
dependencies = [
    { name = "setuptools" },
]
sdist = { url = "https://files.pythonhosted.org/packages/58/53/de9135d731a077b1b4a30672720870abdb62577f18b1f323c87e6e61b96c/lazr_uri-1.0.7.tar.gz", hash = "sha256:ed0cf6f333e450114752afb1ce0c299c36ac4b109063eb50354c4f87f825a3ee", size = 20125, upload_time = "2024-12-09T15:26:49.874Z" }
wheels = [
    { url = "https://files.pythonhosted.org/packages/9f/86/e9ebca51e6da2715d3dbd46fffc016df0613feff6c4a4ae025a0b18b1935/lazr.uri-1.0.7-py3-none-any.whl", hash = "sha256:a11441f9a1b5f1788d186b31dabd55d6a968fbc2bb434256c45a2cd2f5404825", size = 21487, upload_time = "2024-12-09T15:26:48.017Z" },
]

[[package]]
name = "license-expression"
version = "30.4.1"
source = { registry = "https://pypi.org/simple" }
dependencies = [
    { name = "boolean-py" },
]
sdist = { url = "https://files.pythonhosted.org/packages/74/6f/8709031ea6e0573e6075d24ea34507b0eb32f83f10e1420f2e34606bf0da/license_expression-30.4.1.tar.gz", hash = "sha256:9f02105f9e0fcecba6a85dfbbed7d94ea1c3a70cf23ddbfb5adf3438a6f6fce0", size = 177184, upload_time = "2025-01-14T05:11:39.967Z" }
wheels = [
    { url = "https://files.pythonhosted.org/packages/53/84/8a89614b2e7eeeaf0a68a4046d6cfaea4544c8619ea02595ebeec9b2bae3/license_expression-30.4.1-py3-none-any.whl", hash = "sha256:679646bc3261a17690494a3e1cada446e5ee342dbd87dcfa4a0c24cc5dce13ee", size = 111457, upload_time = "2025-01-14T05:11:38.658Z" },
]

[[package]]
name = "linkify-it-py"
version = "2.0.3"
source = { registry = "https://pypi.org/simple" }
dependencies = [
    { name = "uc-micro-py" },
]
sdist = { url = "https://files.pythonhosted.org/packages/2a/ae/bb56c6828e4797ba5a4821eec7c43b8bf40f69cda4d4f5f8c8a2810ec96a/linkify-it-py-2.0.3.tar.gz", hash = "sha256:68cda27e162e9215c17d786649d1da0021a451bdc436ef9e0fa0ba5234b9b048", size = 27946, upload_time = "2024-02-04T14:48:04.179Z" }
wheels = [
    { url = "https://files.pythonhosted.org/packages/04/1e/b832de447dee8b582cac175871d2f6c3d5077cc56d5575cadba1fd1cccfa/linkify_it_py-2.0.3-py3-none-any.whl", hash = "sha256:6bcbc417b0ac14323382aef5c5192c0075bf8a9d6b41820a2b66371eac6b6d79", size = 19820, upload_time = "2024-02-04T14:48:02.496Z" },
]

[[package]]
name = "lxml"
version = "5.4.0"
source = { registry = "https://pypi.org/simple" }
sdist = { url = "https://files.pythonhosted.org/packages/76/3d/14e82fc7c8fb1b7761f7e748fd47e2ec8276d137b6acfe5a4bb73853e08f/lxml-5.4.0.tar.gz", hash = "sha256:d12832e1dbea4be280b22fd0ea7c9b87f0d8fc51ba06e92dc62d52f804f78ebd", size = 3679479, upload_time = "2025-04-23T01:50:29.322Z" }
wheels = [
    { url = "https://files.pythonhosted.org/packages/f5/1f/a3b6b74a451ceb84b471caa75c934d2430a4d84395d38ef201d539f38cd1/lxml-5.4.0-cp310-cp310-macosx_10_9_universal2.whl", hash = "sha256:e7bc6df34d42322c5289e37e9971d6ed114e3776b45fa879f734bded9d1fea9c", size = 8076838, upload_time = "2025-04-23T01:44:29.325Z" },
    { url = "https://files.pythonhosted.org/packages/36/af/a567a55b3e47135b4d1f05a1118c24529104c003f95851374b3748139dc1/lxml-5.4.0-cp310-cp310-macosx_10_9_x86_64.whl", hash = "sha256:6854f8bd8a1536f8a1d9a3655e6354faa6406621cf857dc27b681b69860645c7", size = 4381827, upload_time = "2025-04-23T01:44:33.345Z" },
    { url = "https://files.pythonhosted.org/packages/50/ba/4ee47d24c675932b3eb5b6de77d0f623c2db6dc466e7a1f199792c5e3e3a/lxml-5.4.0-cp310-cp310-manylinux_2_12_i686.manylinux2010_i686.manylinux_2_17_i686.manylinux2014_i686.whl", hash = "sha256:696ea9e87442467819ac22394ca36cb3d01848dad1be6fac3fb612d3bd5a12cf", size = 5204098, upload_time = "2025-04-23T01:44:35.809Z" },
    { url = "https://files.pythonhosted.org/packages/f2/0f/b4db6dfebfefe3abafe360f42a3d471881687fd449a0b86b70f1f2683438/lxml-5.4.0-cp310-cp310-manylinux_2_17_aarch64.manylinux2014_aarch64.whl", hash = "sha256:6ef80aeac414f33c24b3815ecd560cee272786c3adfa5f31316d8b349bfade28", size = 4930261, upload_time = "2025-04-23T01:44:38.271Z" },
    { url = "https://files.pythonhosted.org/packages/0b/1f/0bb1bae1ce056910f8db81c6aba80fec0e46c98d77c0f59298c70cd362a3/lxml-5.4.0-cp310-cp310-manylinux_2_17_ppc64le.manylinux2014_ppc64le.whl", hash = "sha256:3b9c2754cef6963f3408ab381ea55f47dabc6f78f4b8ebb0f0b25cf1ac1f7609", size = 5529621, upload_time = "2025-04-23T01:44:40.921Z" },
    { url = "https://files.pythonhosted.org/packages/21/f5/e7b66a533fc4a1e7fa63dd22a1ab2ec4d10319b909211181e1ab3e539295/lxml-5.4.0-cp310-cp310-manylinux_2_17_s390x.manylinux2014_s390x.whl", hash = "sha256:7a62cc23d754bb449d63ff35334acc9f5c02e6dae830d78dab4dd12b78a524f4", size = 4983231, upload_time = "2025-04-23T01:44:43.871Z" },
    { url = "https://files.pythonhosted.org/packages/11/39/a38244b669c2d95a6a101a84d3c85ba921fea827e9e5483e93168bf1ccb2/lxml-5.4.0-cp310-cp310-manylinux_2_17_x86_64.manylinux2014_x86_64.whl", hash = "sha256:8f82125bc7203c5ae8633a7d5d20bcfdff0ba33e436e4ab0abc026a53a8960b7", size = 5084279, upload_time = "2025-04-23T01:44:46.632Z" },
    { url = "https://files.pythonhosted.org/packages/db/64/48cac242347a09a07740d6cee7b7fd4663d5c1abd65f2e3c60420e231b27/lxml-5.4.0-cp310-cp310-manylinux_2_28_aarch64.whl", hash = "sha256:b67319b4aef1a6c56576ff544b67a2a6fbd7eaee485b241cabf53115e8908b8f", size = 4927405, upload_time = "2025-04-23T01:44:49.843Z" },
    { url = "https://files.pythonhosted.org/packages/98/89/97442835fbb01d80b72374f9594fe44f01817d203fa056e9906128a5d896/lxml-5.4.0-cp310-cp310-manylinux_2_28_ppc64le.whl", hash = "sha256:a8ef956fce64c8551221f395ba21d0724fed6b9b6242ca4f2f7beb4ce2f41997", size = 5550169, upload_time = "2025-04-23T01:44:52.791Z" },
    { url = "https://files.pythonhosted.org/packages/f1/97/164ca398ee654eb21f29c6b582685c6c6b9d62d5213abc9b8380278e9c0a/lxml-5.4.0-cp310-cp310-manylinux_2_28_s390x.whl", hash = "sha256:0a01ce7d8479dce84fc03324e3b0c9c90b1ece9a9bb6a1b6c9025e7e4520e78c", size = 5062691, upload_time = "2025-04-23T01:44:56.108Z" },
    { url = "https://files.pythonhosted.org/packages/d0/bc/712b96823d7feb53482d2e4f59c090fb18ec7b0d0b476f353b3085893cda/lxml-5.4.0-cp310-cp310-manylinux_2_28_x86_64.whl", hash = "sha256:91505d3ddebf268bb1588eb0f63821f738d20e1e7f05d3c647a5ca900288760b", size = 5133503, upload_time = "2025-04-23T01:44:59.222Z" },
    { url = "https://files.pythonhosted.org/packages/d4/55/a62a39e8f9da2a8b6002603475e3c57c870cd9c95fd4b94d4d9ac9036055/lxml-5.4.0-cp310-cp310-musllinux_1_2_aarch64.whl", hash = "sha256:a3bcdde35d82ff385f4ede021df801b5c4a5bcdfb61ea87caabcebfc4945dc1b", size = 4999346, upload_time = "2025-04-23T01:45:02.088Z" },
    { url = "https://files.pythonhosted.org/packages/ea/47/a393728ae001b92bb1a9e095e570bf71ec7f7fbae7688a4792222e56e5b9/lxml-5.4.0-cp310-cp310-musllinux_1_2_ppc64le.whl", hash = "sha256:aea7c06667b987787c7d1f5e1dfcd70419b711cdb47d6b4bb4ad4b76777a0563", size = 5627139, upload_time = "2025-04-23T01:45:04.582Z" },
    { url = "https://files.pythonhosted.org/packages/5e/5f/9dcaaad037c3e642a7ea64b479aa082968de46dd67a8293c541742b6c9db/lxml-5.4.0-cp310-cp310-musllinux_1_2_s390x.whl", hash = "sha256:a7fb111eef4d05909b82152721a59c1b14d0f365e2be4c742a473c5d7372f4f5", size = 5465609, upload_time = "2025-04-23T01:45:07.649Z" },
    { url = "https://files.pythonhosted.org/packages/a7/0a/ebcae89edf27e61c45023005171d0ba95cb414ee41c045ae4caf1b8487fd/lxml-5.4.0-cp310-cp310-musllinux_1_2_x86_64.whl", hash = "sha256:43d549b876ce64aa18b2328faff70f5877f8c6dede415f80a2f799d31644d776", size = 5192285, upload_time = "2025-04-23T01:45:10.456Z" },
    { url = "https://files.pythonhosted.org/packages/42/ad/cc8140ca99add7d85c92db8b2354638ed6d5cc0e917b21d36039cb15a238/lxml-5.4.0-cp310-cp310-win32.whl", hash = "sha256:75133890e40d229d6c5837b0312abbe5bac1c342452cf0e12523477cd3aa21e7", size = 3477507, upload_time = "2025-04-23T01:45:12.474Z" },
    { url = "https://files.pythonhosted.org/packages/e9/39/597ce090da1097d2aabd2f9ef42187a6c9c8546d67c419ce61b88b336c85/lxml-5.4.0-cp310-cp310-win_amd64.whl", hash = "sha256:de5b4e1088523e2b6f730d0509a9a813355b7f5659d70eb4f319c76beea2e250", size = 3805104, upload_time = "2025-04-23T01:45:15.104Z" },
    { url = "https://files.pythonhosted.org/packages/81/2d/67693cc8a605a12e5975380d7ff83020dcc759351b5a066e1cced04f797b/lxml-5.4.0-cp311-cp311-macosx_10_9_universal2.whl", hash = "sha256:98a3912194c079ef37e716ed228ae0dcb960992100461b704aea4e93af6b0bb9", size = 8083240, upload_time = "2025-04-23T01:45:18.566Z" },
    { url = "https://files.pythonhosted.org/packages/73/53/b5a05ab300a808b72e848efd152fe9c022c0181b0a70b8bca1199f1bed26/lxml-5.4.0-cp311-cp311-macosx_10_9_x86_64.whl", hash = "sha256:0ea0252b51d296a75f6118ed0d8696888e7403408ad42345d7dfd0d1e93309a7", size = 4387685, upload_time = "2025-04-23T01:45:21.387Z" },
    { url = "https://files.pythonhosted.org/packages/d8/cb/1a3879c5f512bdcd32995c301886fe082b2edd83c87d41b6d42d89b4ea4d/lxml-5.4.0-cp311-cp311-manylinux_2_12_i686.manylinux2010_i686.manylinux_2_17_i686.manylinux2014_i686.whl", hash = "sha256:b92b69441d1bd39f4940f9eadfa417a25862242ca2c396b406f9272ef09cdcaa", size = 4991164, upload_time = "2025-04-23T01:45:23.849Z" },
    { url = "https://files.pythonhosted.org/packages/f9/94/bbc66e42559f9d04857071e3b3d0c9abd88579367fd2588a4042f641f57e/lxml-5.4.0-cp311-cp311-manylinux_2_17_aarch64.manylinux2014_aarch64.whl", hash = "sha256:20e16c08254b9b6466526bc1828d9370ee6c0d60a4b64836bc3ac2917d1e16df", size = 4746206, upload_time = "2025-04-23T01:45:26.361Z" },
    { url = "https://files.pythonhosted.org/packages/66/95/34b0679bee435da2d7cae895731700e519a8dfcab499c21662ebe671603e/lxml-5.4.0-cp311-cp311-manylinux_2_17_ppc64le.manylinux2014_ppc64le.whl", hash = "sha256:7605c1c32c3d6e8c990dd28a0970a3cbbf1429d5b92279e37fda05fb0c92190e", size = 5342144, upload_time = "2025-04-23T01:45:28.939Z" },
    { url = "https://files.pythonhosted.org/packages/e0/5d/abfcc6ab2fa0be72b2ba938abdae1f7cad4c632f8d552683ea295d55adfb/lxml-5.4.0-cp311-cp311-manylinux_2_17_s390x.manylinux2014_s390x.whl", hash = "sha256:ecf4c4b83f1ab3d5a7ace10bafcb6f11df6156857a3c418244cef41ca9fa3e44", size = 4825124, upload_time = "2025-04-23T01:45:31.361Z" },
    { url = "https://files.pythonhosted.org/packages/5a/78/6bd33186c8863b36e084f294fc0a5e5eefe77af95f0663ef33809cc1c8aa/lxml-5.4.0-cp311-cp311-manylinux_2_17_x86_64.manylinux2014_x86_64.whl", hash = "sha256:0cef4feae82709eed352cd7e97ae062ef6ae9c7b5dbe3663f104cd2c0e8d94ba", size = 4876520, upload_time = "2025-04-23T01:45:34.191Z" },
    { url = "https://files.pythonhosted.org/packages/3b/74/4d7ad4839bd0fc64e3d12da74fc9a193febb0fae0ba6ebd5149d4c23176a/lxml-5.4.0-cp311-cp311-manylinux_2_28_aarch64.whl", hash = "sha256:df53330a3bff250f10472ce96a9af28628ff1f4efc51ccba351a8820bca2a8ba", size = 4765016, upload_time = "2025-04-23T01:45:36.7Z" },
    { url = "https://files.pythonhosted.org/packages/24/0d/0a98ed1f2471911dadfc541003ac6dd6879fc87b15e1143743ca20f3e973/lxml-5.4.0-cp311-cp311-manylinux_2_28_ppc64le.whl", hash = "sha256:aefe1a7cb852fa61150fcb21a8c8fcea7b58c4cb11fbe59c97a0a4b31cae3c8c", size = 5362884, upload_time = "2025-04-23T01:45:39.291Z" },
    { url = "https://files.pythonhosted.org/packages/48/de/d4f7e4c39740a6610f0f6959052b547478107967362e8424e1163ec37ae8/lxml-5.4.0-cp311-cp311-manylinux_2_28_s390x.whl", hash = "sha256:ef5a7178fcc73b7d8c07229e89f8eb45b2908a9238eb90dcfc46571ccf0383b8", size = 4902690, upload_time = "2025-04-23T01:45:42.386Z" },
    { url = "https://files.pythonhosted.org/packages/07/8c/61763abd242af84f355ca4ef1ee096d3c1b7514819564cce70fd18c22e9a/lxml-5.4.0-cp311-cp311-manylinux_2_28_x86_64.whl", hash = "sha256:d2ed1b3cb9ff1c10e6e8b00941bb2e5bb568b307bfc6b17dffbbe8be5eecba86", size = 4944418, upload_time = "2025-04-23T01:45:46.051Z" },
    { url = "https://files.pythonhosted.org/packages/f9/c5/6d7e3b63e7e282619193961a570c0a4c8a57fe820f07ca3fe2f6bd86608a/lxml-5.4.0-cp311-cp311-musllinux_1_2_aarch64.whl", hash = "sha256:72ac9762a9f8ce74c9eed4a4e74306f2f18613a6b71fa065495a67ac227b3056", size = 4827092, upload_time = "2025-04-23T01:45:48.943Z" },
    { url = "https://files.pythonhosted.org/packages/71/4a/e60a306df54680b103348545706a98a7514a42c8b4fbfdcaa608567bb065/lxml-5.4.0-cp311-cp311-musllinux_1_2_ppc64le.whl", hash = "sha256:f5cb182f6396706dc6cc1896dd02b1c889d644c081b0cdec38747573db88a7d7", size = 5418231, upload_time = "2025-04-23T01:45:51.481Z" },
    { url = "https://files.pythonhosted.org/packages/27/f2/9754aacd6016c930875854f08ac4b192a47fe19565f776a64004aa167521/lxml-5.4.0-cp311-cp311-musllinux_1_2_s390x.whl", hash = "sha256:3a3178b4873df8ef9457a4875703488eb1622632a9cee6d76464b60e90adbfcd", size = 5261798, upload_time = "2025-04-23T01:45:54.146Z" },
    { url = "https://files.pythonhosted.org/packages/38/a2/0c49ec6941428b1bd4f280650d7b11a0f91ace9db7de32eb7aa23bcb39ff/lxml-5.4.0-cp311-cp311-musllinux_1_2_x86_64.whl", hash = "sha256:e094ec83694b59d263802ed03a8384594fcce477ce484b0cbcd0008a211ca751", size = 4988195, upload_time = "2025-04-23T01:45:56.685Z" },
    { url = "https://files.pythonhosted.org/packages/7a/75/87a3963a08eafc46a86c1131c6e28a4de103ba30b5ae903114177352a3d7/lxml-5.4.0-cp311-cp311-win32.whl", hash = "sha256:4329422de653cdb2b72afa39b0aa04252fca9071550044904b2e7036d9d97fe4", size = 3474243, upload_time = "2025-04-23T01:45:58.863Z" },
    { url = "https://files.pythonhosted.org/packages/fa/f9/1f0964c4f6c2be861c50db380c554fb8befbea98c6404744ce243a3c87ef/lxml-5.4.0-cp311-cp311-win_amd64.whl", hash = "sha256:fd3be6481ef54b8cfd0e1e953323b7aa9d9789b94842d0e5b142ef4bb7999539", size = 3815197, upload_time = "2025-04-23T01:46:01.096Z" },
    { url = "https://files.pythonhosted.org/packages/f8/4c/d101ace719ca6a4ec043eb516fcfcb1b396a9fccc4fcd9ef593df34ba0d5/lxml-5.4.0-cp312-cp312-macosx_10_9_universal2.whl", hash = "sha256:b5aff6f3e818e6bdbbb38e5967520f174b18f539c2b9de867b1e7fde6f8d95a4", size = 8127392, upload_time = "2025-04-23T01:46:04.09Z" },
    { url = "https://files.pythonhosted.org/packages/11/84/beddae0cec4dd9ddf46abf156f0af451c13019a0fa25d7445b655ba5ccb7/lxml-5.4.0-cp312-cp312-macosx_10_9_x86_64.whl", hash = "sha256:942a5d73f739ad7c452bf739a62a0f83e2578afd6b8e5406308731f4ce78b16d", size = 4415103, upload_time = "2025-04-23T01:46:07.227Z" },
    { url = "https://files.pythonhosted.org/packages/d0/25/d0d93a4e763f0462cccd2b8a665bf1e4343dd788c76dcfefa289d46a38a9/lxml-5.4.0-cp312-cp312-manylinux_2_12_i686.manylinux2010_i686.manylinux_2_17_i686.manylinux2014_i686.whl", hash = "sha256:460508a4b07364d6abf53acaa0a90b6d370fafde5693ef37602566613a9b0779", size = 5024224, upload_time = "2025-04-23T01:46:10.237Z" },
    { url = "https://files.pythonhosted.org/packages/31/ce/1df18fb8f7946e7f3388af378b1f34fcf253b94b9feedb2cec5969da8012/lxml-5.4.0-cp312-cp312-manylinux_2_17_aarch64.manylinux2014_aarch64.whl", hash = "sha256:529024ab3a505fed78fe3cc5ddc079464e709f6c892733e3f5842007cec8ac6e", size = 4769913, upload_time = "2025-04-23T01:46:12.757Z" },
    { url = "https://files.pythonhosted.org/packages/4e/62/f4a6c60ae7c40d43657f552f3045df05118636be1165b906d3423790447f/lxml-5.4.0-cp312-cp312-manylinux_2_17_ppc64le.manylinux2014_ppc64le.whl", hash = "sha256:7ca56ebc2c474e8f3d5761debfd9283b8b18c76c4fc0967b74aeafba1f5647f9", size = 5290441, upload_time = "2025-04-23T01:46:16.037Z" },
    { url = "https://files.pythonhosted.org/packages/9e/aa/04f00009e1e3a77838c7fc948f161b5d2d5de1136b2b81c712a263829ea4/lxml-5.4.0-cp312-cp312-manylinux_2_17_s390x.manylinux2014_s390x.whl", hash = "sha256:a81e1196f0a5b4167a8dafe3a66aa67c4addac1b22dc47947abd5d5c7a3f24b5", size = 4820165, upload_time = "2025-04-23T01:46:19.137Z" },
    { url = "https://files.pythonhosted.org/packages/c9/1f/e0b2f61fa2404bf0f1fdf1898377e5bd1b74cc9b2cf2c6ba8509b8f27990/lxml-5.4.0-cp312-cp312-manylinux_2_17_x86_64.manylinux2014_x86_64.whl", hash = "sha256:00b8686694423ddae324cf614e1b9659c2edb754de617703c3d29ff568448df5", size = 4932580, upload_time = "2025-04-23T01:46:21.963Z" },
    { url = "https://files.pythonhosted.org/packages/24/a2/8263f351b4ffe0ed3e32ea7b7830f845c795349034f912f490180d88a877/lxml-5.4.0-cp312-cp312-manylinux_2_28_aarch64.whl", hash = "sha256:c5681160758d3f6ac5b4fea370495c48aac0989d6a0f01bb9a72ad8ef5ab75c4", size = 4759493, upload_time = "2025-04-23T01:46:24.316Z" },
    { url = "https://files.pythonhosted.org/packages/05/00/41db052f279995c0e35c79d0f0fc9f8122d5b5e9630139c592a0b58c71b4/lxml-5.4.0-cp312-cp312-manylinux_2_28_ppc64le.whl", hash = "sha256:2dc191e60425ad70e75a68c9fd90ab284df64d9cd410ba8d2b641c0c45bc006e", size = 5324679, upload_time = "2025-04-23T01:46:27.097Z" },
    { url = "https://files.pythonhosted.org/packages/1d/be/ee99e6314cdef4587617d3b3b745f9356d9b7dd12a9663c5f3b5734b64ba/lxml-5.4.0-cp312-cp312-manylinux_2_28_s390x.whl", hash = "sha256:67f779374c6b9753ae0a0195a892a1c234ce8416e4448fe1e9f34746482070a7", size = 4890691, upload_time = "2025-04-23T01:46:30.009Z" },
    { url = "https://files.pythonhosted.org/packages/ad/36/239820114bf1d71f38f12208b9c58dec033cbcf80101cde006b9bde5cffd/lxml-5.4.0-cp312-cp312-manylinux_2_28_x86_64.whl", hash = "sha256:79d5bfa9c1b455336f52343130b2067164040604e41f6dc4d8313867ed540079", size = 4955075, upload_time = "2025-04-23T01:46:32.33Z" },
    { url = "https://files.pythonhosted.org/packages/d4/e1/1b795cc0b174efc9e13dbd078a9ff79a58728a033142bc6d70a1ee8fc34d/lxml-5.4.0-cp312-cp312-musllinux_1_2_aarch64.whl", hash = "sha256:3d3c30ba1c9b48c68489dc1829a6eede9873f52edca1dda900066542528d6b20", size = 4838680, upload_time = "2025-04-23T01:46:34.852Z" },
    { url = "https://files.pythonhosted.org/packages/72/48/3c198455ca108cec5ae3662ae8acd7fd99476812fd712bb17f1b39a0b589/lxml-5.4.0-cp312-cp312-musllinux_1_2_ppc64le.whl", hash = "sha256:1af80c6316ae68aded77e91cd9d80648f7dd40406cef73df841aa3c36f6907c8", size = 5391253, upload_time = "2025-04-23T01:46:37.608Z" },
    { url = "https://files.pythonhosted.org/packages/d6/10/5bf51858971c51ec96cfc13e800a9951f3fd501686f4c18d7d84fe2d6352/lxml-5.4.0-cp312-cp312-musllinux_1_2_s390x.whl", hash = "sha256:4d885698f5019abe0de3d352caf9466d5de2baded00a06ef3f1216c1a58ae78f", size = 5261651, upload_time = "2025-04-23T01:46:40.183Z" },
    { url = "https://files.pythonhosted.org/packages/2b/11/06710dd809205377da380546f91d2ac94bad9ff735a72b64ec029f706c85/lxml-5.4.0-cp312-cp312-musllinux_1_2_x86_64.whl", hash = "sha256:aea53d51859b6c64e7c51d522c03cc2c48b9b5d6172126854cc7f01aa11f52bc", size = 5024315, upload_time = "2025-04-23T01:46:43.333Z" },
    { url = "https://files.pythonhosted.org/packages/f5/b0/15b6217834b5e3a59ebf7f53125e08e318030e8cc0d7310355e6edac98ef/lxml-5.4.0-cp312-cp312-win32.whl", hash = "sha256:d90b729fd2732df28130c064aac9bb8aff14ba20baa4aee7bd0795ff1187545f", size = 3486149, upload_time = "2025-04-23T01:46:45.684Z" },
    { url = "https://files.pythonhosted.org/packages/91/1e/05ddcb57ad2f3069101611bd5f5084157d90861a2ef460bf42f45cced944/lxml-5.4.0-cp312-cp312-win_amd64.whl", hash = "sha256:1dc4ca99e89c335a7ed47d38964abcb36c5910790f9bd106f2a8fa2ee0b909d2", size = 3817095, upload_time = "2025-04-23T01:46:48.521Z" },
    { url = "https://files.pythonhosted.org/packages/87/cb/2ba1e9dd953415f58548506fa5549a7f373ae55e80c61c9041b7fd09a38a/lxml-5.4.0-cp313-cp313-macosx_10_13_universal2.whl", hash = "sha256:773e27b62920199c6197130632c18fb7ead3257fce1ffb7d286912e56ddb79e0", size = 8110086, upload_time = "2025-04-23T01:46:52.218Z" },
    { url = "https://files.pythonhosted.org/packages/b5/3e/6602a4dca3ae344e8609914d6ab22e52ce42e3e1638c10967568c5c1450d/lxml-5.4.0-cp313-cp313-macosx_10_13_x86_64.whl", hash = "sha256:ce9c671845de9699904b1e9df95acfe8dfc183f2310f163cdaa91a3535af95de", size = 4404613, upload_time = "2025-04-23T01:46:55.281Z" },
    { url = "https://files.pythonhosted.org/packages/4c/72/bf00988477d3bb452bef9436e45aeea82bb40cdfb4684b83c967c53909c7/lxml-5.4.0-cp313-cp313-manylinux_2_12_i686.manylinux2010_i686.manylinux_2_17_i686.manylinux2014_i686.whl", hash = "sha256:9454b8d8200ec99a224df8854786262b1bd6461f4280064c807303c642c05e76", size = 5012008, upload_time = "2025-04-23T01:46:57.817Z" },
    { url = "https://files.pythonhosted.org/packages/92/1f/93e42d93e9e7a44b2d3354c462cd784dbaaf350f7976b5d7c3f85d68d1b1/lxml-5.4.0-cp313-cp313-manylinux_2_17_aarch64.manylinux2014_aarch64.whl", hash = "sha256:cccd007d5c95279e529c146d095f1d39ac05139de26c098166c4beb9374b0f4d", size = 4760915, upload_time = "2025-04-23T01:47:00.745Z" },
    { url = "https://files.pythonhosted.org/packages/45/0b/363009390d0b461cf9976a499e83b68f792e4c32ecef092f3f9ef9c4ba54/lxml-5.4.0-cp313-cp313-manylinux_2_17_ppc64le.manylinux2014_ppc64le.whl", hash = "sha256:0fce1294a0497edb034cb416ad3e77ecc89b313cff7adbee5334e4dc0d11f422", size = 5283890, upload_time = "2025-04-23T01:47:04.702Z" },
    { url = "https://files.pythonhosted.org/packages/19/dc/6056c332f9378ab476c88e301e6549a0454dbee8f0ae16847414f0eccb74/lxml-5.4.0-cp313-cp313-manylinux_2_17_s390x.manylinux2014_s390x.whl", hash = "sha256:24974f774f3a78ac12b95e3a20ef0931795ff04dbb16db81a90c37f589819551", size = 4812644, upload_time = "2025-04-23T01:47:07.833Z" },
    { url = "https://files.pythonhosted.org/packages/ee/8a/f8c66bbb23ecb9048a46a5ef9b495fd23f7543df642dabeebcb2eeb66592/lxml-5.4.0-cp313-cp313-manylinux_2_17_x86_64.manylinux2014_x86_64.whl", hash = "sha256:497cab4d8254c2a90bf988f162ace2ddbfdd806fce3bda3f581b9d24c852e03c", size = 4921817, upload_time = "2025-04-23T01:47:10.317Z" },
    { url = "https://files.pythonhosted.org/packages/04/57/2e537083c3f381f83d05d9b176f0d838a9e8961f7ed8ddce3f0217179ce3/lxml-5.4.0-cp313-cp313-manylinux_2_28_aarch64.whl", hash = "sha256:e794f698ae4c5084414efea0f5cc9f4ac562ec02d66e1484ff822ef97c2cadff", size = 4753916, upload_time = "2025-04-23T01:47:12.823Z" },
    { url = "https://files.pythonhosted.org/packages/d8/80/ea8c4072109a350848f1157ce83ccd9439601274035cd045ac31f47f3417/lxml-5.4.0-cp313-cp313-manylinux_2_28_ppc64le.whl", hash = "sha256:2c62891b1ea3094bb12097822b3d44b93fc6c325f2043c4d2736a8ff09e65f60", size = 5289274, upload_time = "2025-04-23T01:47:15.916Z" },
    { url = "https://files.pythonhosted.org/packages/b3/47/c4be287c48cdc304483457878a3f22999098b9a95f455e3c4bda7ec7fc72/lxml-5.4.0-cp313-cp313-manylinux_2_28_s390x.whl", hash = "sha256:142accb3e4d1edae4b392bd165a9abdee8a3c432a2cca193df995bc3886249c8", size = 4874757, upload_time = "2025-04-23T01:47:19.793Z" },
    { url = "https://files.pythonhosted.org/packages/2f/04/6ef935dc74e729932e39478e44d8cfe6a83550552eaa072b7c05f6f22488/lxml-5.4.0-cp313-cp313-manylinux_2_28_x86_64.whl", hash = "sha256:1a42b3a19346e5601d1b8296ff6ef3d76038058f311902edd574461e9c036982", size = 4947028, upload_time = "2025-04-23T01:47:22.401Z" },
    { url = "https://files.pythonhosted.org/packages/cb/f9/c33fc8daa373ef8a7daddb53175289024512b6619bc9de36d77dca3df44b/lxml-5.4.0-cp313-cp313-musllinux_1_2_aarch64.whl", hash = "sha256:4291d3c409a17febf817259cb37bc62cb7eb398bcc95c1356947e2871911ae61", size = 4834487, upload_time = "2025-04-23T01:47:25.513Z" },
    { url = "https://files.pythonhosted.org/packages/8d/30/fc92bb595bcb878311e01b418b57d13900f84c2b94f6eca9e5073ea756e6/lxml-5.4.0-cp313-cp313-musllinux_1_2_ppc64le.whl", hash = "sha256:4f5322cf38fe0e21c2d73901abf68e6329dc02a4994e483adbcf92b568a09a54", size = 5381688, upload_time = "2025-04-23T01:47:28.454Z" },
    { url = "https://files.pythonhosted.org/packages/43/d1/3ba7bd978ce28bba8e3da2c2e9d5ae3f8f521ad3f0ca6ea4788d086ba00d/lxml-5.4.0-cp313-cp313-musllinux_1_2_s390x.whl", hash = "sha256:0be91891bdb06ebe65122aa6bf3fc94489960cf7e03033c6f83a90863b23c58b", size = 5242043, upload_time = "2025-04-23T01:47:31.208Z" },
    { url = "https://files.pythonhosted.org/packages/ee/cd/95fa2201041a610c4d08ddaf31d43b98ecc4b1d74b1e7245b1abdab443cb/lxml-5.4.0-cp313-cp313-musllinux_1_2_x86_64.whl", hash = "sha256:15a665ad90054a3d4f397bc40f73948d48e36e4c09f9bcffc7d90c87410e478a", size = 5021569, upload_time = "2025-04-23T01:47:33.805Z" },
    { url = "https://files.pythonhosted.org/packages/2d/a6/31da006fead660b9512d08d23d31e93ad3477dd47cc42e3285f143443176/lxml-5.4.0-cp313-cp313-win32.whl", hash = "sha256:d5663bc1b471c79f5c833cffbc9b87d7bf13f87e055a5c86c363ccd2348d7e82", size = 3485270, upload_time = "2025-04-23T01:47:36.133Z" },
    { url = "https://files.pythonhosted.org/packages/fc/14/c115516c62a7d2499781d2d3d7215218c0731b2c940753bf9f9b7b73924d/lxml-5.4.0-cp313-cp313-win_amd64.whl", hash = "sha256:bcb7a1096b4b6b24ce1ac24d4942ad98f983cd3810f9711bcd0293f43a9d8b9f", size = 3814606, upload_time = "2025-04-23T01:47:39.028Z" },
    { url = "https://files.pythonhosted.org/packages/c6/b0/e4d1cbb8c078bc4ae44de9c6a79fec4e2b4151b1b4d50af71d799e76b177/lxml-5.4.0-pp310-pypy310_pp73-macosx_10_15_x86_64.whl", hash = "sha256:1b717b00a71b901b4667226bba282dd462c42ccf618ade12f9ba3674e1fabc55", size = 3892319, upload_time = "2025-04-23T01:49:22.069Z" },
    { url = "https://files.pythonhosted.org/packages/5b/aa/e2bdefba40d815059bcb60b371a36fbfcce970a935370e1b367ba1cc8f74/lxml-5.4.0-pp310-pypy310_pp73-manylinux_2_17_aarch64.manylinux2014_aarch64.whl", hash = "sha256:27a9ded0f0b52098ff89dd4c418325b987feed2ea5cc86e8860b0f844285d740", size = 4211614, upload_time = "2025-04-23T01:49:24.599Z" },
    { url = "https://files.pythonhosted.org/packages/3c/5f/91ff89d1e092e7cfdd8453a939436ac116db0a665e7f4be0cd8e65c7dc5a/lxml-5.4.0-pp310-pypy310_pp73-manylinux_2_17_x86_64.manylinux2014_x86_64.whl", hash = "sha256:4b7ce10634113651d6f383aa712a194179dcd496bd8c41e191cec2099fa09de5", size = 4306273, upload_time = "2025-04-23T01:49:27.355Z" },
    { url = "https://files.pythonhosted.org/packages/be/7c/8c3f15df2ca534589717bfd19d1e3482167801caedfa4d90a575facf68a6/lxml-5.4.0-pp310-pypy310_pp73-manylinux_2_28_aarch64.whl", hash = "sha256:53370c26500d22b45182f98847243efb518d268374a9570409d2e2276232fd37", size = 4208552, upload_time = "2025-04-23T01:49:29.949Z" },
    { url = "https://files.pythonhosted.org/packages/7d/d8/9567afb1665f64d73fc54eb904e418d1138d7f011ed00647121b4dd60b38/lxml-5.4.0-pp310-pypy310_pp73-manylinux_2_28_x86_64.whl", hash = "sha256:c6364038c519dffdbe07e3cf42e6a7f8b90c275d4d1617a69bb59734c1a2d571", size = 4331091, upload_time = "2025-04-23T01:49:32.842Z" },
    { url = "https://files.pythonhosted.org/packages/f1/ab/fdbbd91d8d82bf1a723ba88ec3e3d76c022b53c391b0c13cad441cdb8f9e/lxml-5.4.0-pp310-pypy310_pp73-win_amd64.whl", hash = "sha256:b12cb6527599808ada9eb2cd6e0e7d3d8f13fe7bbb01c6311255a15ded4c7ab4", size = 3487862, upload_time = "2025-04-23T01:49:36.296Z" },
]

[[package]]
name = "markdown"
version = "3.8"
source = { registry = "https://pypi.org/simple" }
sdist = { url = "https://files.pythonhosted.org/packages/2f/15/222b423b0b88689c266d9eac4e61396fe2cc53464459d6a37618ac863b24/markdown-3.8.tar.gz", hash = "sha256:7df81e63f0df5c4b24b7d156eb81e4690595239b7d70937d0409f1b0de319c6f", size = 360906 }
wheels = [
    { url = "https://files.pythonhosted.org/packages/51/3f/afe76f8e2246ffbc867440cbcf90525264df0e658f8a5ca1f872b3f6192a/markdown-3.8-py3-none-any.whl", hash = "sha256:794a929b79c5af141ef5ab0f2f642d0f7b1872981250230e72682346f7cc90dc", size = 106210 },
]

[[package]]
name = "markdown-it-py"
version = "3.0.0"
source = { registry = "https://pypi.org/simple" }
dependencies = [
    { name = "mdurl" },
]
sdist = { url = "https://files.pythonhosted.org/packages/38/71/3b932df36c1a044d397a1f92d1cf91ee0a503d91e470cbd670aa66b07ed0/markdown-it-py-3.0.0.tar.gz", hash = "sha256:e3f60a94fa066dc52ec76661e37c851cb232d92f9886b15cb560aaada2df8feb", size = 74596, upload_time = "2023-06-03T06:41:14.443Z" }
wheels = [
    { url = "https://files.pythonhosted.org/packages/42/d7/1ec15b46af6af88f19b8e5ffea08fa375d433c998b8a7639e76935c14f1f/markdown_it_py-3.0.0-py3-none-any.whl", hash = "sha256:355216845c60bd96232cd8d8c40e8f9765cc86f46880e43a8fd22dc1a1a8cab1", size = 87528, upload_time = "2023-06-03T06:41:11.019Z" },
]

[[package]]
name = "markupsafe"
version = "3.0.2"
source = { registry = "https://pypi.org/simple" }
sdist = { url = "https://files.pythonhosted.org/packages/b2/97/5d42485e71dfc078108a86d6de8fa46db44a1a9295e89c5d6d4a06e23a62/markupsafe-3.0.2.tar.gz", hash = "sha256:ee55d3edf80167e48ea11a923c7386f4669df67d7994554387f84e7d8b0a2bf0", size = 20537, upload_time = "2024-10-18T15:21:54.129Z" }
wheels = [
    { url = "https://files.pythonhosted.org/packages/04/90/d08277ce111dd22f77149fd1a5d4653eeb3b3eaacbdfcbae5afb2600eebd/MarkupSafe-3.0.2-cp310-cp310-macosx_10_9_universal2.whl", hash = "sha256:7e94c425039cde14257288fd61dcfb01963e658efbc0ff54f5306b06054700f8", size = 14357, upload_time = "2024-10-18T15:20:51.44Z" },
    { url = "https://files.pythonhosted.org/packages/04/e1/6e2194baeae0bca1fae6629dc0cbbb968d4d941469cbab11a3872edff374/MarkupSafe-3.0.2-cp310-cp310-macosx_11_0_arm64.whl", hash = "sha256:9e2d922824181480953426608b81967de705c3cef4d1af983af849d7bd619158", size = 12393, upload_time = "2024-10-18T15:20:52.426Z" },
    { url = "https://files.pythonhosted.org/packages/1d/69/35fa85a8ece0a437493dc61ce0bb6d459dcba482c34197e3efc829aa357f/MarkupSafe-3.0.2-cp310-cp310-manylinux_2_17_aarch64.manylinux2014_aarch64.whl", hash = "sha256:38a9ef736c01fccdd6600705b09dc574584b89bea478200c5fbf112a6b0d5579", size = 21732, upload_time = "2024-10-18T15:20:53.578Z" },
    { url = "https://files.pythonhosted.org/packages/22/35/137da042dfb4720b638d2937c38a9c2df83fe32d20e8c8f3185dbfef05f7/MarkupSafe-3.0.2-cp310-cp310-manylinux_2_17_x86_64.manylinux2014_x86_64.whl", hash = "sha256:bbcb445fa71794da8f178f0f6d66789a28d7319071af7a496d4d507ed566270d", size = 20866, upload_time = "2024-10-18T15:20:55.06Z" },
    { url = "https://files.pythonhosted.org/packages/29/28/6d029a903727a1b62edb51863232152fd335d602def598dade38996887f0/MarkupSafe-3.0.2-cp310-cp310-manylinux_2_5_i686.manylinux1_i686.manylinux_2_17_i686.manylinux2014_i686.whl", hash = "sha256:57cb5a3cf367aeb1d316576250f65edec5bb3be939e9247ae594b4bcbc317dfb", size = 20964, upload_time = "2024-10-18T15:20:55.906Z" },
    { url = "https://files.pythonhosted.org/packages/cc/cd/07438f95f83e8bc028279909d9c9bd39e24149b0d60053a97b2bc4f8aa51/MarkupSafe-3.0.2-cp310-cp310-musllinux_1_2_aarch64.whl", hash = "sha256:3809ede931876f5b2ec92eef964286840ed3540dadf803dd570c3b7e13141a3b", size = 21977, upload_time = "2024-10-18T15:20:57.189Z" },
    { url = "https://files.pythonhosted.org/packages/29/01/84b57395b4cc062f9c4c55ce0df7d3108ca32397299d9df00fedd9117d3d/MarkupSafe-3.0.2-cp310-cp310-musllinux_1_2_i686.whl", hash = "sha256:e07c3764494e3776c602c1e78e298937c3315ccc9043ead7e685b7f2b8d47b3c", size = 21366, upload_time = "2024-10-18T15:20:58.235Z" },
    { url = "https://files.pythonhosted.org/packages/bd/6e/61ebf08d8940553afff20d1fb1ba7294b6f8d279df9fd0c0db911b4bbcfd/MarkupSafe-3.0.2-cp310-cp310-musllinux_1_2_x86_64.whl", hash = "sha256:b424c77b206d63d500bcb69fa55ed8d0e6a3774056bdc4839fc9298a7edca171", size = 21091, upload_time = "2024-10-18T15:20:59.235Z" },
    { url = "https://files.pythonhosted.org/packages/11/23/ffbf53694e8c94ebd1e7e491de185124277964344733c45481f32ede2499/MarkupSafe-3.0.2-cp310-cp310-win32.whl", hash = "sha256:fcabf5ff6eea076f859677f5f0b6b5c1a51e70a376b0579e0eadef8db48c6b50", size = 15065, upload_time = "2024-10-18T15:21:00.307Z" },
    { url = "https://files.pythonhosted.org/packages/44/06/e7175d06dd6e9172d4a69a72592cb3f7a996a9c396eee29082826449bbc3/MarkupSafe-3.0.2-cp310-cp310-win_amd64.whl", hash = "sha256:6af100e168aa82a50e186c82875a5893c5597a0c1ccdb0d8b40240b1f28b969a", size = 15514, upload_time = "2024-10-18T15:21:01.122Z" },
    { url = "https://files.pythonhosted.org/packages/6b/28/bbf83e3f76936960b850435576dd5e67034e200469571be53f69174a2dfd/MarkupSafe-3.0.2-cp311-cp311-macosx_10_9_universal2.whl", hash = "sha256:9025b4018f3a1314059769c7bf15441064b2207cb3f065e6ea1e7359cb46db9d", size = 14353, upload_time = "2024-10-18T15:21:02.187Z" },
    { url = "https://files.pythonhosted.org/packages/6c/30/316d194b093cde57d448a4c3209f22e3046c5bb2fb0820b118292b334be7/MarkupSafe-3.0.2-cp311-cp311-macosx_11_0_arm64.whl", hash = "sha256:93335ca3812df2f366e80509ae119189886b0f3c2b81325d39efdb84a1e2ae93", size = 12392, upload_time = "2024-10-18T15:21:02.941Z" },
    { url = "https://files.pythonhosted.org/packages/f2/96/9cdafba8445d3a53cae530aaf83c38ec64c4d5427d975c974084af5bc5d2/MarkupSafe-3.0.2-cp311-cp311-manylinux_2_17_aarch64.manylinux2014_aarch64.whl", hash = "sha256:2cb8438c3cbb25e220c2ab33bb226559e7afb3baec11c4f218ffa7308603c832", size = 23984, upload_time = "2024-10-18T15:21:03.953Z" },
    { url = "https://files.pythonhosted.org/packages/f1/a4/aefb044a2cd8d7334c8a47d3fb2c9f328ac48cb349468cc31c20b539305f/MarkupSafe-3.0.2-cp311-cp311-manylinux_2_17_x86_64.manylinux2014_x86_64.whl", hash = "sha256:a123e330ef0853c6e822384873bef7507557d8e4a082961e1defa947aa59ba84", size = 23120, upload_time = "2024-10-18T15:21:06.495Z" },
    { url = "https://files.pythonhosted.org/packages/8d/21/5e4851379f88f3fad1de30361db501300d4f07bcad047d3cb0449fc51f8c/MarkupSafe-3.0.2-cp311-cp311-manylinux_2_5_i686.manylinux1_i686.manylinux_2_17_i686.manylinux2014_i686.whl", hash = "sha256:1e084f686b92e5b83186b07e8a17fc09e38fff551f3602b249881fec658d3eca", size = 23032, upload_time = "2024-10-18T15:21:07.295Z" },
    { url = "https://files.pythonhosted.org/packages/00/7b/e92c64e079b2d0d7ddf69899c98842f3f9a60a1ae72657c89ce2655c999d/MarkupSafe-3.0.2-cp311-cp311-musllinux_1_2_aarch64.whl", hash = "sha256:d8213e09c917a951de9d09ecee036d5c7d36cb6cb7dbaece4c71a60d79fb9798", size = 24057, upload_time = "2024-10-18T15:21:08.073Z" },
    { url = "https://files.pythonhosted.org/packages/f9/ac/46f960ca323037caa0a10662ef97d0a4728e890334fc156b9f9e52bcc4ca/MarkupSafe-3.0.2-cp311-cp311-musllinux_1_2_i686.whl", hash = "sha256:5b02fb34468b6aaa40dfc198d813a641e3a63b98c2b05a16b9f80b7ec314185e", size = 23359, upload_time = "2024-10-18T15:21:09.318Z" },
    { url = "https://files.pythonhosted.org/packages/69/84/83439e16197337b8b14b6a5b9c2105fff81d42c2a7c5b58ac7b62ee2c3b1/MarkupSafe-3.0.2-cp311-cp311-musllinux_1_2_x86_64.whl", hash = "sha256:0bff5e0ae4ef2e1ae4fdf2dfd5b76c75e5c2fa4132d05fc1b0dabcd20c7e28c4", size = 23306, upload_time = "2024-10-18T15:21:10.185Z" },
    { url = "https://files.pythonhosted.org/packages/9a/34/a15aa69f01e2181ed8d2b685c0d2f6655d5cca2c4db0ddea775e631918cd/MarkupSafe-3.0.2-cp311-cp311-win32.whl", hash = "sha256:6c89876f41da747c8d3677a2b540fb32ef5715f97b66eeb0c6b66f5e3ef6f59d", size = 15094, upload_time = "2024-10-18T15:21:11.005Z" },
    { url = "https://files.pythonhosted.org/packages/da/b8/3a3bd761922d416f3dc5d00bfbed11f66b1ab89a0c2b6e887240a30b0f6b/MarkupSafe-3.0.2-cp311-cp311-win_amd64.whl", hash = "sha256:70a87b411535ccad5ef2f1df5136506a10775d267e197e4cf531ced10537bd6b", size = 15521, upload_time = "2024-10-18T15:21:12.911Z" },
    { url = "https://files.pythonhosted.org/packages/22/09/d1f21434c97fc42f09d290cbb6350d44eb12f09cc62c9476effdb33a18aa/MarkupSafe-3.0.2-cp312-cp312-macosx_10_13_universal2.whl", hash = "sha256:9778bd8ab0a994ebf6f84c2b949e65736d5575320a17ae8984a77fab08db94cf", size = 14274, upload_time = "2024-10-18T15:21:13.777Z" },
    { url = "https://files.pythonhosted.org/packages/6b/b0/18f76bba336fa5aecf79d45dcd6c806c280ec44538b3c13671d49099fdd0/MarkupSafe-3.0.2-cp312-cp312-macosx_11_0_arm64.whl", hash = "sha256:846ade7b71e3536c4e56b386c2a47adf5741d2d8b94ec9dc3e92e5e1ee1e2225", size = 12348, upload_time = "2024-10-18T15:21:14.822Z" },
    { url = "https://files.pythonhosted.org/packages/e0/25/dd5c0f6ac1311e9b40f4af06c78efde0f3b5cbf02502f8ef9501294c425b/MarkupSafe-3.0.2-cp312-cp312-manylinux_2_17_aarch64.manylinux2014_aarch64.whl", hash = "sha256:1c99d261bd2d5f6b59325c92c73df481e05e57f19837bdca8413b9eac4bd8028", size = 24149, upload_time = "2024-10-18T15:21:15.642Z" },
    { url = "https://files.pythonhosted.org/packages/f3/f0/89e7aadfb3749d0f52234a0c8c7867877876e0a20b60e2188e9850794c17/MarkupSafe-3.0.2-cp312-cp312-manylinux_2_17_x86_64.manylinux2014_x86_64.whl", hash = "sha256:e17c96c14e19278594aa4841ec148115f9c7615a47382ecb6b82bd8fea3ab0c8", size = 23118, upload_time = "2024-10-18T15:21:17.133Z" },
    { url = "https://files.pythonhosted.org/packages/d5/da/f2eeb64c723f5e3777bc081da884b414671982008c47dcc1873d81f625b6/MarkupSafe-3.0.2-cp312-cp312-manylinux_2_5_i686.manylinux1_i686.manylinux_2_17_i686.manylinux2014_i686.whl", hash = "sha256:88416bd1e65dcea10bc7569faacb2c20ce071dd1f87539ca2ab364bf6231393c", size = 22993, upload_time = "2024-10-18T15:21:18.064Z" },
    { url = "https://files.pythonhosted.org/packages/da/0e/1f32af846df486dce7c227fe0f2398dc7e2e51d4a370508281f3c1c5cddc/MarkupSafe-3.0.2-cp312-cp312-musllinux_1_2_aarch64.whl", hash = "sha256:2181e67807fc2fa785d0592dc2d6206c019b9502410671cc905d132a92866557", size = 24178, upload_time = "2024-10-18T15:21:18.859Z" },
    { url = "https://files.pythonhosted.org/packages/c4/f6/bb3ca0532de8086cbff5f06d137064c8410d10779c4c127e0e47d17c0b71/MarkupSafe-3.0.2-cp312-cp312-musllinux_1_2_i686.whl", hash = "sha256:52305740fe773d09cffb16f8ed0427942901f00adedac82ec8b67752f58a1b22", size = 23319, upload_time = "2024-10-18T15:21:19.671Z" },
    { url = "https://files.pythonhosted.org/packages/a2/82/8be4c96ffee03c5b4a034e60a31294daf481e12c7c43ab8e34a1453ee48b/MarkupSafe-3.0.2-cp312-cp312-musllinux_1_2_x86_64.whl", hash = "sha256:ad10d3ded218f1039f11a75f8091880239651b52e9bb592ca27de44eed242a48", size = 23352, upload_time = "2024-10-18T15:21:20.971Z" },
    { url = "https://files.pythonhosted.org/packages/51/ae/97827349d3fcffee7e184bdf7f41cd6b88d9919c80f0263ba7acd1bbcb18/MarkupSafe-3.0.2-cp312-cp312-win32.whl", hash = "sha256:0f4ca02bea9a23221c0182836703cbf8930c5e9454bacce27e767509fa286a30", size = 15097, upload_time = "2024-10-18T15:21:22.646Z" },
    { url = "https://files.pythonhosted.org/packages/c1/80/a61f99dc3a936413c3ee4e1eecac96c0da5ed07ad56fd975f1a9da5bc630/MarkupSafe-3.0.2-cp312-cp312-win_amd64.whl", hash = "sha256:8e06879fc22a25ca47312fbe7c8264eb0b662f6db27cb2d3bbbc74b1df4b9b87", size = 15601, upload_time = "2024-10-18T15:21:23.499Z" },
    { url = "https://files.pythonhosted.org/packages/83/0e/67eb10a7ecc77a0c2bbe2b0235765b98d164d81600746914bebada795e97/MarkupSafe-3.0.2-cp313-cp313-macosx_10_13_universal2.whl", hash = "sha256:ba9527cdd4c926ed0760bc301f6728ef34d841f405abf9d4f959c478421e4efd", size = 14274, upload_time = "2024-10-18T15:21:24.577Z" },
    { url = "https://files.pythonhosted.org/packages/2b/6d/9409f3684d3335375d04e5f05744dfe7e9f120062c9857df4ab490a1031a/MarkupSafe-3.0.2-cp313-cp313-macosx_11_0_arm64.whl", hash = "sha256:f8b3d067f2e40fe93e1ccdd6b2e1d16c43140e76f02fb1319a05cf2b79d99430", size = 12352, upload_time = "2024-10-18T15:21:25.382Z" },
    { url = "https://files.pythonhosted.org/packages/d2/f5/6eadfcd3885ea85fe2a7c128315cc1bb7241e1987443d78c8fe712d03091/MarkupSafe-3.0.2-cp313-cp313-manylinux_2_17_aarch64.manylinux2014_aarch64.whl", hash = "sha256:569511d3b58c8791ab4c2e1285575265991e6d8f8700c7be0e88f86cb0672094", size = 24122, upload_time = "2024-10-18T15:21:26.199Z" },
    { url = "https://files.pythonhosted.org/packages/0c/91/96cf928db8236f1bfab6ce15ad070dfdd02ed88261c2afafd4b43575e9e9/MarkupSafe-3.0.2-cp313-cp313-manylinux_2_17_x86_64.manylinux2014_x86_64.whl", hash = "sha256:15ab75ef81add55874e7ab7055e9c397312385bd9ced94920f2802310c930396", size = 23085, upload_time = "2024-10-18T15:21:27.029Z" },
    { url = "https://files.pythonhosted.org/packages/c2/cf/c9d56af24d56ea04daae7ac0940232d31d5a8354f2b457c6d856b2057d69/MarkupSafe-3.0.2-cp313-cp313-manylinux_2_5_i686.manylinux1_i686.manylinux_2_17_i686.manylinux2014_i686.whl", hash = "sha256:f3818cb119498c0678015754eba762e0d61e5b52d34c8b13d770f0719f7b1d79", size = 22978, upload_time = "2024-10-18T15:21:27.846Z" },
    { url = "https://files.pythonhosted.org/packages/2a/9f/8619835cd6a711d6272d62abb78c033bda638fdc54c4e7f4272cf1c0962b/MarkupSafe-3.0.2-cp313-cp313-musllinux_1_2_aarch64.whl", hash = "sha256:cdb82a876c47801bb54a690c5ae105a46b392ac6099881cdfb9f6e95e4014c6a", size = 24208, upload_time = "2024-10-18T15:21:28.744Z" },
    { url = "https://files.pythonhosted.org/packages/f9/bf/176950a1792b2cd2102b8ffeb5133e1ed984547b75db47c25a67d3359f77/MarkupSafe-3.0.2-cp313-cp313-musllinux_1_2_i686.whl", hash = "sha256:cabc348d87e913db6ab4aa100f01b08f481097838bdddf7c7a84b7575b7309ca", size = 23357, upload_time = "2024-10-18T15:21:29.545Z" },
    { url = "https://files.pythonhosted.org/packages/ce/4f/9a02c1d335caabe5c4efb90e1b6e8ee944aa245c1aaaab8e8a618987d816/MarkupSafe-3.0.2-cp313-cp313-musllinux_1_2_x86_64.whl", hash = "sha256:444dcda765c8a838eaae23112db52f1efaf750daddb2d9ca300bcae1039adc5c", size = 23344, upload_time = "2024-10-18T15:21:30.366Z" },
    { url = "https://files.pythonhosted.org/packages/ee/55/c271b57db36f748f0e04a759ace9f8f759ccf22b4960c270c78a394f58be/MarkupSafe-3.0.2-cp313-cp313-win32.whl", hash = "sha256:bcf3e58998965654fdaff38e58584d8937aa3096ab5354d493c77d1fdd66d7a1", size = 15101, upload_time = "2024-10-18T15:21:31.207Z" },
    { url = "https://files.pythonhosted.org/packages/29/88/07df22d2dd4df40aba9f3e402e6dc1b8ee86297dddbad4872bd5e7b0094f/MarkupSafe-3.0.2-cp313-cp313-win_amd64.whl", hash = "sha256:e6a2a455bd412959b57a172ce6328d2dd1f01cb2135efda2e4576e8a23fa3b0f", size = 15603, upload_time = "2024-10-18T15:21:32.032Z" },
    { url = "https://files.pythonhosted.org/packages/62/6a/8b89d24db2d32d433dffcd6a8779159da109842434f1dd2f6e71f32f738c/MarkupSafe-3.0.2-cp313-cp313t-macosx_10_13_universal2.whl", hash = "sha256:b5a6b3ada725cea8a5e634536b1b01c30bcdcd7f9c6fff4151548d5bf6b3a36c", size = 14510, upload_time = "2024-10-18T15:21:33.625Z" },
    { url = "https://files.pythonhosted.org/packages/7a/06/a10f955f70a2e5a9bf78d11a161029d278eeacbd35ef806c3fd17b13060d/MarkupSafe-3.0.2-cp313-cp313t-macosx_11_0_arm64.whl", hash = "sha256:a904af0a6162c73e3edcb969eeeb53a63ceeb5d8cf642fade7d39e7963a22ddb", size = 12486, upload_time = "2024-10-18T15:21:34.611Z" },
    { url = "https://files.pythonhosted.org/packages/34/cf/65d4a571869a1a9078198ca28f39fba5fbb910f952f9dbc5220afff9f5e6/MarkupSafe-3.0.2-cp313-cp313t-manylinux_2_17_aarch64.manylinux2014_aarch64.whl", hash = "sha256:4aa4e5faecf353ed117801a068ebab7b7e09ffb6e1d5e412dc852e0da018126c", size = 25480, upload_time = "2024-10-18T15:21:35.398Z" },
    { url = "https://files.pythonhosted.org/packages/0c/e3/90e9651924c430b885468b56b3d597cabf6d72be4b24a0acd1fa0e12af67/MarkupSafe-3.0.2-cp313-cp313t-manylinux_2_17_x86_64.manylinux2014_x86_64.whl", hash = "sha256:c0ef13eaeee5b615fb07c9a7dadb38eac06a0608b41570d8ade51c56539e509d", size = 23914, upload_time = "2024-10-18T15:21:36.231Z" },
    { url = "https://files.pythonhosted.org/packages/66/8c/6c7cf61f95d63bb866db39085150df1f2a5bd3335298f14a66b48e92659c/MarkupSafe-3.0.2-cp313-cp313t-manylinux_2_5_i686.manylinux1_i686.manylinux_2_17_i686.manylinux2014_i686.whl", hash = "sha256:d16a81a06776313e817c951135cf7340a3e91e8c1ff2fac444cfd75fffa04afe", size = 23796, upload_time = "2024-10-18T15:21:37.073Z" },
    { url = "https://files.pythonhosted.org/packages/bb/35/cbe9238ec3f47ac9a7c8b3df7a808e7cb50fe149dc7039f5f454b3fba218/MarkupSafe-3.0.2-cp313-cp313t-musllinux_1_2_aarch64.whl", hash = "sha256:6381026f158fdb7c72a168278597a5e3a5222e83ea18f543112b2662a9b699c5", size = 25473, upload_time = "2024-10-18T15:21:37.932Z" },
    { url = "https://files.pythonhosted.org/packages/e6/32/7621a4382488aa283cc05e8984a9c219abad3bca087be9ec77e89939ded9/MarkupSafe-3.0.2-cp313-cp313t-musllinux_1_2_i686.whl", hash = "sha256:3d79d162e7be8f996986c064d1c7c817f6df3a77fe3d6859f6f9e7be4b8c213a", size = 24114, upload_time = "2024-10-18T15:21:39.799Z" },
    { url = "https://files.pythonhosted.org/packages/0d/80/0985960e4b89922cb5a0bac0ed39c5b96cbc1a536a99f30e8c220a996ed9/MarkupSafe-3.0.2-cp313-cp313t-musllinux_1_2_x86_64.whl", hash = "sha256:131a3c7689c85f5ad20f9f6fb1b866f402c445b220c19fe4308c0b147ccd2ad9", size = 24098, upload_time = "2024-10-18T15:21:40.813Z" },
    { url = "https://files.pythonhosted.org/packages/82/78/fedb03c7d5380df2427038ec8d973587e90561b2d90cd472ce9254cf348b/MarkupSafe-3.0.2-cp313-cp313t-win32.whl", hash = "sha256:ba8062ed2cf21c07a9e295d5b8a2a5ce678b913b45fdf68c32d95d6c1291e0b6", size = 15208, upload_time = "2024-10-18T15:21:41.814Z" },
    { url = "https://files.pythonhosted.org/packages/4f/65/6079a46068dfceaeabb5dcad6d674f5f5c61a6fa5673746f42a9f4c233b3/MarkupSafe-3.0.2-cp313-cp313t-win_amd64.whl", hash = "sha256:e444a31f8db13eb18ada366ab3cf45fd4b31e4db1236a4448f68778c1d1a5a2f", size = 15739, upload_time = "2024-10-18T15:21:42.784Z" },
]

[[package]]
name = "mdit-py-plugins"
version = "0.4.2"
source = { registry = "https://pypi.org/simple" }
dependencies = [
    { name = "markdown-it-py" },
]
sdist = { url = "https://files.pythonhosted.org/packages/19/03/a2ecab526543b152300717cf232bb4bb8605b6edb946c845016fa9c9c9fd/mdit_py_plugins-0.4.2.tar.gz", hash = "sha256:5f2cd1fdb606ddf152d37ec30e46101a60512bc0e5fa1a7002c36647b09e26b5", size = 43542, upload_time = "2024-09-09T20:27:49.564Z" }
wheels = [
    { url = "https://files.pythonhosted.org/packages/a7/f7/7782a043553ee469c1ff49cfa1cdace2d6bf99a1f333cf38676b3ddf30da/mdit_py_plugins-0.4.2-py3-none-any.whl", hash = "sha256:0c673c3f889399a33b95e88d2f0d111b4447bdfea7f237dab2d488f459835636", size = 55316, upload_time = "2024-09-09T20:27:48.397Z" },
]

[[package]]
name = "mdurl"
version = "0.1.2"
source = { registry = "https://pypi.org/simple" }
sdist = { url = "https://files.pythonhosted.org/packages/d6/54/cfe61301667036ec958cb99bd3efefba235e65cdeb9c84d24a8293ba1d90/mdurl-0.1.2.tar.gz", hash = "sha256:bb413d29f5eea38f31dd4754dd7377d4465116fb207585f97bf925588687c1ba", size = 8729, upload_time = "2022-08-14T12:40:10.846Z" }
wheels = [
    { url = "https://files.pythonhosted.org/packages/b3/38/89ba8ad64ae25be8de66a6d463314cf1eb366222074cfda9ee839c56a4b4/mdurl-0.1.2-py3-none-any.whl", hash = "sha256:84008a41e51615a49fc9966191ff91509e3c40b939176e643fd50a5c2196b8f8", size = 9979, upload_time = "2022-08-14T12:40:09.779Z" },
]

[[package]]
name = "mypy"
version = "1.12.0"
source = { registry = "https://pypi.org/simple" }
dependencies = [
    { name = "mypy-extensions" },
    { name = "tomli", marker = "python_full_version < '3.11' or (extra == 'group-17-craft-application-dev-jammy' and extra == 'group-17-craft-application-dev-noble') or (extra == 'group-17-craft-application-dev-jammy' and extra == 'group-17-craft-application-dev-oracular') or (extra == 'group-17-craft-application-dev-jammy' and extra == 'group-17-craft-application-dev-plucky') or (extra == 'group-17-craft-application-dev-noble' and extra == 'group-17-craft-application-dev-oracular') or (extra == 'group-17-craft-application-dev-noble' and extra == 'group-17-craft-application-dev-plucky') or (extra == 'group-17-craft-application-dev-oracular' and extra == 'group-17-craft-application-dev-plucky')" },
    { name = "typing-extensions" },
]
sdist = { url = "https://files.pythonhosted.org/packages/f9/70/196a3339459fe22296ac9a883bbd998fcaf0db3e8d9a54cf4f53b722cad4/mypy-1.12.0.tar.gz", hash = "sha256:65a22d87e757ccd95cbbf6f7e181e6caa87128255eb2b6be901bb71b26d8a99d", size = 3149879, upload_time = "2024-10-14T11:27:30.407Z" }
wheels = [
    { url = "https://files.pythonhosted.org/packages/93/6d/9751ed6d77b42a5d704224fbadf6f1a18b5ab655c012d17bc8af819a7f06/mypy-1.12.0-cp310-cp310-macosx_10_9_x86_64.whl", hash = "sha256:4397081e620dc4dc18e2f124d5e1d2c288194c2c08df6bdb1db31c38cd1fe1ed", size = 11017763, upload_time = "2024-10-14T11:25:33.306Z" },
    { url = "https://files.pythonhosted.org/packages/74/03/5fa6824555460f74873a414c7f42332c219fdfcfbd63b55b2442794b634b/mypy-1.12.0-cp310-cp310-macosx_11_0_arm64.whl", hash = "sha256:684a9c508a283f324804fea3f0effeb7858eb03f85c4402a967d187f64562469", size = 10181032, upload_time = "2024-10-14T11:25:59.492Z" },
    { url = "https://files.pythonhosted.org/packages/89/56/20d3136d6904c369422423d267c5ceb312487586cdd81e90bf7e237b67e7/mypy-1.12.0-cp310-cp310-manylinux_2_17_x86_64.manylinux2014_x86_64.manylinux_2_28_x86_64.whl", hash = "sha256:6cabe4cda2fa5eca7ac94854c6c37039324baaa428ecbf4de4567279e9810f9e", size = 12587243, upload_time = "2024-10-14T11:26:16.827Z" },
    { url = "https://files.pythonhosted.org/packages/53/cb/64043dec34fbcecaced207b077b8e5041e263da43003cc6309c90bc5e26e/mypy-1.12.0-cp310-cp310-musllinux_1_1_x86_64.whl", hash = "sha256:060a07b10e999ac9e7fa249ce2bdcfa9183ca2b70756f3bce9df7a92f78a3c0a", size = 13105170, upload_time = "2024-10-14T11:24:56.736Z" },
    { url = "https://files.pythonhosted.org/packages/5e/59/e89758d47412ec6bd7a2fd9cae8074b7ffb2acee40456a4efbedd42e2dfd/mypy-1.12.0-cp310-cp310-win_amd64.whl", hash = "sha256:0eff042d7257f39ba4ca06641d110ca7d2ad98c9c1fb52200fe6b1c865d360ff", size = 9633620, upload_time = "2024-10-14T11:26:32.38Z" },
    { url = "https://files.pythonhosted.org/packages/21/68/9098b11b5c4371793237c7a2c5e9415ece358bed97bc849e9191d38c66b5/mypy-1.12.0-cp311-cp311-macosx_10_9_x86_64.whl", hash = "sha256:4b86de37a0da945f6d48cf110d5206c5ed514b1ca2614d7ad652d4bf099c7de7", size = 10940151, upload_time = "2024-10-14T11:27:12.042Z" },
    { url = "https://files.pythonhosted.org/packages/7c/11/14a4373e5da6636fc4c8475cabe65084ff640528bc6c4f426d9c992736a9/mypy-1.12.0-cp311-cp311-macosx_11_0_arm64.whl", hash = "sha256:20c7c5ce0c1be0b0aea628374e6cf68b420bcc772d85c3c974f675b88e3e6e57", size = 10107645, upload_time = "2024-10-14T11:24:47.789Z" },
    { url = "https://files.pythonhosted.org/packages/c7/07/b73faeeaadabb5aab23195bfd828392c9a5e21e7b8cdf8369a2546e00ce6/mypy-1.12.0-cp311-cp311-manylinux_2_17_x86_64.manylinux2014_x86_64.manylinux_2_28_x86_64.whl", hash = "sha256:a64ee25f05fc2d3d8474985c58042b6759100a475f8237da1f4faf7fcd7e6309", size = 12504561, upload_time = "2024-10-14T11:23:34.119Z" },
    { url = "https://files.pythonhosted.org/packages/78/70/c35608364f9cdf97c048f0240be4d06d3baadede2767a5fbf60aad7c64f3/mypy-1.12.0-cp311-cp311-musllinux_1_1_x86_64.whl", hash = "sha256:faca7ab947c9f457a08dcb8d9a8664fd438080e002b0fa3e41b0535335edcf7f", size = 12983108, upload_time = "2024-10-14T11:25:42.849Z" },
    { url = "https://files.pythonhosted.org/packages/74/fa/e5b0d4291ed9b94075fe13a0cdd1d9f1ba9d32ea1f8e88aec2ffcd057ac3/mypy-1.12.0-cp311-cp311-win_amd64.whl", hash = "sha256:5bc81701d52cc8767005fdd2a08c19980de9ec61a25dbd2a937dfb1338a826f9", size = 9629293, upload_time = "2024-10-14T11:24:02.342Z" },
    { url = "https://files.pythonhosted.org/packages/e7/c8/ef6e2a11f0de6cf4359552bf71f07a89f302d27e25bf4c9761649bf1b5a8/mypy-1.12.0-cp312-cp312-macosx_10_13_x86_64.whl", hash = "sha256:8462655b6694feb1c99e433ea905d46c478041a8b8f0c33f1dab00ae881b2164", size = 11072079, upload_time = "2024-10-14T11:26:56.809Z" },
    { url = "https://files.pythonhosted.org/packages/61/e7/1f9ba3965c3c445d863290d3f8521a7a726b878784f5ad642e82c038261f/mypy-1.12.0-cp312-cp312-macosx_11_0_arm64.whl", hash = "sha256:923ea66d282d8af9e0f9c21ffc6653643abb95b658c3a8a32dca1eff09c06475", size = 10071930, upload_time = "2024-10-14T11:23:54.807Z" },
    { url = "https://files.pythonhosted.org/packages/3a/11/c84fb4c3a42ffd460c2a9b27105fbd538ec501e5aa34671fd3d14a1b94ba/mypy-1.12.0-cp312-cp312-manylinux_2_17_x86_64.manylinux2014_x86_64.manylinux_2_28_x86_64.whl", hash = "sha256:1ebf9e796521f99d61864ed89d1fb2926d9ab6a5fab421e457cd9c7e4dd65aa9", size = 12588227, upload_time = "2024-10-14T11:25:15.465Z" },
    { url = "https://files.pythonhosted.org/packages/f0/ad/b55d070d2001e47c4c6c7d00b13f8dafb16b74db5a99904a183e3c0a3bd6/mypy-1.12.0-cp312-cp312-musllinux_1_1_x86_64.whl", hash = "sha256:e478601cc3e3fa9d6734d255a59c7a2e5c2934da4378f3dd1e3411ea8a248642", size = 13037186, upload_time = "2024-10-14T11:23:43.961Z" },
    { url = "https://files.pythonhosted.org/packages/28/c8/5fc9ef8d3ea89490939ecdfea7a84cede31a69534d468c34807941f5a79f/mypy-1.12.0-cp312-cp312-win_amd64.whl", hash = "sha256:c72861b7139a4f738344faa0e150834467521a3fba42dc98264e5aa9507dd601", size = 9727738, upload_time = "2024-10-14T11:23:25.353Z" },
    { url = "https://files.pythonhosted.org/packages/a6/07/0df1b099a4a725e61782f7d9a34947fc93be688f9dfa011d86e411b2f036/mypy-1.12.0-cp313-cp313-macosx_10_13_x86_64.whl", hash = "sha256:52b9e1492e47e1790360a43755fa04101a7ac72287b1a53ce817f35899ba0521", size = 11071648, upload_time = "2024-10-14T11:23:16.875Z" },
    { url = "https://files.pythonhosted.org/packages/9a/60/2a8bdb4f822bcdb0fa4599b83c1ae9f9ab0e10c1bee262dd9c1ff4607b12/mypy-1.12.0-cp313-cp313-macosx_11_0_arm64.whl", hash = "sha256:48d3e37dd7d9403e38fa86c46191de72705166d40b8c9f91a3de77350daa0893", size = 10065760, upload_time = "2024-10-14T11:26:48.763Z" },
    { url = "https://files.pythonhosted.org/packages/cc/d9/065ec6bd21a0ae14b520574d531dc1aa23fdc30fd276dea25f71945172d2/mypy-1.12.0-cp313-cp313-manylinux_2_17_x86_64.manylinux2014_x86_64.manylinux_2_28_x86_64.whl", hash = "sha256:2f106db5ccb60681b622ac768455743ee0e6a857724d648c9629a9bd2ac3f721", size = 12584005, upload_time = "2024-10-14T11:26:41.341Z" },
    { url = "https://files.pythonhosted.org/packages/e6/a8/31449fc5698d1a55062614790a885128e3b2a21de0f82a426942a5ae6a00/mypy-1.12.0-cp313-cp313-musllinux_1_1_x86_64.whl", hash = "sha256:233e11b3f73ee1f10efada2e6da0f555b2f3a5316e9d8a4a1224acc10e7181d3", size = 13030941, upload_time = "2024-10-14T11:24:11.772Z" },
    { url = "https://files.pythonhosted.org/packages/b5/8e/2347814cffccfb52fc02cbe457ae4a3fb5b660c5b361cdf72374266c231b/mypy-1.12.0-cp313-cp313-win_amd64.whl", hash = "sha256:4ae8959c21abcf9d73aa6c74a313c45c0b5a188752bf37dace564e29f06e9c1b", size = 9734383, upload_time = "2024-10-14T11:27:04.153Z" },
    { url = "https://files.pythonhosted.org/packages/85/fd/2cc64da1ce9fada64b5d023dfbaf763548429145d08c958c78c02876c7f6/mypy-1.12.0-py3-none-any.whl", hash = "sha256:fd313226af375d52e1e36c383f39bf3836e1f192801116b31b090dfcd3ec5266", size = 2645791, upload_time = "2024-10-14T11:24:32.06Z" },
]

[package.optional-dependencies]
reports = [
    { name = "lxml" },
]

[[package]]
name = "mypy-extensions"
version = "1.1.0"
source = { registry = "https://pypi.org/simple" }
sdist = { url = "https://files.pythonhosted.org/packages/a2/6e/371856a3fb9d31ca8dac321cda606860fa4548858c0cc45d9d1d4ca2628b/mypy_extensions-1.1.0.tar.gz", hash = "sha256:52e68efc3284861e772bbcd66823fde5ae21fd2fdb51c62a211403730b916558", size = 6343, upload_time = "2025-04-22T14:54:24.164Z" }
wheels = [
    { url = "https://files.pythonhosted.org/packages/79/7b/2c79738432f5c924bef5071f933bcc9efd0473bac3b4aa584a6f7c1c8df8/mypy_extensions-1.1.0-py3-none-any.whl", hash = "sha256:1be4cccdb0f2482337c4743e60421de3a356cd97508abadd57d47403e94f5505", size = 4963, upload_time = "2025-04-22T14:54:22.983Z" },
]

[[package]]
name = "myst-parser"
version = "4.0.1"
source = { registry = "https://pypi.org/simple" }
dependencies = [
    { name = "docutils" },
    { name = "jinja2" },
    { name = "markdown-it-py" },
    { name = "mdit-py-plugins" },
    { name = "pyyaml" },
    { name = "sphinx" },
]
sdist = { url = "https://files.pythonhosted.org/packages/66/a5/9626ba4f73555b3735ad86247a8077d4603aa8628537687c839ab08bfe44/myst_parser-4.0.1.tar.gz", hash = "sha256:5cfea715e4f3574138aecbf7d54132296bfd72bb614d31168f48c477a830a7c4", size = 93985, upload_time = "2025-02-12T10:53:03.833Z" }
wheels = [
    { url = "https://files.pythonhosted.org/packages/5f/df/76d0321c3797b54b60fef9ec3bd6f4cfd124b9e422182156a1dd418722cf/myst_parser-4.0.1-py3-none-any.whl", hash = "sha256:9134e88959ec3b5780aedf8a99680ea242869d012e8821db3126d427edc9c95d", size = 84579, upload_time = "2025-02-12T10:53:02.078Z" },
]

[[package]]
name = "oauthlib"
version = "3.2.2"
source = { registry = "https://pypi.org/simple" }
sdist = { url = "https://files.pythonhosted.org/packages/6d/fa/fbf4001037904031639e6bfbfc02badfc7e12f137a8afa254df6c4c8a670/oauthlib-3.2.2.tar.gz", hash = "sha256:9859c40929662bec5d64f34d01c99e093149682a3f38915dc0655d5a633dd918", size = 177352, upload_time = "2022-10-17T20:04:27.471Z" }
wheels = [
    { url = "https://files.pythonhosted.org/packages/7e/80/cab10959dc1faead58dc8384a781dfbf93cb4d33d50988f7a69f1b7c9bbe/oauthlib-3.2.2-py3-none-any.whl", hash = "sha256:8139f29aac13e25d502680e9e19963e83f16838d48a0d71c287fe40e7067fbca", size = 151688, upload_time = "2022-10-17T20:04:24.037Z" },
]

[[package]]
name = "overrides"
version = "7.7.0"
source = { registry = "https://pypi.org/simple" }
sdist = { url = "https://files.pythonhosted.org/packages/36/86/b585f53236dec60aba864e050778b25045f857e17f6e5ea0ae95fe80edd2/overrides-7.7.0.tar.gz", hash = "sha256:55158fa3d93b98cc75299b1e67078ad9003ca27945c76162c1c0766d6f91820a", size = 22812, upload_time = "2024-01-27T21:01:33.423Z" }
wheels = [
    { url = "https://files.pythonhosted.org/packages/2c/ab/fc8290c6a4c722e5514d80f62b2dc4c4df1a68a41d1364e625c35990fcf3/overrides-7.7.0-py3-none-any.whl", hash = "sha256:c7ed9d062f78b8e4c1a7b70bd8796b35ead4d9f510227ef9c5dc7626c60d7e49", size = 17832, upload_time = "2024-01-27T21:01:31.393Z" },
]

[[package]]
name = "packaging"
version = "25.0"
source = { registry = "https://pypi.org/simple" }
sdist = { url = "https://files.pythonhosted.org/packages/a1/d4/1fc4078c65507b51b96ca8f8c3ba19e6a61c8253c72794544580a7b6c24d/packaging-25.0.tar.gz", hash = "sha256:d443872c98d677bf60f6a1f2f8c1cb748e8fe762d2bf9d3148b5599295b0fc4f", size = 165727, upload_time = "2025-04-19T11:48:59.673Z" }
wheels = [
    { url = "https://files.pythonhosted.org/packages/20/12/38679034af332785aac8774540895e234f4d07f7545804097de4b666afd8/packaging-25.0-py3-none-any.whl", hash = "sha256:29572ef2b1f17581046b3a2227d5c611fb25ec70ca1ba8554b24b0e69331a484", size = 66469, upload_time = "2025-04-19T11:48:57.875Z" },
]

[[package]]
name = "pathspec"
version = "0.12.1"
source = { registry = "https://pypi.org/simple" }
sdist = { url = "https://files.pythonhosted.org/packages/ca/bc/f35b8446f4531a7cb215605d100cd88b7ac6f44ab3fc94870c120ab3adbf/pathspec-0.12.1.tar.gz", hash = "sha256:a482d51503a1ab33b1c67a6c3813a26953dbdc71c31dacaef9a838c4e29f5712", size = 51043, upload_time = "2023-12-10T22:30:45Z" }
wheels = [
    { url = "https://files.pythonhosted.org/packages/cc/20/ff623b09d963f88bfde16306a54e12ee5ea43e9b597108672ff3a408aad6/pathspec-0.12.1-py3-none-any.whl", hash = "sha256:a0d503e138a4c123b27490a4f7beda6a01c6f288df0e4a8b79c7eb0dc7b4cc08", size = 31191, upload_time = "2023-12-10T22:30:43.14Z" },
]

[[package]]
name = "platformdirs"
version = "4.3.7"
source = { registry = "https://pypi.org/simple" }
sdist = { url = "https://files.pythonhosted.org/packages/b6/2d/7d512a3913d60623e7eb945c6d1b4f0bddf1d0b7ada5225274c87e5b53d1/platformdirs-4.3.7.tar.gz", hash = "sha256:eb437d586b6a0986388f0d6f74aa0cde27b48d0e3d66843640bfb6bdcdb6e351", size = 21291, upload_time = "2025-03-19T20:36:10.989Z" }
wheels = [
    { url = "https://files.pythonhosted.org/packages/6d/45/59578566b3275b8fd9157885918fcd0c4d74162928a5310926887b856a51/platformdirs-4.3.7-py3-none-any.whl", hash = "sha256:a03875334331946f13c549dbd8f4bac7a13a50a895a0eb1e8c6a8ace80d40a94", size = 18499, upload_time = "2025-03-19T20:36:09.038Z" },
]

[[package]]
name = "pluggy"
version = "1.5.0"
source = { registry = "https://pypi.org/simple" }
sdist = { url = "https://files.pythonhosted.org/packages/96/2d/02d4312c973c6050a18b314a5ad0b3210edb65a906f868e31c111dede4a6/pluggy-1.5.0.tar.gz", hash = "sha256:2cffa88e94fdc978c4c574f15f9e59b7f4201d439195c3715ca9e2486f1d0cf1", size = 67955, upload_time = "2024-04-20T21:34:42.531Z" }
wheels = [
    { url = "https://files.pythonhosted.org/packages/88/5f/e351af9a41f866ac3f1fac4ca0613908d9a41741cfcf2228f4ad853b697d/pluggy-1.5.0-py3-none-any.whl", hash = "sha256:44e1ad92c8ca002de6377e165f3e0f1be63266ab4d554740532335b9d75ea669", size = 20556, upload_time = "2024-04-20T21:34:40.434Z" },
]

[[package]]
name = "polib"
version = "1.2.0"
source = { registry = "https://pypi.org/simple" }
sdist = { url = "https://files.pythonhosted.org/packages/10/9a/79b1067d27e38ddf84fe7da6ec516f1743f31f752c6122193e7bce38bdbf/polib-1.2.0.tar.gz", hash = "sha256:f3ef94aefed6e183e342a8a269ae1fc4742ba193186ad76f175938621dbfc26b", size = 161658, upload_time = "2023-02-23T17:53:56.873Z" }
wheels = [
    { url = "https://files.pythonhosted.org/packages/6b/99/45bb1f9926efe370c6dbe324741c749658e44cb060124f28dad201202274/polib-1.2.0-py2.py3-none-any.whl", hash = "sha256:1c77ee1b81feb31df9bca258cbc58db1bbb32d10214b173882452c73af06d62d", size = 20634, upload_time = "2023-02-23T17:53:59.919Z" },
]

[[package]]
name = "pycparser"
version = "2.22"
source = { registry = "https://pypi.org/simple" }
sdist = { url = "https://files.pythonhosted.org/packages/1d/b2/31537cf4b1ca988837256c910a668b553fceb8f069bedc4b1c826024b52c/pycparser-2.22.tar.gz", hash = "sha256:491c8be9c040f5390f5bf44a5b07752bd07f56edf992381b05c701439eec10f6", size = 172736, upload_time = "2024-03-30T13:22:22.564Z" }
wheels = [
    { url = "https://files.pythonhosted.org/packages/13/a3/a812df4e2dd5696d1f351d58b8fe16a405b234ad2886a0dab9183fb78109/pycparser-2.22-py3-none-any.whl", hash = "sha256:c3702b6d3dd8c7abc1afa565d7e63d53a1d0bd86cdc24edd75470f4de499cfcc", size = 117552, upload_time = "2024-03-30T13:22:20.476Z" },
]

[[package]]
name = "pydantic"
version = "2.11.3"
source = { registry = "https://pypi.org/simple" }
dependencies = [
    { name = "annotated-types" },
    { name = "pydantic-core" },
    { name = "typing-extensions" },
    { name = "typing-inspection" },
]
sdist = { url = "https://files.pythonhosted.org/packages/10/2e/ca897f093ee6c5f3b0bee123ee4465c50e75431c3d5b6a3b44a47134e891/pydantic-2.11.3.tar.gz", hash = "sha256:7471657138c16adad9322fe3070c0116dd6c3ad8d649300e3cbdfe91f4db4ec3", size = 785513, upload_time = "2025-04-08T13:27:06.399Z" }
wheels = [
    { url = "https://files.pythonhosted.org/packages/b0/1d/407b29780a289868ed696d1616f4aad49d6388e5a77f567dcd2629dcd7b8/pydantic-2.11.3-py3-none-any.whl", hash = "sha256:a082753436a07f9ba1289c6ffa01cd93db3548776088aa917cc43b63f68fa60f", size = 443591, upload_time = "2025-04-08T13:27:03.789Z" },
]

[[package]]
name = "pydantic-core"
version = "2.33.1"
source = { registry = "https://pypi.org/simple" }
dependencies = [
    { name = "typing-extensions" },
]
sdist = { url = "https://files.pythonhosted.org/packages/17/19/ed6a078a5287aea7922de6841ef4c06157931622c89c2a47940837b5eecd/pydantic_core-2.33.1.tar.gz", hash = "sha256:bcc9c6fdb0ced789245b02b7d6603e17d1563064ddcfc36f046b61c0c05dd9df", size = 434395, upload_time = "2025-04-02T09:49:41.8Z" }
wheels = [
    { url = "https://files.pythonhosted.org/packages/38/ea/5f572806ab4d4223d11551af814d243b0e3e02cc6913def4d1fe4a5ca41c/pydantic_core-2.33.1-cp310-cp310-macosx_10_12_x86_64.whl", hash = "sha256:3077cfdb6125cc8dab61b155fdd714663e401f0e6883f9632118ec12cf42df26", size = 2044021, upload_time = "2025-04-02T09:46:45.065Z" },
    { url = "https://files.pythonhosted.org/packages/8c/d1/f86cc96d2aa80e3881140d16d12ef2b491223f90b28b9a911346c04ac359/pydantic_core-2.33.1-cp310-cp310-macosx_11_0_arm64.whl", hash = "sha256:8ffab8b2908d152e74862d276cf5017c81a2f3719f14e8e3e8d6b83fda863927", size = 1861742, upload_time = "2025-04-02T09:46:46.684Z" },
    { url = "https://files.pythonhosted.org/packages/37/08/fbd2cd1e9fc735a0df0142fac41c114ad9602d1c004aea340169ae90973b/pydantic_core-2.33.1-cp310-cp310-manylinux_2_17_aarch64.manylinux2014_aarch64.whl", hash = "sha256:5183e4f6a2d468787243ebcd70cf4098c247e60d73fb7d68d5bc1e1beaa0c4db", size = 1910414, upload_time = "2025-04-02T09:46:48.263Z" },
    { url = "https://files.pythonhosted.org/packages/7f/73/3ac217751decbf8d6cb9443cec9b9eb0130eeada6ae56403e11b486e277e/pydantic_core-2.33.1-cp310-cp310-manylinux_2_17_armv7l.manylinux2014_armv7l.whl", hash = "sha256:398a38d323f37714023be1e0285765f0a27243a8b1506b7b7de87b647b517e48", size = 1996848, upload_time = "2025-04-02T09:46:49.441Z" },
    { url = "https://files.pythonhosted.org/packages/9a/f5/5c26b265cdcff2661e2520d2d1e9db72d117ea00eb41e00a76efe68cb009/pydantic_core-2.33.1-cp310-cp310-manylinux_2_17_ppc64le.manylinux2014_ppc64le.whl", hash = "sha256:87d3776f0001b43acebfa86f8c64019c043b55cc5a6a2e313d728b5c95b46969", size = 2141055, upload_time = "2025-04-02T09:46:50.602Z" },
    { url = "https://files.pythonhosted.org/packages/5d/14/a9c3cee817ef2f8347c5ce0713e91867a0dceceefcb2973942855c917379/pydantic_core-2.33.1-cp310-cp310-manylinux_2_17_s390x.manylinux2014_s390x.whl", hash = "sha256:c566dd9c5f63d22226409553531f89de0cac55397f2ab8d97d6f06cfce6d947e", size = 2753806, upload_time = "2025-04-02T09:46:52.116Z" },
    { url = "https://files.pythonhosted.org/packages/f2/68/866ce83a51dd37e7c604ce0050ff6ad26de65a7799df89f4db87dd93d1d6/pydantic_core-2.33.1-cp310-cp310-manylinux_2_17_x86_64.manylinux2014_x86_64.whl", hash = "sha256:a0d5f3acc81452c56895e90643a625302bd6be351e7010664151cc55b7b97f89", size = 2007777, upload_time = "2025-04-02T09:46:53.675Z" },
    { url = "https://files.pythonhosted.org/packages/b6/a8/36771f4404bb3e49bd6d4344da4dede0bf89cc1e01f3b723c47248a3761c/pydantic_core-2.33.1-cp310-cp310-manylinux_2_5_i686.manylinux1_i686.whl", hash = "sha256:d3a07fadec2a13274a8d861d3d37c61e97a816beae717efccaa4b36dfcaadcde", size = 2122803, upload_time = "2025-04-02T09:46:55.789Z" },
    { url = "https://files.pythonhosted.org/packages/18/9c/730a09b2694aa89360d20756369822d98dc2f31b717c21df33b64ffd1f50/pydantic_core-2.33.1-cp310-cp310-musllinux_1_1_aarch64.whl", hash = "sha256:f99aeda58dce827f76963ee87a0ebe75e648c72ff9ba1174a253f6744f518f65", size = 2086755, upload_time = "2025-04-02T09:46:56.956Z" },
    { url = "https://files.pythonhosted.org/packages/54/8e/2dccd89602b5ec31d1c58138d02340ecb2ebb8c2cac3cc66b65ce3edb6ce/pydantic_core-2.33.1-cp310-cp310-musllinux_1_1_armv7l.whl", hash = "sha256:902dbc832141aa0ec374f4310f1e4e7febeebc3256f00dc359a9ac3f264a45dc", size = 2257358, upload_time = "2025-04-02T09:46:58.445Z" },
    { url = "https://files.pythonhosted.org/packages/d1/9c/126e4ac1bfad8a95a9837acdd0963695d69264179ba4ede8b8c40d741702/pydantic_core-2.33.1-cp310-cp310-musllinux_1_1_x86_64.whl", hash = "sha256:fe44d56aa0b00d66640aa84a3cbe80b7a3ccdc6f0b1ca71090696a6d4777c091", size = 2257916, upload_time = "2025-04-02T09:46:59.726Z" },
    { url = "https://files.pythonhosted.org/packages/7d/ba/91eea2047e681a6853c81c20aeca9dcdaa5402ccb7404a2097c2adf9d038/pydantic_core-2.33.1-cp310-cp310-win32.whl", hash = "sha256:ed3eb16d51257c763539bde21e011092f127a2202692afaeaccb50db55a31383", size = 1923823, upload_time = "2025-04-02T09:47:01.278Z" },
    { url = "https://files.pythonhosted.org/packages/94/c0/fcdf739bf60d836a38811476f6ecd50374880b01e3014318b6e809ddfd52/pydantic_core-2.33.1-cp310-cp310-win_amd64.whl", hash = "sha256:694ad99a7f6718c1a498dc170ca430687a39894a60327f548e02a9c7ee4b6504", size = 1952494, upload_time = "2025-04-02T09:47:02.976Z" },
    { url = "https://files.pythonhosted.org/packages/d6/7f/c6298830cb780c46b4f46bb24298d01019ffa4d21769f39b908cd14bbd50/pydantic_core-2.33.1-cp311-cp311-macosx_10_12_x86_64.whl", hash = "sha256:6e966fc3caaf9f1d96b349b0341c70c8d6573bf1bac7261f7b0ba88f96c56c24", size = 2044224, upload_time = "2025-04-02T09:47:04.199Z" },
    { url = "https://files.pythonhosted.org/packages/a8/65/6ab3a536776cad5343f625245bd38165d6663256ad43f3a200e5936afd6c/pydantic_core-2.33.1-cp311-cp311-macosx_11_0_arm64.whl", hash = "sha256:bfd0adeee563d59c598ceabddf2c92eec77abcb3f4a391b19aa7366170bd9e30", size = 1858845, upload_time = "2025-04-02T09:47:05.686Z" },
    { url = "https://files.pythonhosted.org/packages/e9/15/9a22fd26ba5ee8c669d4b8c9c244238e940cd5d818649603ca81d1c69861/pydantic_core-2.33.1-cp311-cp311-manylinux_2_17_aarch64.manylinux2014_aarch64.whl", hash = "sha256:91815221101ad3c6b507804178a7bb5cb7b2ead9ecd600041669c8d805ebd595", size = 1910029, upload_time = "2025-04-02T09:47:07.042Z" },
    { url = "https://files.pythonhosted.org/packages/d5/33/8cb1a62818974045086f55f604044bf35b9342900318f9a2a029a1bec460/pydantic_core-2.33.1-cp311-cp311-manylinux_2_17_armv7l.manylinux2014_armv7l.whl", hash = "sha256:9fea9c1869bb4742d174a57b4700c6dadea951df8b06de40c2fedb4f02931c2e", size = 1997784, upload_time = "2025-04-02T09:47:08.63Z" },
    { url = "https://files.pythonhosted.org/packages/c0/ca/49958e4df7715c71773e1ea5be1c74544923d10319173264e6db122543f9/pydantic_core-2.33.1-cp311-cp311-manylinux_2_17_ppc64le.manylinux2014_ppc64le.whl", hash = "sha256:1d20eb4861329bb2484c021b9d9a977566ab16d84000a57e28061151c62b349a", size = 2141075, upload_time = "2025-04-02T09:47:10.267Z" },
    { url = "https://files.pythonhosted.org/packages/7b/a6/0b3a167a9773c79ba834b959b4e18c3ae9216b8319bd8422792abc8a41b1/pydantic_core-2.33.1-cp311-cp311-manylinux_2_17_s390x.manylinux2014_s390x.whl", hash = "sha256:0fb935c5591573ae3201640579f30128ccc10739b45663f93c06796854405505", size = 2745849, upload_time = "2025-04-02T09:47:11.724Z" },
    { url = "https://files.pythonhosted.org/packages/0b/60/516484135173aa9e5861d7a0663dce82e4746d2e7f803627d8c25dfa5578/pydantic_core-2.33.1-cp311-cp311-manylinux_2_17_x86_64.manylinux2014_x86_64.whl", hash = "sha256:c964fd24e6166420d18fb53996d8c9fd6eac9bf5ae3ec3d03015be4414ce497f", size = 2005794, upload_time = "2025-04-02T09:47:13.099Z" },
    { url = "https://files.pythonhosted.org/packages/86/70/05b1eb77459ad47de00cf78ee003016da0cedf8b9170260488d7c21e9181/pydantic_core-2.33.1-cp311-cp311-manylinux_2_5_i686.manylinux1_i686.whl", hash = "sha256:681d65e9011f7392db5aa002b7423cc442d6a673c635668c227c6c8d0e5a4f77", size = 2123237, upload_time = "2025-04-02T09:47:14.355Z" },
    { url = "https://files.pythonhosted.org/packages/c7/57/12667a1409c04ae7dc95d3b43158948eb0368e9c790be8b095cb60611459/pydantic_core-2.33.1-cp311-cp311-musllinux_1_1_aarch64.whl", hash = "sha256:e100c52f7355a48413e2999bfb4e139d2977a904495441b374f3d4fb4a170961", size = 2086351, upload_time = "2025-04-02T09:47:15.676Z" },
    { url = "https://files.pythonhosted.org/packages/57/61/cc6d1d1c1664b58fdd6ecc64c84366c34ec9b606aeb66cafab6f4088974c/pydantic_core-2.33.1-cp311-cp311-musllinux_1_1_armv7l.whl", hash = "sha256:048831bd363490be79acdd3232f74a0e9951b11b2b4cc058aeb72b22fdc3abe1", size = 2258914, upload_time = "2025-04-02T09:47:17Z" },
    { url = "https://files.pythonhosted.org/packages/d1/0a/edb137176a1f5419b2ddee8bde6a0a548cfa3c74f657f63e56232df8de88/pydantic_core-2.33.1-cp311-cp311-musllinux_1_1_x86_64.whl", hash = "sha256:bdc84017d28459c00db6f918a7272a5190bec3090058334e43a76afb279eac7c", size = 2257385, upload_time = "2025-04-02T09:47:18.631Z" },
    { url = "https://files.pythonhosted.org/packages/26/3c/48ca982d50e4b0e1d9954919c887bdc1c2b462801bf408613ccc641b3daa/pydantic_core-2.33.1-cp311-cp311-win32.whl", hash = "sha256:32cd11c5914d1179df70406427097c7dcde19fddf1418c787540f4b730289896", size = 1923765, upload_time = "2025-04-02T09:47:20.34Z" },
    { url = "https://files.pythonhosted.org/packages/33/cd/7ab70b99e5e21559f5de38a0928ea84e6f23fdef2b0d16a6feaf942b003c/pydantic_core-2.33.1-cp311-cp311-win_amd64.whl", hash = "sha256:2ea62419ba8c397e7da28a9170a16219d310d2cf4970dbc65c32faf20d828c83", size = 1950688, upload_time = "2025-04-02T09:47:22.029Z" },
    { url = "https://files.pythonhosted.org/packages/4b/ae/db1fc237b82e2cacd379f63e3335748ab88b5adde98bf7544a1b1bd10a84/pydantic_core-2.33.1-cp311-cp311-win_arm64.whl", hash = "sha256:fc903512177361e868bc1f5b80ac8c8a6e05fcdd574a5fb5ffeac5a9982b9e89", size = 1908185, upload_time = "2025-04-02T09:47:23.385Z" },
    { url = "https://files.pythonhosted.org/packages/c8/ce/3cb22b07c29938f97ff5f5bb27521f95e2ebec399b882392deb68d6c440e/pydantic_core-2.33.1-cp312-cp312-macosx_10_12_x86_64.whl", hash = "sha256:1293d7febb995e9d3ec3ea09caf1a26214eec45b0f29f6074abb004723fc1de8", size = 2026640, upload_time = "2025-04-02T09:47:25.394Z" },
    { url = "https://files.pythonhosted.org/packages/19/78/f381d643b12378fee782a72126ec5d793081ef03791c28a0fd542a5bee64/pydantic_core-2.33.1-cp312-cp312-macosx_11_0_arm64.whl", hash = "sha256:99b56acd433386c8f20be5c4000786d1e7ca0523c8eefc995d14d79c7a081498", size = 1852649, upload_time = "2025-04-02T09:47:27.417Z" },
    { url = "https://files.pythonhosted.org/packages/9d/2b/98a37b80b15aac9eb2c6cfc6dbd35e5058a352891c5cce3a8472d77665a6/pydantic_core-2.33.1-cp312-cp312-manylinux_2_17_aarch64.manylinux2014_aarch64.whl", hash = "sha256:35a5ec3fa8c2fe6c53e1b2ccc2454398f95d5393ab398478f53e1afbbeb4d939", size = 1892472, upload_time = "2025-04-02T09:47:29.006Z" },
    { url = "https://files.pythonhosted.org/packages/4e/d4/3c59514e0f55a161004792b9ff3039da52448f43f5834f905abef9db6e4a/pydantic_core-2.33.1-cp312-cp312-manylinux_2_17_armv7l.manylinux2014_armv7l.whl", hash = "sha256:b172f7b9d2f3abc0efd12e3386f7e48b576ef309544ac3a63e5e9cdd2e24585d", size = 1977509, upload_time = "2025-04-02T09:47:33.464Z" },
    { url = "https://files.pythonhosted.org/packages/a9/b6/c2c7946ef70576f79a25db59a576bce088bdc5952d1b93c9789b091df716/pydantic_core-2.33.1-cp312-cp312-manylinux_2_17_ppc64le.manylinux2014_ppc64le.whl", hash = "sha256:9097b9f17f91eea659b9ec58148c0747ec354a42f7389b9d50701610d86f812e", size = 2128702, upload_time = "2025-04-02T09:47:34.812Z" },
    { url = "https://files.pythonhosted.org/packages/88/fe/65a880f81e3f2a974312b61f82a03d85528f89a010ce21ad92f109d94deb/pydantic_core-2.33.1-cp312-cp312-manylinux_2_17_s390x.manylinux2014_s390x.whl", hash = "sha256:cc77ec5b7e2118b152b0d886c7514a4653bcb58c6b1d760134a9fab915f777b3", size = 2679428, upload_time = "2025-04-02T09:47:37.315Z" },
    { url = "https://files.pythonhosted.org/packages/6f/ff/4459e4146afd0462fb483bb98aa2436d69c484737feaceba1341615fb0ac/pydantic_core-2.33.1-cp312-cp312-manylinux_2_17_x86_64.manylinux2014_x86_64.whl", hash = "sha256:d5e3d15245b08fa4a84cefc6c9222e6f37c98111c8679fbd94aa145f9a0ae23d", size = 2008753, upload_time = "2025-04-02T09:47:39.013Z" },
    { url = "https://files.pythonhosted.org/packages/7c/76/1c42e384e8d78452ededac8b583fe2550c84abfef83a0552e0e7478ccbc3/pydantic_core-2.33.1-cp312-cp312-manylinux_2_5_i686.manylinux1_i686.whl", hash = "sha256:ef99779001d7ac2e2461d8ab55d3373fe7315caefdbecd8ced75304ae5a6fc6b", size = 2114849, upload_time = "2025-04-02T09:47:40.427Z" },
    { url = "https://files.pythonhosted.org/packages/00/72/7d0cf05095c15f7ffe0eb78914b166d591c0eed72f294da68378da205101/pydantic_core-2.33.1-cp312-cp312-musllinux_1_1_aarch64.whl", hash = "sha256:fc6bf8869e193855e8d91d91f6bf59699a5cdfaa47a404e278e776dd7f168b39", size = 2069541, upload_time = "2025-04-02T09:47:42.01Z" },
    { url = "https://files.pythonhosted.org/packages/b3/69/94a514066bb7d8be499aa764926937409d2389c09be0b5107a970286ef81/pydantic_core-2.33.1-cp312-cp312-musllinux_1_1_armv7l.whl", hash = "sha256:b1caa0bc2741b043db7823843e1bde8aaa58a55a58fda06083b0569f8b45693a", size = 2239225, upload_time = "2025-04-02T09:47:43.425Z" },
    { url = "https://files.pythonhosted.org/packages/84/b0/e390071eadb44b41f4f54c3cef64d8bf5f9612c92686c9299eaa09e267e2/pydantic_core-2.33.1-cp312-cp312-musllinux_1_1_x86_64.whl", hash = "sha256:ec259f62538e8bf364903a7d0d0239447059f9434b284f5536e8402b7dd198db", size = 2248373, upload_time = "2025-04-02T09:47:44.979Z" },
    { url = "https://files.pythonhosted.org/packages/d6/b2/288b3579ffc07e92af66e2f1a11be3b056fe1214aab314748461f21a31c3/pydantic_core-2.33.1-cp312-cp312-win32.whl", hash = "sha256:e14f369c98a7c15772b9da98987f58e2b509a93235582838bd0d1d8c08b68fda", size = 1907034, upload_time = "2025-04-02T09:47:46.843Z" },
    { url = "https://files.pythonhosted.org/packages/02/28/58442ad1c22b5b6742b992ba9518420235adced665513868f99a1c2638a5/pydantic_core-2.33.1-cp312-cp312-win_amd64.whl", hash = "sha256:1c607801d85e2e123357b3893f82c97a42856192997b95b4d8325deb1cd0c5f4", size = 1956848, upload_time = "2025-04-02T09:47:48.404Z" },
    { url = "https://files.pythonhosted.org/packages/a1/eb/f54809b51c7e2a1d9f439f158b8dd94359321abcc98767e16fc48ae5a77e/pydantic_core-2.33.1-cp312-cp312-win_arm64.whl", hash = "sha256:8d13f0276806ee722e70a1c93da19748594f19ac4299c7e41237fc791d1861ea", size = 1903986, upload_time = "2025-04-02T09:47:49.839Z" },
    { url = "https://files.pythonhosted.org/packages/7a/24/eed3466a4308d79155f1cdd5c7432c80ddcc4530ba8623b79d5ced021641/pydantic_core-2.33.1-cp313-cp313-macosx_10_12_x86_64.whl", hash = "sha256:70af6a21237b53d1fe7b9325b20e65cbf2f0a848cf77bed492b029139701e66a", size = 2033551, upload_time = "2025-04-02T09:47:51.648Z" },
    { url = "https://files.pythonhosted.org/packages/ab/14/df54b1a0bc9b6ded9b758b73139d2c11b4e8eb43e8ab9c5847c0a2913ada/pydantic_core-2.33.1-cp313-cp313-macosx_11_0_arm64.whl", hash = "sha256:282b3fe1bbbe5ae35224a0dbd05aed9ccabccd241e8e6b60370484234b456266", size = 1852785, upload_time = "2025-04-02T09:47:53.149Z" },
    { url = "https://files.pythonhosted.org/packages/fa/96/e275f15ff3d34bb04b0125d9bc8848bf69f25d784d92a63676112451bfb9/pydantic_core-2.33.1-cp313-cp313-manylinux_2_17_aarch64.manylinux2014_aarch64.whl", hash = "sha256:4b315e596282bbb5822d0c7ee9d255595bd7506d1cb20c2911a4da0b970187d3", size = 1897758, upload_time = "2025-04-02T09:47:55.006Z" },
    { url = "https://files.pythonhosted.org/packages/b7/d8/96bc536e975b69e3a924b507d2a19aedbf50b24e08c80fb00e35f9baaed8/pydantic_core-2.33.1-cp313-cp313-manylinux_2_17_armv7l.manylinux2014_armv7l.whl", hash = "sha256:1dfae24cf9921875ca0ca6a8ecb4bb2f13c855794ed0d468d6abbec6e6dcd44a", size = 1986109, upload_time = "2025-04-02T09:47:56.532Z" },
    { url = "https://files.pythonhosted.org/packages/90/72/ab58e43ce7e900b88cb571ed057b2fcd0e95b708a2e0bed475b10130393e/pydantic_core-2.33.1-cp313-cp313-manylinux_2_17_ppc64le.manylinux2014_ppc64le.whl", hash = "sha256:6dd8ecfde08d8bfadaea669e83c63939af76f4cf5538a72597016edfa3fad516", size = 2129159, upload_time = "2025-04-02T09:47:58.088Z" },
    { url = "https://files.pythonhosted.org/packages/dc/3f/52d85781406886c6870ac995ec0ba7ccc028b530b0798c9080531b409fdb/pydantic_core-2.33.1-cp313-cp313-manylinux_2_17_s390x.manylinux2014_s390x.whl", hash = "sha256:2f593494876eae852dc98c43c6f260f45abdbfeec9e4324e31a481d948214764", size = 2680222, upload_time = "2025-04-02T09:47:59.591Z" },
    { url = "https://files.pythonhosted.org/packages/f4/56/6e2ef42f363a0eec0fd92f74a91e0ac48cd2e49b695aac1509ad81eee86a/pydantic_core-2.33.1-cp313-cp313-manylinux_2_17_x86_64.manylinux2014_x86_64.whl", hash = "sha256:948b73114f47fd7016088e5186d13faf5e1b2fe83f5e320e371f035557fd264d", size = 2006980, upload_time = "2025-04-02T09:48:01.397Z" },
    { url = "https://files.pythonhosted.org/packages/4c/c0/604536c4379cc78359f9ee0aa319f4aedf6b652ec2854953f5a14fc38c5a/pydantic_core-2.33.1-cp313-cp313-manylinux_2_5_i686.manylinux1_i686.whl", hash = "sha256:e11f3864eb516af21b01e25fac915a82e9ddad3bb0fb9e95a246067398b435a4", size = 2120840, upload_time = "2025-04-02T09:48:03.056Z" },
    { url = "https://files.pythonhosted.org/packages/1f/46/9eb764814f508f0edfb291a0f75d10854d78113fa13900ce13729aaec3ae/pydantic_core-2.33.1-cp313-cp313-musllinux_1_1_aarch64.whl", hash = "sha256:549150be302428b56fdad0c23c2741dcdb5572413776826c965619a25d9c6bde", size = 2072518, upload_time = "2025-04-02T09:48:04.662Z" },
    { url = "https://files.pythonhosted.org/packages/42/e3/fb6b2a732b82d1666fa6bf53e3627867ea3131c5f39f98ce92141e3e3dc1/pydantic_core-2.33.1-cp313-cp313-musllinux_1_1_armv7l.whl", hash = "sha256:495bc156026efafd9ef2d82372bd38afce78ddd82bf28ef5276c469e57c0c83e", size = 2248025, upload_time = "2025-04-02T09:48:06.226Z" },
    { url = "https://files.pythonhosted.org/packages/5c/9d/fbe8fe9d1aa4dac88723f10a921bc7418bd3378a567cb5e21193a3c48b43/pydantic_core-2.33.1-cp313-cp313-musllinux_1_1_x86_64.whl", hash = "sha256:ec79de2a8680b1a67a07490bddf9636d5c2fab609ba8c57597e855fa5fa4dacd", size = 2254991, upload_time = "2025-04-02T09:48:08.114Z" },
    { url = "https://files.pythonhosted.org/packages/aa/99/07e2237b8a66438d9b26482332cda99a9acccb58d284af7bc7c946a42fd3/pydantic_core-2.33.1-cp313-cp313-win32.whl", hash = "sha256:ee12a7be1742f81b8a65b36c6921022301d466b82d80315d215c4c691724986f", size = 1915262, upload_time = "2025-04-02T09:48:09.708Z" },
    { url = "https://files.pythonhosted.org/packages/8a/f4/e457a7849beeed1e5defbcf5051c6f7b3c91a0624dd31543a64fc9adcf52/pydantic_core-2.33.1-cp313-cp313-win_amd64.whl", hash = "sha256:ede9b407e39949d2afc46385ce6bd6e11588660c26f80576c11c958e6647bc40", size = 1956626, upload_time = "2025-04-02T09:48:11.288Z" },
    { url = "https://files.pythonhosted.org/packages/20/d0/e8d567a7cff7b04e017ae164d98011f1e1894269fe8e90ea187a3cbfb562/pydantic_core-2.33.1-cp313-cp313-win_arm64.whl", hash = "sha256:aa687a23d4b7871a00e03ca96a09cad0f28f443690d300500603bd0adba4b523", size = 1909590, upload_time = "2025-04-02T09:48:12.861Z" },
    { url = "https://files.pythonhosted.org/packages/ef/fd/24ea4302d7a527d672c5be06e17df16aabfb4e9fdc6e0b345c21580f3d2a/pydantic_core-2.33.1-cp313-cp313t-macosx_11_0_arm64.whl", hash = "sha256:401d7b76e1000d0dd5538e6381d28febdcacb097c8d340dde7d7fc6e13e9f95d", size = 1812963, upload_time = "2025-04-02T09:48:14.553Z" },
    { url = "https://files.pythonhosted.org/packages/5f/95/4fbc2ecdeb5c1c53f1175a32d870250194eb2fdf6291b795ab08c8646d5d/pydantic_core-2.33.1-cp313-cp313t-manylinux_2_17_x86_64.manylinux2014_x86_64.whl", hash = "sha256:7aeb055a42d734c0255c9e489ac67e75397d59c6fbe60d155851e9782f276a9c", size = 1986896, upload_time = "2025-04-02T09:48:16.222Z" },
    { url = "https://files.pythonhosted.org/packages/71/ae/fe31e7f4a62431222d8f65a3bd02e3fa7e6026d154a00818e6d30520ea77/pydantic_core-2.33.1-cp313-cp313t-win_amd64.whl", hash = "sha256:338ea9b73e6e109f15ab439e62cb3b78aa752c7fd9536794112e14bee02c8d18", size = 1931810, upload_time = "2025-04-02T09:48:17.97Z" },
    { url = "https://files.pythonhosted.org/packages/9c/c7/8b311d5adb0fe00a93ee9b4e92a02b0ec08510e9838885ef781ccbb20604/pydantic_core-2.33.1-pp310-pypy310_pp73-macosx_10_12_x86_64.whl", hash = "sha256:5c834f54f8f4640fd7e4b193f80eb25a0602bba9e19b3cd2fc7ffe8199f5ae02", size = 2041659, upload_time = "2025-04-02T09:48:45.342Z" },
    { url = "https://files.pythonhosted.org/packages/8a/d6/4f58d32066a9e26530daaf9adc6664b01875ae0691570094968aaa7b8fcc/pydantic_core-2.33.1-pp310-pypy310_pp73-macosx_11_0_arm64.whl", hash = "sha256:049e0de24cf23766f12cc5cc71d8abc07d4a9deb9061b334b62093dedc7cb068", size = 1873294, upload_time = "2025-04-02T09:48:47.548Z" },
    { url = "https://files.pythonhosted.org/packages/f7/3f/53cc9c45d9229da427909c751f8ed2bf422414f7664ea4dde2d004f596ba/pydantic_core-2.33.1-pp310-pypy310_pp73-manylinux_2_17_aarch64.manylinux2014_aarch64.whl", hash = "sha256:1a28239037b3d6f16916a4c831a5a0eadf856bdd6d2e92c10a0da3a59eadcf3e", size = 1903771, upload_time = "2025-04-02T09:48:49.468Z" },
    { url = "https://files.pythonhosted.org/packages/f0/49/bf0783279ce674eb9903fb9ae43f6c614cb2f1c4951370258823f795368b/pydantic_core-2.33.1-pp310-pypy310_pp73-manylinux_2_17_x86_64.manylinux2014_x86_64.whl", hash = "sha256:9d3da303ab5f378a268fa7d45f37d7d85c3ec19769f28d2cc0c61826a8de21fe", size = 2083558, upload_time = "2025-04-02T09:48:51.409Z" },
    { url = "https://files.pythonhosted.org/packages/9c/5b/0d998367687f986c7d8484a2c476d30f07bf5b8b1477649a6092bd4c540e/pydantic_core-2.33.1-pp310-pypy310_pp73-manylinux_2_5_i686.manylinux1_i686.whl", hash = "sha256:25626fb37b3c543818c14821afe0fd3830bc327a43953bc88db924b68c5723f1", size = 2118038, upload_time = "2025-04-02T09:48:53.702Z" },
    { url = "https://files.pythonhosted.org/packages/b3/33/039287d410230ee125daee57373ac01940d3030d18dba1c29cd3089dc3ca/pydantic_core-2.33.1-pp310-pypy310_pp73-musllinux_1_1_aarch64.whl", hash = "sha256:3ab2d36e20fbfcce8f02d73c33a8a7362980cff717926bbae030b93ae46b56c7", size = 2079315, upload_time = "2025-04-02T09:48:55.555Z" },
    { url = "https://files.pythonhosted.org/packages/1f/85/6d8b2646d99c062d7da2d0ab2faeb0d6ca9cca4c02da6076376042a20da3/pydantic_core-2.33.1-pp310-pypy310_pp73-musllinux_1_1_armv7l.whl", hash = "sha256:2f9284e11c751b003fd4215ad92d325d92c9cb19ee6729ebd87e3250072cdcde", size = 2249063, upload_time = "2025-04-02T09:48:57.479Z" },
    { url = "https://files.pythonhosted.org/packages/17/d7/c37d208d5738f7b9ad8f22ae8a727d88ebf9c16c04ed2475122cc3f7224a/pydantic_core-2.33.1-pp310-pypy310_pp73-musllinux_1_1_x86_64.whl", hash = "sha256:048c01eee07d37cbd066fc512b9d8b5ea88ceeb4e629ab94b3e56965ad655add", size = 2254631, upload_time = "2025-04-02T09:48:59.581Z" },
    { url = "https://files.pythonhosted.org/packages/13/e0/bafa46476d328e4553b85ab9b2f7409e7aaef0ce4c937c894821c542d347/pydantic_core-2.33.1-pp310-pypy310_pp73-win_amd64.whl", hash = "sha256:5ccd429694cf26af7997595d627dd2637e7932214486f55b8a357edaac9dae8c", size = 2080877, upload_time = "2025-04-02T09:49:01.52Z" },
    { url = "https://files.pythonhosted.org/packages/0b/76/1794e440c1801ed35415238d2c728f26cd12695df9057154ad768b7b991c/pydantic_core-2.33.1-pp311-pypy311_pp73-macosx_10_12_x86_64.whl", hash = "sha256:3a371dc00282c4b84246509a5ddc808e61b9864aa1eae9ecc92bb1268b82db4a", size = 2042858, upload_time = "2025-04-02T09:49:03.419Z" },
    { url = "https://files.pythonhosted.org/packages/73/b4/9cd7b081fb0b1b4f8150507cd59d27b275c3e22ad60b35cb19ea0977d9b9/pydantic_core-2.33.1-pp311-pypy311_pp73-macosx_11_0_arm64.whl", hash = "sha256:f59295ecc75a1788af8ba92f2e8c6eeaa5a94c22fc4d151e8d9638814f85c8fc", size = 1873745, upload_time = "2025-04-02T09:49:05.391Z" },
    { url = "https://files.pythonhosted.org/packages/e1/d7/9ddb7575d4321e40d0363903c2576c8c0c3280ebea137777e5ab58d723e3/pydantic_core-2.33.1-pp311-pypy311_pp73-manylinux_2_17_aarch64.manylinux2014_aarch64.whl", hash = "sha256:08530b8ac922003033f399128505f513e30ca770527cc8bbacf75a84fcc2c74b", size = 1904188, upload_time = "2025-04-02T09:49:07.352Z" },
    { url = "https://files.pythonhosted.org/packages/d1/a8/3194ccfe461bb08da19377ebec8cb4f13c9bd82e13baebc53c5c7c39a029/pydantic_core-2.33.1-pp311-pypy311_pp73-manylinux_2_17_x86_64.manylinux2014_x86_64.whl", hash = "sha256:bae370459da6a5466978c0eacf90690cb57ec9d533f8e63e564ef3822bfa04fe", size = 2083479, upload_time = "2025-04-02T09:49:09.304Z" },
    { url = "https://files.pythonhosted.org/packages/42/c7/84cb569555d7179ca0b3f838cef08f66f7089b54432f5b8599aac6e9533e/pydantic_core-2.33.1-pp311-pypy311_pp73-manylinux_2_5_i686.manylinux1_i686.whl", hash = "sha256:e3de2777e3b9f4d603112f78006f4ae0acb936e95f06da6cb1a45fbad6bdb4b5", size = 2118415, upload_time = "2025-04-02T09:49:11.25Z" },
    { url = "https://files.pythonhosted.org/packages/3b/67/72abb8c73e0837716afbb58a59cc9e3ae43d1aa8677f3b4bc72c16142716/pydantic_core-2.33.1-pp311-pypy311_pp73-musllinux_1_1_aarch64.whl", hash = "sha256:3a64e81e8cba118e108d7126362ea30e021291b7805d47e4896e52c791be2761", size = 2079623, upload_time = "2025-04-02T09:49:13.292Z" },
    { url = "https://files.pythonhosted.org/packages/0b/cd/c59707e35a47ba4cbbf153c3f7c56420c58653b5801b055dc52cccc8e2dc/pydantic_core-2.33.1-pp311-pypy311_pp73-musllinux_1_1_armv7l.whl", hash = "sha256:52928d8c1b6bda03cc6d811e8923dffc87a2d3c8b3bfd2ce16471c7147a24850", size = 2250175, upload_time = "2025-04-02T09:49:15.597Z" },
    { url = "https://files.pythonhosted.org/packages/84/32/e4325a6676b0bed32d5b084566ec86ed7fd1e9bcbfc49c578b1755bde920/pydantic_core-2.33.1-pp311-pypy311_pp73-musllinux_1_1_x86_64.whl", hash = "sha256:1b30d92c9412beb5ac6b10a3eb7ef92ccb14e3f2a8d7732e2d739f58b3aa7544", size = 2254674, upload_time = "2025-04-02T09:49:17.61Z" },
    { url = "https://files.pythonhosted.org/packages/12/6f/5596dc418f2e292ffc661d21931ab34591952e2843e7168ea5a52591f6ff/pydantic_core-2.33.1-pp311-pypy311_pp73-win_amd64.whl", hash = "sha256:f995719707e0e29f0f41a8aa3bcea6e761a36c9136104d3189eafb83f5cec5e5", size = 2080951, upload_time = "2025-04-02T09:49:19.559Z" },
]

[[package]]
name = "pydantic-kitbash"
version = "0.0.3"
source = { registry = "https://pypi.org/simple" }
dependencies = [
    { name = "docutils" },
    { name = "pydantic" },
    { name = "pyyaml" },
    { name = "sphinx" },
]
sdist = { url = "https://files.pythonhosted.org/packages/b1/35/c4ad89e9a866c5473685afabaf1ce4dbcd7988b966d7f5b1eb6ac8463c06/pydantic_kitbash-0.0.3.tar.gz", hash = "sha256:d86c490f7aa31e465910e8d057ef6921fbe9ae001b3b84e8032a7e1f6687e43f", size = 116044, upload_time = "2025-04-24T17:49:43.896Z" }
wheels = [
    { url = "https://files.pythonhosted.org/packages/d2/db/4c4563ae8597425ea5d7e38aaa75ccdc0a3716a016c653448f5fe074acdd/pydantic_kitbash-0.0.3-py3-none-any.whl", hash = "sha256:d12f0ea24d95a26f96a3911b8ac9967ff26d4a0fc38b21f19132279231b82e96", size = 12279, upload_time = "2025-04-24T17:49:42.729Z" },
]

[[package]]
name = "pyfakefs"
version = "5.8.0"
source = { registry = "https://pypi.org/simple" }
sdist = { url = "https://files.pythonhosted.org/packages/a8/50/a839c8812899e8955223d95b27767480856f9723b3230ddee0472cf1dbe2/pyfakefs-5.8.0.tar.gz", hash = "sha256:7e5457ee3cc67069d3cef6e278227ecfc80bfb61e925bc0a4d3b0af32d1c99ce", size = 215072, upload_time = "2025-03-11T19:29:20.274Z" }
wheels = [
    { url = "https://files.pythonhosted.org/packages/14/ac/ae2cf01b18b7ac04d22e5faf7d5eafcc000269c4f4a9036e40da6c37aed9/pyfakefs-5.8.0-py3-none-any.whl", hash = "sha256:4bd0fc8def7d0582139922447758632ff34a327b460a7e83feb6edbd841061dd", size = 230606, upload_time = "2025-03-11T19:29:18.341Z" },
]

[[package]]
name = "pygit2"
version = "1.14.1"
source = { registry = "https://pypi.org/simple" }
dependencies = [
    { name = "cffi" },
    { name = "setuptools", marker = "python_full_version >= '3.12' or (extra == 'group-17-craft-application-dev-jammy' and extra == 'group-17-craft-application-dev-noble') or (extra == 'group-17-craft-application-dev-jammy' and extra == 'group-17-craft-application-dev-oracular') or (extra == 'group-17-craft-application-dev-jammy' and extra == 'group-17-craft-application-dev-plucky') or (extra == 'group-17-craft-application-dev-noble' and extra == 'group-17-craft-application-dev-oracular') or (extra == 'group-17-craft-application-dev-noble' and extra == 'group-17-craft-application-dev-plucky') or (extra == 'group-17-craft-application-dev-oracular' and extra == 'group-17-craft-application-dev-plucky')" },
]
sdist = { url = "https://files.pythonhosted.org/packages/f0/5e/6e05213a9163bad15489beda5f958500881d45889b0df01d7b8964f031bf/pygit2-1.14.1.tar.gz", hash = "sha256:ec5958571b82a6351785ca645e5394c31ae45eec5384b2fa9c4e05dde3597ad6", size = 765621, upload_time = "2024-02-10T18:49:14.699Z" }
wheels = [
    { url = "https://files.pythonhosted.org/packages/da/23/ad5de987c38b17290fe58bc723e2f85c8c41ba4fb6675b17b9c7af5826fd/pygit2-1.14.1-cp310-cp310-macosx_10_9_universal2.whl", hash = "sha256:404d3d9bac22ff022157de3fbfd8997c108d86814ba88cbc8709c1c2daef833a", size = 5819978, upload_time = "2024-02-10T15:59:17.794Z" },
    { url = "https://files.pythonhosted.org/packages/fe/94/6a95ebbcc29fbf37e4af2d797e1009507460125d93d8038b81cd2c636bd7/pygit2-1.14.1-cp310-cp310-manylinux_2_17_aarch64.manylinux2014_aarch64.whl", hash = "sha256:141a1b37fc431d98b3de2f4651eab8b1b1b038cd50de42bfd1c8de057ec2284e", size = 4781773, upload_time = "2024-02-10T15:59:20.971Z" },
    { url = "https://files.pythonhosted.org/packages/15/2f/9e898a7e81a6ed8275c586ffb23763b0afcc668d78d814aea372ac760f64/pygit2-1.14.1-cp310-cp310-manylinux_2_17_x86_64.manylinux2014_x86_64.whl", hash = "sha256:f35152b96a31ab705cdd63aef08fb199d6c1e87fc6fd45b1945f8cd040a43b7b", size = 5075026, upload_time = "2024-02-10T15:59:23.702Z" },
    { url = "https://files.pythonhosted.org/packages/51/4f/53e4d0d136faa5c25768e90f666507329e24b8921459648f0abb1ebbfa11/pygit2-1.14.1-cp310-cp310-musllinux_1_1_x86_64.whl", hash = "sha256:ea505739af41496b1d36c99bc15e2bd5631880059514458977c8931e27063a8d", size = 5053428, upload_time = "2024-02-10T15:59:26.289Z" },
    { url = "https://files.pythonhosted.org/packages/0a/89/eef44330bb93b716b82e73946a07698e72066d7952289c4da5f0072948f0/pygit2-1.14.1-cp310-cp310-win32.whl", hash = "sha256:793f49ce66640d41d977e1337ddb5dec9b3b4ff818040d78d3ded052e1ea52e6", size = 1166775, upload_time = "2024-02-10T13:56:22.632Z" },
    { url = "https://files.pythonhosted.org/packages/a7/0d/d94e6f106d77eb903a146530c46b26021449f22410ccaa5904639419dcca/pygit2-1.14.1-cp310-cp310-win_amd64.whl", hash = "sha256:46ae2149851d5da2934e27c9ac45c375d04af1e549f8c4cbb4e9e4de5f43dc42", size = 1248630, upload_time = "2024-02-10T14:00:38.756Z" },
    { url = "https://files.pythonhosted.org/packages/7c/3d/a4d797fdeee6bdc9bde9dd895392ba9367036df4e44a584535a59f8cb51d/pygit2-1.14.1-cp311-cp311-macosx_10_9_universal2.whl", hash = "sha256:f5a87744e6c36f03fe488b975c73d3eaef22eadce433152516a2b8dbc4015233", size = 5819991, upload_time = "2024-02-10T15:59:28.357Z" },
    { url = "https://files.pythonhosted.org/packages/0e/b2/7b7a57f69e44b0a65e3324986e64f804f390b2cc5bdecbeb4760a20494c4/pygit2-1.14.1-cp311-cp311-manylinux_2_17_aarch64.manylinux2014_aarch64.whl", hash = "sha256:0fff3d1aaf1d7372757888c4620347d6ad8b1b3a637b30a3abd156da7cf9476b", size = 4789680, upload_time = "2024-02-10T15:59:31.021Z" },
    { url = "https://files.pythonhosted.org/packages/16/b9/e03b5fa734f3f2a1129edd820812d69924909643f3bd263ed4aede682860/pygit2-1.14.1-cp311-cp311-manylinux_2_17_x86_64.manylinux2014_x86_64.whl", hash = "sha256:bc3326a5ce891ef26429ae6d4290acb80ea0064947b4184a4c4940b4bd6ab4a3", size = 5082601, upload_time = "2024-02-10T15:59:33.483Z" },
    { url = "https://files.pythonhosted.org/packages/dd/3e/a70906841c1958e4c56623086b258422cffe7d2d6bbb2aaffb0e4c1e794b/pygit2-1.14.1-cp311-cp311-musllinux_1_1_x86_64.whl", hash = "sha256:15db91695259f672f8be3080eb943889f7c8bdc5fbd8b89555e0c53ba2481f15", size = 5063833, upload_time = "2024-02-10T15:59:36.174Z" },
    { url = "https://files.pythonhosted.org/packages/d9/49/d8264ca15d8fb5d604f3af6ddbd097de983a9e928d5e9b2febfe7d33a09a/pygit2-1.14.1-cp311-cp311-win32.whl", hash = "sha256:a03de11ba5205628996d867280e5181605009c966c801dbb94781bed55b740d7", size = 1166777, upload_time = "2024-02-10T14:05:10.429Z" },
    { url = "https://files.pythonhosted.org/packages/c3/a1/b6fb581c07ecae46da0b4e3243879c2939ca513cb570a4c3292e462d138f/pygit2-1.14.1-cp311-cp311-win_amd64.whl", hash = "sha256:9d96e46b94dc706e6316e6cc293c0a0692e5b0811a6f8f2738728a4a68d7a827", size = 1248718, upload_time = "2024-02-10T14:09:40.837Z" },
    { url = "https://files.pythonhosted.org/packages/a4/0e/89fb7e8cf72824f2294f39f10cf60c3771a4544a6bbb7f79228005ebbac4/pygit2-1.14.1-cp312-cp312-macosx_10_9_universal2.whl", hash = "sha256:8589c8c0005b5ba373b3b101f903d4451338f3dfc09f8a38c76da6584fef84d0", size = 5821294, upload_time = "2024-02-10T15:59:38.144Z" },
    { url = "https://files.pythonhosted.org/packages/b1/53/84e535d2d50a840cc3d130b246559f38dd13e945463f92f6343404e4dd36/pygit2-1.14.1-cp312-cp312-manylinux_2_17_aarch64.manylinux2014_aarch64.whl", hash = "sha256:e4f371c4b7ee86c0a751209fac7c941d1f6a3aca6af89ac09481469dbe0ea1cc", size = 4786729, upload_time = "2024-02-10T15:59:39.93Z" },
    { url = "https://files.pythonhosted.org/packages/75/7f/2d71d2e4c1b78138ff3f92a2cf871141d96043ea3362205cd18ffbfb47ed/pygit2-1.14.1-cp312-cp312-manylinux_2_17_x86_64.manylinux2014_x86_64.whl", hash = "sha256:f2378f9a70cea27809a2c78b823e22659691a91db9d81b1f3a58d537067815ac", size = 5083213, upload_time = "2024-02-10T15:59:42.851Z" },
    { url = "https://files.pythonhosted.org/packages/80/27/8f83eceb96f779c0fc5026b34440ece2dc7ba4e22a5d14a27c3246f80007/pygit2-1.14.1-cp312-cp312-musllinux_1_1_x86_64.whl", hash = "sha256:acb849cea89438192e78eea91a27fb9c54c7286a82aac65a3f746ea8c498fedb", size = 5063685, upload_time = "2024-02-10T15:59:44.836Z" },
    { url = "https://files.pythonhosted.org/packages/4b/03/ac8f68544c63c379d2a3626db2c8308be95b724824e66bc26a7b06f9f647/pygit2-1.14.1-cp312-cp312-win32.whl", hash = "sha256:11058be23a5d6c1308303fd450d690eada117c564154634d81676e66530056be", size = 1167595, upload_time = "2024-02-10T14:14:21.691Z" },
    { url = "https://files.pythonhosted.org/packages/66/63/bc57fa97a5fe82be876eaa3736c1e581e1c61d35418973e25b0479c0cae2/pygit2-1.14.1-cp312-cp312-win_amd64.whl", hash = "sha256:67b6e5911101dc5ecb679bf241c0b9ee2099f4d76aa0ad66b326400cb4590afa", size = 1249123, upload_time = "2024-02-10T14:19:14.799Z" },
]

[[package]]
name = "pygments"
version = "2.19.1"
source = { registry = "https://pypi.org/simple" }
sdist = { url = "https://files.pythonhosted.org/packages/7c/2d/c3338d48ea6cc0feb8446d8e6937e1408088a72a39937982cc6111d17f84/pygments-2.19.1.tar.gz", hash = "sha256:61c16d2a8576dc0649d9f39e089b5f02bcd27fba10d8fb4dcc28173f7a45151f", size = 4968581, upload_time = "2025-01-06T17:26:30.443Z" }
wheels = [
    { url = "https://files.pythonhosted.org/packages/8a/0b/9fcc47d19c48b59121088dd6da2488a49d5f72dacf8262e2790a1d2c7d15/pygments-2.19.1-py3-none-any.whl", hash = "sha256:9ea1544ad55cecf4b8242fab6dd35a93bbce657034b0611ee383099054ab6d8c", size = 1225293, upload_time = "2025-01-06T17:26:25.553Z" },
]

[[package]]
name = "pyparsing"
version = "3.2.3"
source = { registry = "https://pypi.org/simple" }
sdist = { url = "https://files.pythonhosted.org/packages/bb/22/f1129e69d94ffff626bdb5c835506b3a5b4f3d070f17ea295e12c2c6f60f/pyparsing-3.2.3.tar.gz", hash = "sha256:b9c13f1ab8b3b542f72e28f634bad4de758ab3ce4546e4301970ad6fa77c38be", size = 1088608, upload_time = "2025-03-25T05:01:28.114Z" }
wheels = [
    { url = "https://files.pythonhosted.org/packages/05/e7/df2285f3d08fee213f2d041540fa4fc9ca6c2d44cf36d3a035bf2a8d2bcc/pyparsing-3.2.3-py3-none-any.whl", hash = "sha256:a749938e02d6fd0b59b356ca504a24982314bb090c383e3cf201c95ef7e2bfcf", size = 111120, upload_time = "2025-03-25T05:01:24.908Z" },
]

[[package]]
name = "pyspelling"
version = "2.10"
source = { registry = "https://pypi.org/simple" }
dependencies = [
    { name = "beautifulsoup4" },
    { name = "html5lib" },
    { name = "lxml" },
    { name = "markdown" },
    { name = "pyyaml" },
    { name = "soupsieve" },
    { name = "wcmatch" },
]
sdist = { url = "https://files.pythonhosted.org/packages/12/07/168a857755a29b7e41550a28cd8f527025bc62fcb36a951d8f3f2eedcdf7/pyspelling-2.10.tar.gz", hash = "sha256:acd67133c1b7cecd410e3d4489e61f2e4b1f0b6acf1ae6c48c240fbb21729c37", size = 148239 }
wheels = [
    { url = "https://files.pythonhosted.org/packages/9f/16/242558b5c5cb73efd52490f1e6bfb03eae63b2585770b9cae78bd491ef0b/pyspelling-2.10-py3-none-any.whl", hash = "sha256:9b079dd238bd0616a49f9ac5df32799beb851dddc5ed7634f551e7df1aeee943", size = 45035 },
]

[[package]]
name = "pytest"
version = "8.3.5"
source = { registry = "https://pypi.org/simple" }
dependencies = [
    { name = "colorama", marker = "sys_platform == 'win32' or (extra == 'group-17-craft-application-dev-jammy' and extra == 'group-17-craft-application-dev-noble') or (extra == 'group-17-craft-application-dev-jammy' and extra == 'group-17-craft-application-dev-oracular') or (extra == 'group-17-craft-application-dev-jammy' and extra == 'group-17-craft-application-dev-plucky') or (extra == 'group-17-craft-application-dev-noble' and extra == 'group-17-craft-application-dev-oracular') or (extra == 'group-17-craft-application-dev-noble' and extra == 'group-17-craft-application-dev-plucky') or (extra == 'group-17-craft-application-dev-oracular' and extra == 'group-17-craft-application-dev-plucky')" },
    { name = "exceptiongroup", marker = "python_full_version < '3.11' or (extra == 'group-17-craft-application-dev-jammy' and extra == 'group-17-craft-application-dev-noble') or (extra == 'group-17-craft-application-dev-jammy' and extra == 'group-17-craft-application-dev-oracular') or (extra == 'group-17-craft-application-dev-jammy' and extra == 'group-17-craft-application-dev-plucky') or (extra == 'group-17-craft-application-dev-noble' and extra == 'group-17-craft-application-dev-oracular') or (extra == 'group-17-craft-application-dev-noble' and extra == 'group-17-craft-application-dev-plucky') or (extra == 'group-17-craft-application-dev-oracular' and extra == 'group-17-craft-application-dev-plucky')" },
    { name = "iniconfig" },
    { name = "packaging" },
    { name = "pluggy" },
    { name = "tomli", marker = "python_full_version < '3.11' or (extra == 'group-17-craft-application-dev-jammy' and extra == 'group-17-craft-application-dev-noble') or (extra == 'group-17-craft-application-dev-jammy' and extra == 'group-17-craft-application-dev-oracular') or (extra == 'group-17-craft-application-dev-jammy' and extra == 'group-17-craft-application-dev-plucky') or (extra == 'group-17-craft-application-dev-noble' and extra == 'group-17-craft-application-dev-oracular') or (extra == 'group-17-craft-application-dev-noble' and extra == 'group-17-craft-application-dev-plucky') or (extra == 'group-17-craft-application-dev-oracular' and extra == 'group-17-craft-application-dev-plucky')" },
]
sdist = { url = "https://files.pythonhosted.org/packages/ae/3c/c9d525a414d506893f0cd8a8d0de7706446213181570cdbd766691164e40/pytest-8.3.5.tar.gz", hash = "sha256:f4efe70cc14e511565ac476b57c279e12a855b11f48f212af1080ef2263d3845", size = 1450891, upload_time = "2025-03-02T12:54:54.503Z" }
wheels = [
    { url = "https://files.pythonhosted.org/packages/30/3d/64ad57c803f1fa1e963a7946b6e0fea4a70df53c1a7fed304586539c2bac/pytest-8.3.5-py3-none-any.whl", hash = "sha256:c69214aa47deac29fad6c2a4f590b9c4a9fdb16a403176fe154b79c0b4d4d820", size = 343634, upload_time = "2025-03-02T12:54:52.069Z" },
]

[[package]]
name = "pytest-check"
version = "2.4.1"
source = { registry = "https://pypi.org/simple" }
dependencies = [
    { name = "pytest" },
]
sdist = { url = "https://files.pythonhosted.org/packages/15/d3/178a723f0420cf4e06fb6ddf43fc1ec68c1d0d4ea3db1ecf8f6df21b345f/pytest_check-2.4.1.tar.gz", hash = "sha256:5224efcef059bf7f0cda253f8d0f62704b4819ff48c93f51c675aea6a014f650", size = 28933, upload_time = "2024-08-28T04:53:36.394Z" }
wheels = [
    { url = "https://files.pythonhosted.org/packages/c0/25/465756acbb66db47ad40e0be6b457d8644c7b9f882b2ff7f5e92dde07915/pytest_check-2.4.1-py3-none-any.whl", hash = "sha256:74f38938183880d9921aeb85662437d2b13e1e053e1bed7d186d54613d3068c7", size = 13789, upload_time = "2024-08-28T04:53:35.026Z" },
]

[[package]]
name = "pytest-cov"
version = "5.0.0"
source = { registry = "https://pypi.org/simple" }
dependencies = [
    { name = "coverage", extra = ["toml"] },
    { name = "pytest" },
]
sdist = { url = "https://files.pythonhosted.org/packages/74/67/00efc8d11b630c56f15f4ad9c7f9223f1e5ec275aaae3fa9118c6a223ad2/pytest-cov-5.0.0.tar.gz", hash = "sha256:5837b58e9f6ebd335b0f8060eecce69b662415b16dc503883a02f45dfeb14857", size = 63042, upload_time = "2024-03-24T20:16:34.856Z" }
wheels = [
    { url = "https://files.pythonhosted.org/packages/78/3a/af5b4fa5961d9a1e6237b530eb87dd04aea6eb83da09d2a4073d81b54ccf/pytest_cov-5.0.0-py3-none-any.whl", hash = "sha256:4f0764a1219df53214206bf1feea4633c3b558a2925c8b59f144f682861ce652", size = 21990, upload_time = "2024-03-24T20:16:32.444Z" },
]

[[package]]
name = "pytest-freezer"
version = "0.4.9"
source = { registry = "https://pypi.org/simple" }
dependencies = [
    { name = "freezegun" },
    { name = "pytest" },
]
sdist = { url = "https://files.pythonhosted.org/packages/81/f0/98dcbc5324064360b19850b14c84cea9ca50785d921741dbfc442346e925/pytest_freezer-0.4.9.tar.gz", hash = "sha256:21bf16bc9cc46bf98f94382c4b5c3c389be7056ff0be33029111ae11b3f1c82a", size = 3177, upload_time = "2024-12-12T08:53:08.684Z" }
wheels = [
    { url = "https://files.pythonhosted.org/packages/c1/e9/30252bc05bcf67200a17f4f0b4cc7598f0a68df4fa9fa356193aa899f145/pytest_freezer-0.4.9-py3-none-any.whl", hash = "sha256:8b6c50523b7d4aec4590b52bfa5ff766d772ce506e2bf4846c88041ea9ccae59", size = 3192, upload_time = "2024-12-12T08:53:07.641Z" },
]

[[package]]
name = "pytest-mock"
version = "3.14.0"
source = { registry = "https://pypi.org/simple" }
dependencies = [
    { name = "pytest" },
]
sdist = { url = "https://files.pythonhosted.org/packages/c6/90/a955c3ab35ccd41ad4de556596fa86685bf4fc5ffcc62d22d856cfd4e29a/pytest-mock-3.14.0.tar.gz", hash = "sha256:2719255a1efeceadbc056d6bf3df3d1c5015530fb40cf347c0f9afac88410bd0", size = 32814, upload_time = "2024-03-21T22:14:04.964Z" }
wheels = [
    { url = "https://files.pythonhosted.org/packages/f2/3b/b26f90f74e2986a82df6e7ac7e319b8ea7ccece1caec9f8ab6104dc70603/pytest_mock-3.14.0-py3-none-any.whl", hash = "sha256:0b72c38033392a5f4621342fe11e9219ac11ec9d375f8e2a0c164539e0d70f6f", size = 9863, upload_time = "2024-03-21T22:14:02.694Z" },
]

[[package]]
name = "pytest-rerunfailures"
version = "14.0"
source = { registry = "https://pypi.org/simple" }
dependencies = [
    { name = "packaging" },
    { name = "pytest" },
]
sdist = { url = "https://files.pythonhosted.org/packages/cc/a4/6de45fe850759e94aa9a55cda807c76245af1941047294df26c851dfb4a9/pytest-rerunfailures-14.0.tar.gz", hash = "sha256:4a400bcbcd3c7a4ad151ab8afac123d90eca3abe27f98725dc4d9702887d2e92", size = 21350, upload_time = "2024-03-13T08:21:39.444Z" }
wheels = [
    { url = "https://files.pythonhosted.org/packages/dc/e7/e75bd157331aecc190f5f8950d7ea3d2cf56c3c57fb44da70e60b221133f/pytest_rerunfailures-14.0-py3-none-any.whl", hash = "sha256:4197bdd2eaeffdbf50b5ea6e7236f47ff0e44d1def8dae08e409f536d84e7b32", size = 12709, upload_time = "2024-03-13T08:21:37.199Z" },
]

[[package]]
name = "pytest-subprocess"
version = "1.5.3"
source = { registry = "https://pypi.org/simple" }
dependencies = [
    { name = "pytest" },
]
sdist = { url = "https://files.pythonhosted.org/packages/32/ae/3ad5c609a5088936608af12f42ad72567a877d3c64303500ebc3b7df0297/pytest_subprocess-1.5.3.tar.gz", hash = "sha256:c00b1140fb0211b3153e09500d770db10770baccbe6e05ee9c140036d1d811d5", size = 42282, upload_time = "2025-01-04T13:08:16.877Z" }
wheels = [
    { url = "https://files.pythonhosted.org/packages/1b/82/a038e8fdb86d5494a39b8730547ec79767731d02ecb556121e40c0892803/pytest_subprocess-1.5.3-py3-none-any.whl", hash = "sha256:b62580f5a84335fb9f2ec65d49e56a3c93f4722c148fe1771a002835d310a75b", size = 21759, upload_time = "2025-01-04T13:08:13.775Z" },
]

[[package]]
name = "pytest-time"
version = "0.4.1"
source = { registry = "https://pypi.org/simple" }
dependencies = [
    { name = "pytest" },
]
sdist = { url = "https://files.pythonhosted.org/packages/44/fc/86d76c37b6847e3b08ba246fa8f20ab4eb8cfa4d060b5c69d2d87c75f4a5/pytest_time-0.4.1.tar.gz", hash = "sha256:862d1cdaeade3e79294b8a6999a33df69ebe94346211dbb5ad063eaad9bca977", size = 126241, upload_time = "2025-01-20T00:59:36.668Z" }
wheels = [
    { url = "https://files.pythonhosted.org/packages/47/6d/0ae43c302aa206f76d35d70c0660e3f4bf2f7f8e9711872177329122f244/pytest_time-0.4.1-py3-none-any.whl", hash = "sha256:dcd0962caf4d33781ddb07a857a9d05129e0c5199b4461899f24437d02f51571", size = 8058, upload_time = "2025-01-20T00:59:34.254Z" },
]

[[package]]
name = "python-apt"
version = "2.4.0+ubuntu4"
source = { registry = "https://people.canonical.com/~lengau/python-apt-ubuntu-wheels/" }
resolution-markers = [
    "python_full_version >= '3.12'",
    "python_full_version < '3.12'",
]
wheels = [
    { url = "https://people.canonical.com/~lengau/python-apt-ubuntu-wheels/python-apt/python_apt-2.4.0+ubuntu4-cp310-cp310-manylinux_2_35_aarch64.whl" },
    { url = "https://people.canonical.com/~lengau/python-apt-ubuntu-wheels/python-apt/python_apt-2.4.0+ubuntu4-cp310-cp310-manylinux_2_35_ppc64le.whl" },
    { url = "https://people.canonical.com/~lengau/python-apt-ubuntu-wheels/python-apt/python_apt-2.4.0+ubuntu4-cp310-cp310-manylinux_2_35_riscv64.whl" },
    { url = "https://people.canonical.com/~lengau/python-apt-ubuntu-wheels/python-apt/python_apt-2.4.0+ubuntu4-cp310-cp310-manylinux_2_35_s390x.whl" },
    { url = "https://people.canonical.com/~lengau/python-apt-ubuntu-wheels/python-apt/python_apt-2.4.0+ubuntu4-cp310-cp310-manylinux_2_35_x86_64.whl" },
    { url = "https://people.canonical.com/~lengau/python-apt-ubuntu-wheels/python-apt/python_apt-2.4.0+ubuntu4-cp311-cp311-manylinux_2_35_aarch64.whl" },
    { url = "https://people.canonical.com/~lengau/python-apt-ubuntu-wheels/python-apt/python_apt-2.4.0+ubuntu4-cp311-cp311-manylinux_2_35_ppc64le.whl" },
    { url = "https://people.canonical.com/~lengau/python-apt-ubuntu-wheels/python-apt/python_apt-2.4.0+ubuntu4-cp311-cp311-manylinux_2_35_s390x.whl" },
    { url = "https://people.canonical.com/~lengau/python-apt-ubuntu-wheels/python-apt/python_apt-2.4.0+ubuntu4-cp311-cp311-manylinux_2_35_x86_64.whl" },
    { url = "https://people.canonical.com/~lengau/python-apt-ubuntu-wheels/python-apt/python_apt-2.4.0+ubuntu4-cp312-cp312-manylinux_2_35_aarch64.whl" },
    { url = "https://people.canonical.com/~lengau/python-apt-ubuntu-wheels/python-apt/python_apt-2.4.0+ubuntu4-cp312-cp312-manylinux_2_35_ppc64le.whl" },
    { url = "https://people.canonical.com/~lengau/python-apt-ubuntu-wheels/python-apt/python_apt-2.4.0+ubuntu4-cp312-cp312-manylinux_2_35_s390x.whl" },
    { url = "https://people.canonical.com/~lengau/python-apt-ubuntu-wheels/python-apt/python_apt-2.4.0+ubuntu4-cp312-cp312-manylinux_2_35_x86_64.whl" },
    { url = "https://people.canonical.com/~lengau/python-apt-ubuntu-wheels/python-apt/python_apt-2.4.0+ubuntu4-cp313-cp313-manylinux_2_35_aarch64.whl" },
    { url = "https://people.canonical.com/~lengau/python-apt-ubuntu-wheels/python-apt/python_apt-2.4.0+ubuntu4-cp313-cp313-manylinux_2_35_ppc64le.whl" },
    { url = "https://people.canonical.com/~lengau/python-apt-ubuntu-wheels/python-apt/python_apt-2.4.0+ubuntu4-cp313-cp313-manylinux_2_35_s390x.whl" },
    { url = "https://people.canonical.com/~lengau/python-apt-ubuntu-wheels/python-apt/python_apt-2.4.0+ubuntu4-cp313-cp313-manylinux_2_35_x86_64.whl" },
]

[[package]]
name = "python-apt"
version = "2.7.7+ubuntu3"
source = { registry = "https://people.canonical.com/~lengau/python-apt-ubuntu-wheels/" }
resolution-markers = [
    "python_full_version >= '3.12'",
    "python_full_version < '3.12'",
]
wheels = [
    { url = "https://people.canonical.com/~lengau/python-apt-ubuntu-wheels/python-apt/python_apt-2.7.7+ubuntu3-cp310-cp310-manylinux_2_39_aarch64.whl" },
    { url = "https://people.canonical.com/~lengau/python-apt-ubuntu-wheels/python-apt/python_apt-2.7.7+ubuntu3-cp310-cp310-manylinux_2_39_ppc64le.whl" },
    { url = "https://people.canonical.com/~lengau/python-apt-ubuntu-wheels/python-apt/python_apt-2.7.7+ubuntu3-cp310-cp310-manylinux_2_39_s390x.whl" },
    { url = "https://people.canonical.com/~lengau/python-apt-ubuntu-wheels/python-apt/python_apt-2.7.7+ubuntu3-cp310-cp310-manylinux_2_39_x86_64.whl" },
    { url = "https://people.canonical.com/~lengau/python-apt-ubuntu-wheels/python-apt/python_apt-2.7.7+ubuntu3-cp311-cp311-manylinux_2_39_aarch64.whl" },
    { url = "https://people.canonical.com/~lengau/python-apt-ubuntu-wheels/python-apt/python_apt-2.7.7+ubuntu3-cp311-cp311-manylinux_2_39_ppc64le.whl" },
    { url = "https://people.canonical.com/~lengau/python-apt-ubuntu-wheels/python-apt/python_apt-2.7.7+ubuntu3-cp311-cp311-manylinux_2_39_s390x.whl" },
    { url = "https://people.canonical.com/~lengau/python-apt-ubuntu-wheels/python-apt/python_apt-2.7.7+ubuntu3-cp311-cp311-manylinux_2_39_x86_64.whl" },
    { url = "https://people.canonical.com/~lengau/python-apt-ubuntu-wheels/python-apt/python_apt-2.7.7+ubuntu3-cp312-cp312-manylinux_2_39_aarch64.whl" },
    { url = "https://people.canonical.com/~lengau/python-apt-ubuntu-wheels/python-apt/python_apt-2.7.7+ubuntu3-cp312-cp312-manylinux_2_39_ppc64le.whl" },
    { url = "https://people.canonical.com/~lengau/python-apt-ubuntu-wheels/python-apt/python_apt-2.7.7+ubuntu3-cp312-cp312-manylinux_2_39_riscv64.whl" },
    { url = "https://people.canonical.com/~lengau/python-apt-ubuntu-wheels/python-apt/python_apt-2.7.7+ubuntu3-cp312-cp312-manylinux_2_39_s390x.whl" },
    { url = "https://people.canonical.com/~lengau/python-apt-ubuntu-wheels/python-apt/python_apt-2.7.7+ubuntu3-cp312-cp312-manylinux_2_39_x86_64.whl" },
    { url = "https://people.canonical.com/~lengau/python-apt-ubuntu-wheels/python-apt/python_apt-2.7.7+ubuntu3-cp313-cp313-manylinux_2_39_aarch64.whl" },
    { url = "https://people.canonical.com/~lengau/python-apt-ubuntu-wheels/python-apt/python_apt-2.7.7+ubuntu3-cp313-cp313-manylinux_2_39_ppc64le.whl" },
    { url = "https://people.canonical.com/~lengau/python-apt-ubuntu-wheels/python-apt/python_apt-2.7.7+ubuntu3-cp313-cp313-manylinux_2_39_s390x.whl" },
    { url = "https://people.canonical.com/~lengau/python-apt-ubuntu-wheels/python-apt/python_apt-2.7.7+ubuntu3-cp313-cp313-manylinux_2_39_x86_64.whl" },
]

[[package]]
name = "python-apt"
version = "2.9.9"
source = { registry = "https://people.canonical.com/~lengau/python-apt-ubuntu-wheels/" }
resolution-markers = [
    "python_full_version >= '3.12'",
    "python_full_version < '3.12'",
]
wheels = [
    { url = "https://people.canonical.com/~lengau/python-apt-ubuntu-wheels/python-apt/python_apt-2.9.9-cp310-cp310-manylinux_2_41_x86_64.whl" },
    { url = "https://people.canonical.com/~lengau/python-apt-ubuntu-wheels/python-apt/python_apt-2.9.9-cp311-cp311-manylinux_2_41_x86_64.whl" },
    { url = "https://people.canonical.com/~lengau/python-apt-ubuntu-wheels/python-apt/python_apt-2.9.9-cp312-cp312-manylinux_2_41_x86_64.whl" },
    { url = "https://people.canonical.com/~lengau/python-apt-ubuntu-wheels/python-apt/python_apt-2.9.9-cp313-cp313-manylinux_2_41_x86_64.whl" },
]

[[package]]
name = "python-dateutil"
version = "2.9.0.post0"
source = { registry = "https://pypi.org/simple" }
dependencies = [
    { name = "six" },
]
sdist = { url = "https://files.pythonhosted.org/packages/66/c0/0c8b6ad9f17a802ee498c46e004a0eb49bc148f2fd230864601a86dcf6db/python-dateutil-2.9.0.post0.tar.gz", hash = "sha256:37dd54208da7e1cd875388217d5e00ebd4179249f90fb72437e91a35459a0ad3", size = 342432, upload_time = "2024-03-01T18:36:20.211Z" }
wheels = [
    { url = "https://files.pythonhosted.org/packages/ec/57/56b9bcc3c9c6a792fcbaf139543cee77261f3651ca9da0c93f5c1221264b/python_dateutil-2.9.0.post0-py2.py3-none-any.whl", hash = "sha256:a8b2bc7bffae282281c8140a97d3aa9c14da0b136dfe83f850eea9a5f7470427", size = 229892, upload_time = "2024-03-01T18:36:18.57Z" },
]

[[package]]
name = "python-debian"
version = "0.1.49"
source = { registry = "https://pypi.org/simple" }
dependencies = [
    { name = "chardet" },
]
sdist = { url = "https://files.pythonhosted.org/packages/ce/8d/2ebc549adf1f623d4044b108b30ff5cdac5756b0384cd9dddac63fe53eae/python-debian-0.1.49.tar.gz", hash = "sha256:8cf677a30dbcb4be7a99536c17e11308a827a4d22028dc59a67f6c6dd3f0f58c", size = 121690, upload_time = "2022-11-20T00:44:57.725Z" }
wheels = [
    { url = "https://files.pythonhosted.org/packages/9c/37/6e38e7aafa55c1257f63ca9f575e8e3cf2560c896c5202a16c9f33ee7657/python_debian-0.1.49-py3-none-any.whl", hash = "sha256:880f3bc52e31599f2a9b432bd7691844286825087fccdcf2f6ffd5cd79a26f9f", size = 132460, upload_time = "2022-11-20T00:44:50.18Z" },
]

[[package]]
name = "pywin32"
version = "310"
source = { registry = "https://pypi.org/simple" }
wheels = [
    { url = "https://files.pythonhosted.org/packages/95/da/a5f38fffbba2fb99aa4aa905480ac4b8e83ca486659ac8c95bce47fb5276/pywin32-310-cp310-cp310-win32.whl", hash = "sha256:6dd97011efc8bf51d6793a82292419eba2c71cf8e7250cfac03bba284454abc1", size = 8848240, upload_time = "2025-03-17T00:55:46.783Z" },
    { url = "https://files.pythonhosted.org/packages/aa/fe/d873a773324fa565619ba555a82c9dabd677301720f3660a731a5d07e49a/pywin32-310-cp310-cp310-win_amd64.whl", hash = "sha256:c3e78706e4229b915a0821941a84e7ef420bf2b77e08c9dae3c76fd03fd2ae3d", size = 9601854, upload_time = "2025-03-17T00:55:48.783Z" },
    { url = "https://files.pythonhosted.org/packages/3c/84/1a8e3d7a15490d28a5d816efa229ecb4999cdc51a7c30dd8914f669093b8/pywin32-310-cp310-cp310-win_arm64.whl", hash = "sha256:33babed0cf0c92a6f94cc6cc13546ab24ee13e3e800e61ed87609ab91e4c8213", size = 8522963, upload_time = "2025-03-17T00:55:50.969Z" },
    { url = "https://files.pythonhosted.org/packages/f7/b1/68aa2986129fb1011dabbe95f0136f44509afaf072b12b8f815905a39f33/pywin32-310-cp311-cp311-win32.whl", hash = "sha256:1e765f9564e83011a63321bb9d27ec456a0ed90d3732c4b2e312b855365ed8bd", size = 8784284, upload_time = "2025-03-17T00:55:53.124Z" },
    { url = "https://files.pythonhosted.org/packages/b3/bd/d1592635992dd8db5bb8ace0551bc3a769de1ac8850200cfa517e72739fb/pywin32-310-cp311-cp311-win_amd64.whl", hash = "sha256:126298077a9d7c95c53823934f000599f66ec9296b09167810eb24875f32689c", size = 9520748, upload_time = "2025-03-17T00:55:55.203Z" },
    { url = "https://files.pythonhosted.org/packages/90/b1/ac8b1ffce6603849eb45a91cf126c0fa5431f186c2e768bf56889c46f51c/pywin32-310-cp311-cp311-win_arm64.whl", hash = "sha256:19ec5fc9b1d51c4350be7bb00760ffce46e6c95eaf2f0b2f1150657b1a43c582", size = 8455941, upload_time = "2025-03-17T00:55:57.048Z" },
    { url = "https://files.pythonhosted.org/packages/6b/ec/4fdbe47932f671d6e348474ea35ed94227fb5df56a7c30cbbb42cd396ed0/pywin32-310-cp312-cp312-win32.whl", hash = "sha256:8a75a5cc3893e83a108c05d82198880704c44bbaee4d06e442e471d3c9ea4f3d", size = 8796239, upload_time = "2025-03-17T00:55:58.807Z" },
    { url = "https://files.pythonhosted.org/packages/e3/e5/b0627f8bb84e06991bea89ad8153a9e50ace40b2e1195d68e9dff6b03d0f/pywin32-310-cp312-cp312-win_amd64.whl", hash = "sha256:bf5c397c9a9a19a6f62f3fb821fbf36cac08f03770056711f765ec1503972060", size = 9503839, upload_time = "2025-03-17T00:56:00.8Z" },
    { url = "https://files.pythonhosted.org/packages/1f/32/9ccf53748df72301a89713936645a664ec001abd35ecc8578beda593d37d/pywin32-310-cp312-cp312-win_arm64.whl", hash = "sha256:2349cc906eae872d0663d4d6290d13b90621eaf78964bb1578632ff20e152966", size = 8459470, upload_time = "2025-03-17T00:56:02.601Z" },
    { url = "https://files.pythonhosted.org/packages/1c/09/9c1b978ffc4ae53999e89c19c77ba882d9fce476729f23ef55211ea1c034/pywin32-310-cp313-cp313-win32.whl", hash = "sha256:5d241a659c496ada3253cd01cfaa779b048e90ce4b2b38cd44168ad555ce74ab", size = 8794384, upload_time = "2025-03-17T00:56:04.383Z" },
    { url = "https://files.pythonhosted.org/packages/45/3c/b4640f740ffebadd5d34df35fecba0e1cfef8fde9f3e594df91c28ad9b50/pywin32-310-cp313-cp313-win_amd64.whl", hash = "sha256:667827eb3a90208ddbdcc9e860c81bde63a135710e21e4cb3348968e4bd5249e", size = 9503039, upload_time = "2025-03-17T00:56:06.207Z" },
    { url = "https://files.pythonhosted.org/packages/b4/f4/f785020090fb050e7fb6d34b780f2231f302609dc964672f72bfaeb59a28/pywin32-310-cp313-cp313-win_arm64.whl", hash = "sha256:e308f831de771482b7cf692a1f308f8fca701b2d8f9dde6cc440c7da17e47b33", size = 8458152, upload_time = "2025-03-17T00:56:07.819Z" },
]

[[package]]
name = "pyxdg"
version = "0.28"
source = { registry = "https://pypi.org/simple" }
sdist = { url = "https://files.pythonhosted.org/packages/b0/25/7998cd2dec731acbd438fbf91bc619603fc5188de0a9a17699a781840452/pyxdg-0.28.tar.gz", hash = "sha256:3267bb3074e934df202af2ee0868575484108581e6f3cb006af1da35395e88b4", size = 77776, upload_time = "2022-06-05T11:35:01Z" }
wheels = [
    { url = "https://files.pythonhosted.org/packages/e5/8d/cf41b66a8110670e3ad03dab9b759704eeed07fa96e90fdc0357b2ba70e2/pyxdg-0.28-py2.py3-none-any.whl", hash = "sha256:bdaf595999a0178ecea4052b7f4195569c1ff4d344567bccdc12dfdf02d545ab", size = 49520, upload_time = "2022-06-05T11:34:58.832Z" },
]

[[package]]
name = "pyyaml"
version = "6.0.2"
source = { registry = "https://pypi.org/simple" }
sdist = { url = "https://files.pythonhosted.org/packages/54/ed/79a089b6be93607fa5cdaedf301d7dfb23af5f25c398d5ead2525b063e17/pyyaml-6.0.2.tar.gz", hash = "sha256:d584d9ec91ad65861cc08d42e834324ef890a082e591037abe114850ff7bbc3e", size = 130631, upload_time = "2024-08-06T20:33:50.674Z" }
wheels = [
    { url = "https://files.pythonhosted.org/packages/9b/95/a3fac87cb7158e231b5a6012e438c647e1a87f09f8e0d123acec8ab8bf71/PyYAML-6.0.2-cp310-cp310-macosx_10_9_x86_64.whl", hash = "sha256:0a9a2848a5b7feac301353437eb7d5957887edbf81d56e903999a75a3d743086", size = 184199, upload_time = "2024-08-06T20:31:40.178Z" },
    { url = "https://files.pythonhosted.org/packages/c7/7a/68bd47624dab8fd4afbfd3c48e3b79efe09098ae941de5b58abcbadff5cb/PyYAML-6.0.2-cp310-cp310-macosx_11_0_arm64.whl", hash = "sha256:29717114e51c84ddfba879543fb232a6ed60086602313ca38cce623c1d62cfbf", size = 171758, upload_time = "2024-08-06T20:31:42.173Z" },
    { url = "https://files.pythonhosted.org/packages/49/ee/14c54df452143b9ee9f0f29074d7ca5516a36edb0b4cc40c3f280131656f/PyYAML-6.0.2-cp310-cp310-manylinux_2_17_aarch64.manylinux2014_aarch64.whl", hash = "sha256:8824b5a04a04a047e72eea5cec3bc266db09e35de6bdfe34c9436ac5ee27d237", size = 718463, upload_time = "2024-08-06T20:31:44.263Z" },
    { url = "https://files.pythonhosted.org/packages/4d/61/de363a97476e766574650d742205be468921a7b532aa2499fcd886b62530/PyYAML-6.0.2-cp310-cp310-manylinux_2_17_s390x.manylinux2014_s390x.whl", hash = "sha256:7c36280e6fb8385e520936c3cb3b8042851904eba0e58d277dca80a5cfed590b", size = 719280, upload_time = "2024-08-06T20:31:50.199Z" },
    { url = "https://files.pythonhosted.org/packages/6b/4e/1523cb902fd98355e2e9ea5e5eb237cbc5f3ad5f3075fa65087aa0ecb669/PyYAML-6.0.2-cp310-cp310-manylinux_2_17_x86_64.manylinux2014_x86_64.whl", hash = "sha256:ec031d5d2feb36d1d1a24380e4db6d43695f3748343d99434e6f5f9156aaa2ed", size = 751239, upload_time = "2024-08-06T20:31:52.292Z" },
    { url = "https://files.pythonhosted.org/packages/b7/33/5504b3a9a4464893c32f118a9cc045190a91637b119a9c881da1cf6b7a72/PyYAML-6.0.2-cp310-cp310-musllinux_1_1_aarch64.whl", hash = "sha256:936d68689298c36b53b29f23c6dbb74de12b4ac12ca6cfe0e047bedceea56180", size = 695802, upload_time = "2024-08-06T20:31:53.836Z" },
    { url = "https://files.pythonhosted.org/packages/5c/20/8347dcabd41ef3a3cdc4f7b7a2aff3d06598c8779faa189cdbf878b626a4/PyYAML-6.0.2-cp310-cp310-musllinux_1_1_x86_64.whl", hash = "sha256:23502f431948090f597378482b4812b0caae32c22213aecf3b55325e049a6c68", size = 720527, upload_time = "2024-08-06T20:31:55.565Z" },
    { url = "https://files.pythonhosted.org/packages/be/aa/5afe99233fb360d0ff37377145a949ae258aaab831bde4792b32650a4378/PyYAML-6.0.2-cp310-cp310-win32.whl", hash = "sha256:2e99c6826ffa974fe6e27cdb5ed0021786b03fc98e5ee3c5bfe1fd5015f42b99", size = 144052, upload_time = "2024-08-06T20:31:56.914Z" },
    { url = "https://files.pythonhosted.org/packages/b5/84/0fa4b06f6d6c958d207620fc60005e241ecedceee58931bb20138e1e5776/PyYAML-6.0.2-cp310-cp310-win_amd64.whl", hash = "sha256:a4d3091415f010369ae4ed1fc6b79def9416358877534caf6a0fdd2146c87a3e", size = 161774, upload_time = "2024-08-06T20:31:58.304Z" },
    { url = "https://files.pythonhosted.org/packages/f8/aa/7af4e81f7acba21a4c6be026da38fd2b872ca46226673c89a758ebdc4fd2/PyYAML-6.0.2-cp311-cp311-macosx_10_9_x86_64.whl", hash = "sha256:cc1c1159b3d456576af7a3e4d1ba7e6924cb39de8f67111c735f6fc832082774", size = 184612, upload_time = "2024-08-06T20:32:03.408Z" },
    { url = "https://files.pythonhosted.org/packages/8b/62/b9faa998fd185f65c1371643678e4d58254add437edb764a08c5a98fb986/PyYAML-6.0.2-cp311-cp311-macosx_11_0_arm64.whl", hash = "sha256:1e2120ef853f59c7419231f3bf4e7021f1b936f6ebd222406c3b60212205d2ee", size = 172040, upload_time = "2024-08-06T20:32:04.926Z" },
    { url = "https://files.pythonhosted.org/packages/ad/0c/c804f5f922a9a6563bab712d8dcc70251e8af811fce4524d57c2c0fd49a4/PyYAML-6.0.2-cp311-cp311-manylinux_2_17_aarch64.manylinux2014_aarch64.whl", hash = "sha256:5d225db5a45f21e78dd9358e58a98702a0302f2659a3c6cd320564b75b86f47c", size = 736829, upload_time = "2024-08-06T20:32:06.459Z" },
    { url = "https://files.pythonhosted.org/packages/51/16/6af8d6a6b210c8e54f1406a6b9481febf9c64a3109c541567e35a49aa2e7/PyYAML-6.0.2-cp311-cp311-manylinux_2_17_s390x.manylinux2014_s390x.whl", hash = "sha256:5ac9328ec4831237bec75defaf839f7d4564be1e6b25ac710bd1a96321cc8317", size = 764167, upload_time = "2024-08-06T20:32:08.338Z" },
    { url = "https://files.pythonhosted.org/packages/75/e4/2c27590dfc9992f73aabbeb9241ae20220bd9452df27483b6e56d3975cc5/PyYAML-6.0.2-cp311-cp311-manylinux_2_17_x86_64.manylinux2014_x86_64.whl", hash = "sha256:3ad2a3decf9aaba3d29c8f537ac4b243e36bef957511b4766cb0057d32b0be85", size = 762952, upload_time = "2024-08-06T20:32:14.124Z" },
    { url = "https://files.pythonhosted.org/packages/9b/97/ecc1abf4a823f5ac61941a9c00fe501b02ac3ab0e373c3857f7d4b83e2b6/PyYAML-6.0.2-cp311-cp311-musllinux_1_1_aarch64.whl", hash = "sha256:ff3824dc5261f50c9b0dfb3be22b4567a6f938ccce4587b38952d85fd9e9afe4", size = 735301, upload_time = "2024-08-06T20:32:16.17Z" },
    { url = "https://files.pythonhosted.org/packages/45/73/0f49dacd6e82c9430e46f4a027baa4ca205e8b0a9dce1397f44edc23559d/PyYAML-6.0.2-cp311-cp311-musllinux_1_1_x86_64.whl", hash = "sha256:797b4f722ffa07cc8d62053e4cff1486fa6dc094105d13fea7b1de7d8bf71c9e", size = 756638, upload_time = "2024-08-06T20:32:18.555Z" },
    { url = "https://files.pythonhosted.org/packages/22/5f/956f0f9fc65223a58fbc14459bf34b4cc48dec52e00535c79b8db361aabd/PyYAML-6.0.2-cp311-cp311-win32.whl", hash = "sha256:11d8f3dd2b9c1207dcaf2ee0bbbfd5991f571186ec9cc78427ba5bd32afae4b5", size = 143850, upload_time = "2024-08-06T20:32:19.889Z" },
    { url = "https://files.pythonhosted.org/packages/ed/23/8da0bbe2ab9dcdd11f4f4557ccaf95c10b9811b13ecced089d43ce59c3c8/PyYAML-6.0.2-cp311-cp311-win_amd64.whl", hash = "sha256:e10ce637b18caea04431ce14fabcf5c64a1c61ec9c56b071a4b7ca131ca52d44", size = 161980, upload_time = "2024-08-06T20:32:21.273Z" },
    { url = "https://files.pythonhosted.org/packages/86/0c/c581167fc46d6d6d7ddcfb8c843a4de25bdd27e4466938109ca68492292c/PyYAML-6.0.2-cp312-cp312-macosx_10_9_x86_64.whl", hash = "sha256:c70c95198c015b85feafc136515252a261a84561b7b1d51e3384e0655ddf25ab", size = 183873, upload_time = "2024-08-06T20:32:25.131Z" },
    { url = "https://files.pythonhosted.org/packages/a8/0c/38374f5bb272c051e2a69281d71cba6fdb983413e6758b84482905e29a5d/PyYAML-6.0.2-cp312-cp312-macosx_11_0_arm64.whl", hash = "sha256:ce826d6ef20b1bc864f0a68340c8b3287705cae2f8b4b1d932177dcc76721725", size = 173302, upload_time = "2024-08-06T20:32:26.511Z" },
    { url = "https://files.pythonhosted.org/packages/c3/93/9916574aa8c00aa06bbac729972eb1071d002b8e158bd0e83a3b9a20a1f7/PyYAML-6.0.2-cp312-cp312-manylinux_2_17_aarch64.manylinux2014_aarch64.whl", hash = "sha256:1f71ea527786de97d1a0cc0eacd1defc0985dcf6b3f17bb77dcfc8c34bec4dc5", size = 739154, upload_time = "2024-08-06T20:32:28.363Z" },
    { url = "https://files.pythonhosted.org/packages/95/0f/b8938f1cbd09739c6da569d172531567dbcc9789e0029aa070856f123984/PyYAML-6.0.2-cp312-cp312-manylinux_2_17_s390x.manylinux2014_s390x.whl", hash = "sha256:9b22676e8097e9e22e36d6b7bda33190d0d400f345f23d4065d48f4ca7ae0425", size = 766223, upload_time = "2024-08-06T20:32:30.058Z" },
    { url = "https://files.pythonhosted.org/packages/b9/2b/614b4752f2e127db5cc206abc23a8c19678e92b23c3db30fc86ab731d3bd/PyYAML-6.0.2-cp312-cp312-manylinux_2_17_x86_64.manylinux2014_x86_64.whl", hash = "sha256:80bab7bfc629882493af4aa31a4cfa43a4c57c83813253626916b8c7ada83476", size = 767542, upload_time = "2024-08-06T20:32:31.881Z" },
    { url = "https://files.pythonhosted.org/packages/d4/00/dd137d5bcc7efea1836d6264f049359861cf548469d18da90cd8216cf05f/PyYAML-6.0.2-cp312-cp312-musllinux_1_1_aarch64.whl", hash = "sha256:0833f8694549e586547b576dcfaba4a6b55b9e96098b36cdc7ebefe667dfed48", size = 731164, upload_time = "2024-08-06T20:32:37.083Z" },
    { url = "https://files.pythonhosted.org/packages/c9/1f/4f998c900485e5c0ef43838363ba4a9723ac0ad73a9dc42068b12aaba4e4/PyYAML-6.0.2-cp312-cp312-musllinux_1_1_x86_64.whl", hash = "sha256:8b9c7197f7cb2738065c481a0461e50ad02f18c78cd75775628afb4d7137fb3b", size = 756611, upload_time = "2024-08-06T20:32:38.898Z" },
    { url = "https://files.pythonhosted.org/packages/df/d1/f5a275fdb252768b7a11ec63585bc38d0e87c9e05668a139fea92b80634c/PyYAML-6.0.2-cp312-cp312-win32.whl", hash = "sha256:ef6107725bd54b262d6dedcc2af448a266975032bc85ef0172c5f059da6325b4", size = 140591, upload_time = "2024-08-06T20:32:40.241Z" },
    { url = "https://files.pythonhosted.org/packages/0c/e8/4f648c598b17c3d06e8753d7d13d57542b30d56e6c2dedf9c331ae56312e/PyYAML-6.0.2-cp312-cp312-win_amd64.whl", hash = "sha256:7e7401d0de89a9a855c839bc697c079a4af81cf878373abd7dc625847d25cbd8", size = 156338, upload_time = "2024-08-06T20:32:41.93Z" },
    { url = "https://files.pythonhosted.org/packages/ef/e3/3af305b830494fa85d95f6d95ef7fa73f2ee1cc8ef5b495c7c3269fb835f/PyYAML-6.0.2-cp313-cp313-macosx_10_13_x86_64.whl", hash = "sha256:efdca5630322a10774e8e98e1af481aad470dd62c3170801852d752aa7a783ba", size = 181309, upload_time = "2024-08-06T20:32:43.4Z" },
    { url = "https://files.pythonhosted.org/packages/45/9f/3b1c20a0b7a3200524eb0076cc027a970d320bd3a6592873c85c92a08731/PyYAML-6.0.2-cp313-cp313-macosx_11_0_arm64.whl", hash = "sha256:50187695423ffe49e2deacb8cd10510bc361faac997de9efef88badc3bb9e2d1", size = 171679, upload_time = "2024-08-06T20:32:44.801Z" },
    { url = "https://files.pythonhosted.org/packages/7c/9a/337322f27005c33bcb656c655fa78325b730324c78620e8328ae28b64d0c/PyYAML-6.0.2-cp313-cp313-manylinux_2_17_aarch64.manylinux2014_aarch64.whl", hash = "sha256:0ffe8360bab4910ef1b9e87fb812d8bc0a308b0d0eef8c8f44e0254ab3b07133", size = 733428, upload_time = "2024-08-06T20:32:46.432Z" },
    { url = "https://files.pythonhosted.org/packages/a3/69/864fbe19e6c18ea3cc196cbe5d392175b4cf3d5d0ac1403ec3f2d237ebb5/PyYAML-6.0.2-cp313-cp313-manylinux_2_17_s390x.manylinux2014_s390x.whl", hash = "sha256:17e311b6c678207928d649faa7cb0d7b4c26a0ba73d41e99c4fff6b6c3276484", size = 763361, upload_time = "2024-08-06T20:32:51.188Z" },
    { url = "https://files.pythonhosted.org/packages/04/24/b7721e4845c2f162d26f50521b825fb061bc0a5afcf9a386840f23ea19fa/PyYAML-6.0.2-cp313-cp313-manylinux_2_17_x86_64.manylinux2014_x86_64.whl", hash = "sha256:70b189594dbe54f75ab3a1acec5f1e3faa7e8cf2f1e08d9b561cb41b845f69d5", size = 759523, upload_time = "2024-08-06T20:32:53.019Z" },
    { url = "https://files.pythonhosted.org/packages/2b/b2/e3234f59ba06559c6ff63c4e10baea10e5e7df868092bf9ab40e5b9c56b6/PyYAML-6.0.2-cp313-cp313-musllinux_1_1_aarch64.whl", hash = "sha256:41e4e3953a79407c794916fa277a82531dd93aad34e29c2a514c2c0c5fe971cc", size = 726660, upload_time = "2024-08-06T20:32:54.708Z" },
    { url = "https://files.pythonhosted.org/packages/fe/0f/25911a9f080464c59fab9027482f822b86bf0608957a5fcc6eaac85aa515/PyYAML-6.0.2-cp313-cp313-musllinux_1_1_x86_64.whl", hash = "sha256:68ccc6023a3400877818152ad9a1033e3db8625d899c72eacb5a668902e4d652", size = 751597, upload_time = "2024-08-06T20:32:56.985Z" },
    { url = "https://files.pythonhosted.org/packages/14/0d/e2c3b43bbce3cf6bd97c840b46088a3031085179e596d4929729d8d68270/PyYAML-6.0.2-cp313-cp313-win32.whl", hash = "sha256:bc2fa7c6b47d6bc618dd7fb02ef6fdedb1090ec036abab80d4681424b84c1183", size = 140527, upload_time = "2024-08-06T20:33:03.001Z" },
    { url = "https://files.pythonhosted.org/packages/fa/de/02b54f42487e3d3c6efb3f89428677074ca7bf43aae402517bc7cca949f3/PyYAML-6.0.2-cp313-cp313-win_amd64.whl", hash = "sha256:8388ee1976c416731879ac16da0aff3f63b286ffdd57cdeb95f3f2e085687563", size = 156446, upload_time = "2024-08-06T20:33:04.33Z" },
]

[[package]]
name = "referencing"
version = "0.36.2"
source = { registry = "https://pypi.org/simple" }
dependencies = [
    { name = "attrs" },
    { name = "rpds-py" },
    { name = "typing-extensions", marker = "python_full_version < '3.13' or (extra == 'group-17-craft-application-dev-jammy' and extra == 'group-17-craft-application-dev-noble') or (extra == 'group-17-craft-application-dev-jammy' and extra == 'group-17-craft-application-dev-oracular') or (extra == 'group-17-craft-application-dev-jammy' and extra == 'group-17-craft-application-dev-plucky') or (extra == 'group-17-craft-application-dev-noble' and extra == 'group-17-craft-application-dev-oracular') or (extra == 'group-17-craft-application-dev-noble' and extra == 'group-17-craft-application-dev-plucky') or (extra == 'group-17-craft-application-dev-oracular' and extra == 'group-17-craft-application-dev-plucky')" },
]
sdist = { url = "https://files.pythonhosted.org/packages/2f/db/98b5c277be99dd18bfd91dd04e1b759cad18d1a338188c936e92f921c7e2/referencing-0.36.2.tar.gz", hash = "sha256:df2e89862cd09deabbdba16944cc3f10feb6b3e6f18e902f7cc25609a34775aa", size = 74744, upload_time = "2025-01-25T08:48:16.138Z" }
wheels = [
    { url = "https://files.pythonhosted.org/packages/c1/b1/3baf80dc6d2b7bc27a95a67752d0208e410351e3feb4eb78de5f77454d8d/referencing-0.36.2-py3-none-any.whl", hash = "sha256:e8699adbbf8b5c7de96d8ffa0eb5c158b3beafce084968e2ea8bb08c6794dcd0", size = 26775, upload_time = "2025-01-25T08:48:14.241Z" },
]

[[package]]
name = "regex"
version = "2024.11.6"
source = { registry = "https://pypi.org/simple" }
sdist = { url = "https://files.pythonhosted.org/packages/8e/5f/bd69653fbfb76cf8604468d3b4ec4c403197144c7bfe0e6a5fc9e02a07cb/regex-2024.11.6.tar.gz", hash = "sha256:7ab159b063c52a0333c884e4679f8d7a85112ee3078fe3d9004b2dd875585519", size = 399494, upload_time = "2024-11-06T20:12:31.635Z" }
wheels = [
    { url = "https://files.pythonhosted.org/packages/95/3c/4651f6b130c6842a8f3df82461a8950f923925db8b6961063e82744bddcc/regex-2024.11.6-cp310-cp310-macosx_10_9_universal2.whl", hash = "sha256:ff590880083d60acc0433f9c3f713c51f7ac6ebb9adf889c79a261ecf541aa91", size = 482674, upload_time = "2024-11-06T20:08:57.575Z" },
    { url = "https://files.pythonhosted.org/packages/15/51/9f35d12da8434b489c7b7bffc205c474a0a9432a889457026e9bc06a297a/regex-2024.11.6-cp310-cp310-macosx_10_9_x86_64.whl", hash = "sha256:658f90550f38270639e83ce492f27d2c8d2cd63805c65a13a14d36ca126753f0", size = 287684, upload_time = "2024-11-06T20:08:59.787Z" },
    { url = "https://files.pythonhosted.org/packages/bd/18/b731f5510d1b8fb63c6b6d3484bfa9a59b84cc578ac8b5172970e05ae07c/regex-2024.11.6-cp310-cp310-macosx_11_0_arm64.whl", hash = "sha256:164d8b7b3b4bcb2068b97428060b2a53be050085ef94eca7f240e7947f1b080e", size = 284589, upload_time = "2024-11-06T20:09:01.896Z" },
    { url = "https://files.pythonhosted.org/packages/78/a2/6dd36e16341ab95e4c6073426561b9bfdeb1a9c9b63ab1b579c2e96cb105/regex-2024.11.6-cp310-cp310-manylinux_2_17_aarch64.manylinux2014_aarch64.whl", hash = "sha256:d3660c82f209655a06b587d55e723f0b813d3a7db2e32e5e7dc64ac2a9e86fde", size = 782511, upload_time = "2024-11-06T20:09:04.062Z" },
    { url = "https://files.pythonhosted.org/packages/1b/2b/323e72d5d2fd8de0d9baa443e1ed70363ed7e7b2fb526f5950c5cb99c364/regex-2024.11.6-cp310-cp310-manylinux_2_17_ppc64le.manylinux2014_ppc64le.whl", hash = "sha256:d22326fcdef5e08c154280b71163ced384b428343ae16a5ab2b3354aed12436e", size = 821149, upload_time = "2024-11-06T20:09:06.237Z" },
    { url = "https://files.pythonhosted.org/packages/90/30/63373b9ea468fbef8a907fd273e5c329b8c9535fee36fc8dba5fecac475d/regex-2024.11.6-cp310-cp310-manylinux_2_17_s390x.manylinux2014_s390x.whl", hash = "sha256:f1ac758ef6aebfc8943560194e9fd0fa18bcb34d89fd8bd2af18183afd8da3a2", size = 809707, upload_time = "2024-11-06T20:09:07.715Z" },
    { url = "https://files.pythonhosted.org/packages/f2/98/26d3830875b53071f1f0ae6d547f1d98e964dd29ad35cbf94439120bb67a/regex-2024.11.6-cp310-cp310-manylinux_2_17_x86_64.manylinux2014_x86_64.whl", hash = "sha256:997d6a487ff00807ba810e0f8332c18b4eb8d29463cfb7c820dc4b6e7562d0cf", size = 781702, upload_time = "2024-11-06T20:09:10.101Z" },
    { url = "https://files.pythonhosted.org/packages/87/55/eb2a068334274db86208ab9d5599ffa63631b9f0f67ed70ea7c82a69bbc8/regex-2024.11.6-cp310-cp310-manylinux_2_5_i686.manylinux1_i686.manylinux_2_17_i686.manylinux2014_i686.whl", hash = "sha256:02a02d2bb04fec86ad61f3ea7f49c015a0681bf76abb9857f945d26159d2968c", size = 771976, upload_time = "2024-11-06T20:09:11.566Z" },
    { url = "https://files.pythonhosted.org/packages/74/c0/be707bcfe98254d8f9d2cff55d216e946f4ea48ad2fd8cf1428f8c5332ba/regex-2024.11.6-cp310-cp310-manylinux_2_5_x86_64.manylinux1_x86_64.manylinux_2_12_x86_64.manylinux2010_x86_64.whl", hash = "sha256:f02f93b92358ee3f78660e43b4b0091229260c5d5c408d17d60bf26b6c900e86", size = 697397, upload_time = "2024-11-06T20:09:13.119Z" },
    { url = "https://files.pythonhosted.org/packages/49/dc/bb45572ceb49e0f6509f7596e4ba7031f6819ecb26bc7610979af5a77f45/regex-2024.11.6-cp310-cp310-musllinux_1_2_aarch64.whl", hash = "sha256:06eb1be98df10e81ebaded73fcd51989dcf534e3c753466e4b60c4697a003b67", size = 768726, upload_time = "2024-11-06T20:09:14.85Z" },
    { url = "https://files.pythonhosted.org/packages/5a/db/f43fd75dc4c0c2d96d0881967897926942e935d700863666f3c844a72ce6/regex-2024.11.6-cp310-cp310-musllinux_1_2_i686.whl", hash = "sha256:040df6fe1a5504eb0f04f048e6d09cd7c7110fef851d7c567a6b6e09942feb7d", size = 775098, upload_time = "2024-11-06T20:09:16.504Z" },
    { url = "https://files.pythonhosted.org/packages/99/d7/f94154db29ab5a89d69ff893159b19ada89e76b915c1293e98603d39838c/regex-2024.11.6-cp310-cp310-musllinux_1_2_ppc64le.whl", hash = "sha256:fdabbfc59f2c6edba2a6622c647b716e34e8e3867e0ab975412c5c2f79b82da2", size = 839325, upload_time = "2024-11-06T20:09:18.698Z" },
    { url = "https://files.pythonhosted.org/packages/f7/17/3cbfab1f23356fbbf07708220ab438a7efa1e0f34195bf857433f79f1788/regex-2024.11.6-cp310-cp310-musllinux_1_2_s390x.whl", hash = "sha256:8447d2d39b5abe381419319f942de20b7ecd60ce86f16a23b0698f22e1b70008", size = 843277, upload_time = "2024-11-06T20:09:21.725Z" },
    { url = "https://files.pythonhosted.org/packages/7e/f2/48b393b51900456155de3ad001900f94298965e1cad1c772b87f9cfea011/regex-2024.11.6-cp310-cp310-musllinux_1_2_x86_64.whl", hash = "sha256:da8f5fc57d1933de22a9e23eec290a0d8a5927a5370d24bda9a6abe50683fe62", size = 773197, upload_time = "2024-11-06T20:09:24.092Z" },
    { url = "https://files.pythonhosted.org/packages/45/3f/ef9589aba93e084cd3f8471fded352826dcae8489b650d0b9b27bc5bba8a/regex-2024.11.6-cp310-cp310-win32.whl", hash = "sha256:b489578720afb782f6ccf2840920f3a32e31ba28a4b162e13900c3e6bd3f930e", size = 261714, upload_time = "2024-11-06T20:09:26.36Z" },
    { url = "https://files.pythonhosted.org/packages/42/7e/5f1b92c8468290c465fd50c5318da64319133231415a8aa6ea5ab995a815/regex-2024.11.6-cp310-cp310-win_amd64.whl", hash = "sha256:5071b2093e793357c9d8b2929dfc13ac5f0a6c650559503bb81189d0a3814519", size = 274042, upload_time = "2024-11-06T20:09:28.762Z" },
    { url = "https://files.pythonhosted.org/packages/58/58/7e4d9493a66c88a7da6d205768119f51af0f684fe7be7bac8328e217a52c/regex-2024.11.6-cp311-cp311-macosx_10_9_universal2.whl", hash = "sha256:5478c6962ad548b54a591778e93cd7c456a7a29f8eca9c49e4f9a806dcc5d638", size = 482669, upload_time = "2024-11-06T20:09:31.064Z" },
    { url = "https://files.pythonhosted.org/packages/34/4c/8f8e631fcdc2ff978609eaeef1d6994bf2f028b59d9ac67640ed051f1218/regex-2024.11.6-cp311-cp311-macosx_10_9_x86_64.whl", hash = "sha256:2c89a8cc122b25ce6945f0423dc1352cb9593c68abd19223eebbd4e56612c5b7", size = 287684, upload_time = "2024-11-06T20:09:32.915Z" },
    { url = "https://files.pythonhosted.org/packages/c5/1b/f0e4d13e6adf866ce9b069e191f303a30ab1277e037037a365c3aad5cc9c/regex-2024.11.6-cp311-cp311-macosx_11_0_arm64.whl", hash = "sha256:94d87b689cdd831934fa3ce16cc15cd65748e6d689f5d2b8f4f4df2065c9fa20", size = 284589, upload_time = "2024-11-06T20:09:35.504Z" },
    { url = "https://files.pythonhosted.org/packages/25/4d/ab21047f446693887f25510887e6820b93f791992994f6498b0318904d4a/regex-2024.11.6-cp311-cp311-manylinux_2_17_aarch64.manylinux2014_aarch64.whl", hash = "sha256:1062b39a0a2b75a9c694f7a08e7183a80c63c0d62b301418ffd9c35f55aaa114", size = 792121, upload_time = "2024-11-06T20:09:37.701Z" },
    { url = "https://files.pythonhosted.org/packages/45/ee/c867e15cd894985cb32b731d89576c41a4642a57850c162490ea34b78c3b/regex-2024.11.6-cp311-cp311-manylinux_2_17_ppc64le.manylinux2014_ppc64le.whl", hash = "sha256:167ed4852351d8a750da48712c3930b031f6efdaa0f22fa1933716bfcd6bf4a3", size = 831275, upload_time = "2024-11-06T20:09:40.371Z" },
    { url = "https://files.pythonhosted.org/packages/b3/12/b0f480726cf1c60f6536fa5e1c95275a77624f3ac8fdccf79e6727499e28/regex-2024.11.6-cp311-cp311-manylinux_2_17_s390x.manylinux2014_s390x.whl", hash = "sha256:2d548dafee61f06ebdb584080621f3e0c23fff312f0de1afc776e2a2ba99a74f", size = 818257, upload_time = "2024-11-06T20:09:43.059Z" },
    { url = "https://files.pythonhosted.org/packages/bf/ce/0d0e61429f603bac433910d99ef1a02ce45a8967ffbe3cbee48599e62d88/regex-2024.11.6-cp311-cp311-manylinux_2_17_x86_64.manylinux2014_x86_64.whl", hash = "sha256:f2a19f302cd1ce5dd01a9099aaa19cae6173306d1302a43b627f62e21cf18ac0", size = 792727, upload_time = "2024-11-06T20:09:48.19Z" },
    { url = "https://files.pythonhosted.org/packages/e4/c1/243c83c53d4a419c1556f43777ccb552bccdf79d08fda3980e4e77dd9137/regex-2024.11.6-cp311-cp311-manylinux_2_5_i686.manylinux1_i686.manylinux_2_17_i686.manylinux2014_i686.whl", hash = "sha256:bec9931dfb61ddd8ef2ebc05646293812cb6b16b60cf7c9511a832b6f1854b55", size = 780667, upload_time = "2024-11-06T20:09:49.828Z" },
    { url = "https://files.pythonhosted.org/packages/c5/f4/75eb0dd4ce4b37f04928987f1d22547ddaf6c4bae697623c1b05da67a8aa/regex-2024.11.6-cp311-cp311-musllinux_1_2_aarch64.whl", hash = "sha256:9714398225f299aa85267fd222f7142fcb5c769e73d7733344efc46f2ef5cf89", size = 776963, upload_time = "2024-11-06T20:09:51.819Z" },
    { url = "https://files.pythonhosted.org/packages/16/5d/95c568574e630e141a69ff8a254c2f188b4398e813c40d49228c9bbd9875/regex-2024.11.6-cp311-cp311-musllinux_1_2_i686.whl", hash = "sha256:202eb32e89f60fc147a41e55cb086db2a3f8cb82f9a9a88440dcfc5d37faae8d", size = 784700, upload_time = "2024-11-06T20:09:53.982Z" },
    { url = "https://files.pythonhosted.org/packages/8e/b5/f8495c7917f15cc6fee1e7f395e324ec3e00ab3c665a7dc9d27562fd5290/regex-2024.11.6-cp311-cp311-musllinux_1_2_ppc64le.whl", hash = "sha256:4181b814e56078e9b00427ca358ec44333765f5ca1b45597ec7446d3a1ef6e34", size = 848592, upload_time = "2024-11-06T20:09:56.222Z" },
    { url = "https://files.pythonhosted.org/packages/1c/80/6dd7118e8cb212c3c60b191b932dc57db93fb2e36fb9e0e92f72a5909af9/regex-2024.11.6-cp311-cp311-musllinux_1_2_s390x.whl", hash = "sha256:068376da5a7e4da51968ce4c122a7cd31afaaec4fccc7856c92f63876e57b51d", size = 852929, upload_time = "2024-11-06T20:09:58.642Z" },
    { url = "https://files.pythonhosted.org/packages/11/9b/5a05d2040297d2d254baf95eeeb6df83554e5e1df03bc1a6687fc4ba1f66/regex-2024.11.6-cp311-cp311-musllinux_1_2_x86_64.whl", hash = "sha256:ac10f2c4184420d881a3475fb2c6f4d95d53a8d50209a2500723d831036f7c45", size = 781213, upload_time = "2024-11-06T20:10:00.867Z" },
    { url = "https://files.pythonhosted.org/packages/26/b7/b14e2440156ab39e0177506c08c18accaf2b8932e39fb092074de733d868/regex-2024.11.6-cp311-cp311-win32.whl", hash = "sha256:c36f9b6f5f8649bb251a5f3f66564438977b7ef8386a52460ae77e6070d309d9", size = 261734, upload_time = "2024-11-06T20:10:03.361Z" },
    { url = "https://files.pythonhosted.org/packages/80/32/763a6cc01d21fb3819227a1cc3f60fd251c13c37c27a73b8ff4315433a8e/regex-2024.11.6-cp311-cp311-win_amd64.whl", hash = "sha256:02e28184be537f0e75c1f9b2f8847dc51e08e6e171c6bde130b2687e0c33cf60", size = 274052, upload_time = "2024-11-06T20:10:05.179Z" },
    { url = "https://files.pythonhosted.org/packages/ba/30/9a87ce8336b172cc232a0db89a3af97929d06c11ceaa19d97d84fa90a8f8/regex-2024.11.6-cp312-cp312-macosx_10_13_universal2.whl", hash = "sha256:52fb28f528778f184f870b7cf8f225f5eef0a8f6e3778529bdd40c7b3920796a", size = 483781, upload_time = "2024-11-06T20:10:07.07Z" },
    { url = "https://files.pythonhosted.org/packages/01/e8/00008ad4ff4be8b1844786ba6636035f7ef926db5686e4c0f98093612add/regex-2024.11.6-cp312-cp312-macosx_10_13_x86_64.whl", hash = "sha256:fdd6028445d2460f33136c55eeb1f601ab06d74cb3347132e1c24250187500d9", size = 288455, upload_time = "2024-11-06T20:10:09.117Z" },
    { url = "https://files.pythonhosted.org/packages/60/85/cebcc0aff603ea0a201667b203f13ba75d9fc8668fab917ac5b2de3967bc/regex-2024.11.6-cp312-cp312-macosx_11_0_arm64.whl", hash = "sha256:805e6b60c54bf766b251e94526ebad60b7de0c70f70a4e6210ee2891acb70bf2", size = 284759, upload_time = "2024-11-06T20:10:11.155Z" },
    { url = "https://files.pythonhosted.org/packages/94/2b/701a4b0585cb05472a4da28ee28fdfe155f3638f5e1ec92306d924e5faf0/regex-2024.11.6-cp312-cp312-manylinux_2_17_aarch64.manylinux2014_aarch64.whl", hash = "sha256:b85c2530be953a890eaffde05485238f07029600e8f098cdf1848d414a8b45e4", size = 794976, upload_time = "2024-11-06T20:10:13.24Z" },
    { url = "https://files.pythonhosted.org/packages/4b/bf/fa87e563bf5fee75db8915f7352e1887b1249126a1be4813837f5dbec965/regex-2024.11.6-cp312-cp312-manylinux_2_17_ppc64le.manylinux2014_ppc64le.whl", hash = "sha256:bb26437975da7dc36b7efad18aa9dd4ea569d2357ae6b783bf1118dabd9ea577", size = 833077, upload_time = "2024-11-06T20:10:15.37Z" },
    { url = "https://files.pythonhosted.org/packages/a1/56/7295e6bad94b047f4d0834e4779491b81216583c00c288252ef625c01d23/regex-2024.11.6-cp312-cp312-manylinux_2_17_s390x.manylinux2014_s390x.whl", hash = "sha256:abfa5080c374a76a251ba60683242bc17eeb2c9818d0d30117b4486be10c59d3", size = 823160, upload_time = "2024-11-06T20:10:19.027Z" },
    { url = "https://files.pythonhosted.org/packages/fb/13/e3b075031a738c9598c51cfbc4c7879e26729c53aa9cca59211c44235314/regex-2024.11.6-cp312-cp312-manylinux_2_17_x86_64.manylinux2014_x86_64.whl", hash = "sha256:70b7fa6606c2881c1db9479b0eaa11ed5dfa11c8d60a474ff0e095099f39d98e", size = 796896, upload_time = "2024-11-06T20:10:21.85Z" },
    { url = "https://files.pythonhosted.org/packages/24/56/0b3f1b66d592be6efec23a795b37732682520b47c53da5a32c33ed7d84e3/regex-2024.11.6-cp312-cp312-manylinux_2_5_i686.manylinux1_i686.manylinux_2_17_i686.manylinux2014_i686.whl", hash = "sha256:0c32f75920cf99fe6b6c539c399a4a128452eaf1af27f39bce8909c9a3fd8cbe", size = 783997, upload_time = "2024-11-06T20:10:24.329Z" },
    { url = "https://files.pythonhosted.org/packages/f9/a1/eb378dada8b91c0e4c5f08ffb56f25fcae47bf52ad18f9b2f33b83e6d498/regex-2024.11.6-cp312-cp312-musllinux_1_2_aarch64.whl", hash = "sha256:982e6d21414e78e1f51cf595d7f321dcd14de1f2881c5dc6a6e23bbbbd68435e", size = 781725, upload_time = "2024-11-06T20:10:28.067Z" },
    { url = "https://files.pythonhosted.org/packages/83/f2/033e7dec0cfd6dda93390089864732a3409246ffe8b042e9554afa9bff4e/regex-2024.11.6-cp312-cp312-musllinux_1_2_i686.whl", hash = "sha256:a7c2155f790e2fb448faed6dd241386719802296ec588a8b9051c1f5c481bc29", size = 789481, upload_time = "2024-11-06T20:10:31.612Z" },
    { url = "https://files.pythonhosted.org/packages/83/23/15d4552ea28990a74e7696780c438aadd73a20318c47e527b47a4a5a596d/regex-2024.11.6-cp312-cp312-musllinux_1_2_ppc64le.whl", hash = "sha256:149f5008d286636e48cd0b1dd65018548944e495b0265b45e1bffecce1ef7f39", size = 852896, upload_time = "2024-11-06T20:10:34.054Z" },
    { url = "https://files.pythonhosted.org/packages/e3/39/ed4416bc90deedbfdada2568b2cb0bc1fdb98efe11f5378d9892b2a88f8f/regex-2024.11.6-cp312-cp312-musllinux_1_2_s390x.whl", hash = "sha256:e5364a4502efca094731680e80009632ad6624084aff9a23ce8c8c6820de3e51", size = 860138, upload_time = "2024-11-06T20:10:36.142Z" },
    { url = "https://files.pythonhosted.org/packages/93/2d/dd56bb76bd8e95bbce684326302f287455b56242a4f9c61f1bc76e28360e/regex-2024.11.6-cp312-cp312-musllinux_1_2_x86_64.whl", hash = "sha256:0a86e7eeca091c09e021db8eb72d54751e527fa47b8d5787caf96d9831bd02ad", size = 787692, upload_time = "2024-11-06T20:10:38.394Z" },
    { url = "https://files.pythonhosted.org/packages/0b/55/31877a249ab7a5156758246b9c59539abbeba22461b7d8adc9e8475ff73e/regex-2024.11.6-cp312-cp312-win32.whl", hash = "sha256:32f9a4c643baad4efa81d549c2aadefaeba12249b2adc5af541759237eee1c54", size = 262135, upload_time = "2024-11-06T20:10:40.367Z" },
    { url = "https://files.pythonhosted.org/packages/38/ec/ad2d7de49a600cdb8dd78434a1aeffe28b9d6fc42eb36afab4a27ad23384/regex-2024.11.6-cp312-cp312-win_amd64.whl", hash = "sha256:a93c194e2df18f7d264092dc8539b8ffb86b45b899ab976aa15d48214138e81b", size = 273567, upload_time = "2024-11-06T20:10:43.467Z" },
    { url = "https://files.pythonhosted.org/packages/90/73/bcb0e36614601016552fa9344544a3a2ae1809dc1401b100eab02e772e1f/regex-2024.11.6-cp313-cp313-macosx_10_13_universal2.whl", hash = "sha256:a6ba92c0bcdf96cbf43a12c717eae4bc98325ca3730f6b130ffa2e3c3c723d84", size = 483525, upload_time = "2024-11-06T20:10:45.19Z" },
    { url = "https://files.pythonhosted.org/packages/0f/3f/f1a082a46b31e25291d830b369b6b0c5576a6f7fb89d3053a354c24b8a83/regex-2024.11.6-cp313-cp313-macosx_10_13_x86_64.whl", hash = "sha256:525eab0b789891ac3be914d36893bdf972d483fe66551f79d3e27146191a37d4", size = 288324, upload_time = "2024-11-06T20:10:47.177Z" },
    { url = "https://files.pythonhosted.org/packages/09/c9/4e68181a4a652fb3ef5099e077faf4fd2a694ea6e0f806a7737aff9e758a/regex-2024.11.6-cp313-cp313-macosx_11_0_arm64.whl", hash = "sha256:086a27a0b4ca227941700e0b31425e7a28ef1ae8e5e05a33826e17e47fbfdba0", size = 284617, upload_time = "2024-11-06T20:10:49.312Z" },
    { url = "https://files.pythonhosted.org/packages/fc/fd/37868b75eaf63843165f1d2122ca6cb94bfc0271e4428cf58c0616786dce/regex-2024.11.6-cp313-cp313-manylinux_2_17_aarch64.manylinux2014_aarch64.whl", hash = "sha256:bde01f35767c4a7899b7eb6e823b125a64de314a8ee9791367c9a34d56af18d0", size = 795023, upload_time = "2024-11-06T20:10:51.102Z" },
    { url = "https://files.pythonhosted.org/packages/c4/7c/d4cd9c528502a3dedb5c13c146e7a7a539a3853dc20209c8e75d9ba9d1b2/regex-2024.11.6-cp313-cp313-manylinux_2_17_ppc64le.manylinux2014_ppc64le.whl", hash = "sha256:b583904576650166b3d920d2bcce13971f6f9e9a396c673187f49811b2769dc7", size = 833072, upload_time = "2024-11-06T20:10:52.926Z" },
    { url = "https://files.pythonhosted.org/packages/4f/db/46f563a08f969159c5a0f0e722260568425363bea43bb7ae370becb66a67/regex-2024.11.6-cp313-cp313-manylinux_2_17_s390x.manylinux2014_s390x.whl", hash = "sha256:1c4de13f06a0d54fa0d5ab1b7138bfa0d883220965a29616e3ea61b35d5f5fc7", size = 823130, upload_time = "2024-11-06T20:10:54.828Z" },
    { url = "https://files.pythonhosted.org/packages/db/60/1eeca2074f5b87df394fccaa432ae3fc06c9c9bfa97c5051aed70e6e00c2/regex-2024.11.6-cp313-cp313-manylinux_2_17_x86_64.manylinux2014_x86_64.whl", hash = "sha256:3cde6e9f2580eb1665965ce9bf17ff4952f34f5b126beb509fee8f4e994f143c", size = 796857, upload_time = "2024-11-06T20:10:56.634Z" },
    { url = "https://files.pythonhosted.org/packages/10/db/ac718a08fcee981554d2f7bb8402f1faa7e868c1345c16ab1ebec54b0d7b/regex-2024.11.6-cp313-cp313-manylinux_2_5_i686.manylinux1_i686.manylinux_2_17_i686.manylinux2014_i686.whl", hash = "sha256:0d7f453dca13f40a02b79636a339c5b62b670141e63efd511d3f8f73fba162b3", size = 784006, upload_time = "2024-11-06T20:10:59.369Z" },
    { url = "https://files.pythonhosted.org/packages/c2/41/7da3fe70216cea93144bf12da2b87367590bcf07db97604edeea55dac9ad/regex-2024.11.6-cp313-cp313-musllinux_1_2_aarch64.whl", hash = "sha256:59dfe1ed21aea057a65c6b586afd2a945de04fc7db3de0a6e3ed5397ad491b07", size = 781650, upload_time = "2024-11-06T20:11:02.042Z" },
    { url = "https://files.pythonhosted.org/packages/a7/d5/880921ee4eec393a4752e6ab9f0fe28009435417c3102fc413f3fe81c4e5/regex-2024.11.6-cp313-cp313-musllinux_1_2_i686.whl", hash = "sha256:b97c1e0bd37c5cd7902e65f410779d39eeda155800b65fc4d04cc432efa9bc6e", size = 789545, upload_time = "2024-11-06T20:11:03.933Z" },
    { url = "https://files.pythonhosted.org/packages/dc/96/53770115e507081122beca8899ab7f5ae28ae790bfcc82b5e38976df6a77/regex-2024.11.6-cp313-cp313-musllinux_1_2_ppc64le.whl", hash = "sha256:f9d1e379028e0fc2ae3654bac3cbbef81bf3fd571272a42d56c24007979bafb6", size = 853045, upload_time = "2024-11-06T20:11:06.497Z" },
    { url = "https://files.pythonhosted.org/packages/31/d3/1372add5251cc2d44b451bd94f43b2ec78e15a6e82bff6a290ef9fd8f00a/regex-2024.11.6-cp313-cp313-musllinux_1_2_s390x.whl", hash = "sha256:13291b39131e2d002a7940fb176e120bec5145f3aeb7621be6534e46251912c4", size = 860182, upload_time = "2024-11-06T20:11:09.06Z" },
    { url = "https://files.pythonhosted.org/packages/ed/e3/c446a64984ea9f69982ba1a69d4658d5014bc7a0ea468a07e1a1265db6e2/regex-2024.11.6-cp313-cp313-musllinux_1_2_x86_64.whl", hash = "sha256:4f51f88c126370dcec4908576c5a627220da6c09d0bff31cfa89f2523843316d", size = 787733, upload_time = "2024-11-06T20:11:11.256Z" },
    { url = "https://files.pythonhosted.org/packages/2b/f1/e40c8373e3480e4f29f2692bd21b3e05f296d3afebc7e5dcf21b9756ca1c/regex-2024.11.6-cp313-cp313-win32.whl", hash = "sha256:63b13cfd72e9601125027202cad74995ab26921d8cd935c25f09c630436348ff", size = 262122, upload_time = "2024-11-06T20:11:13.161Z" },
    { url = "https://files.pythonhosted.org/packages/45/94/bc295babb3062a731f52621cdc992d123111282e291abaf23faa413443ea/regex-2024.11.6-cp313-cp313-win_amd64.whl", hash = "sha256:2b3361af3198667e99927da8b84c1b010752fa4b1115ee30beaa332cabc3ef1a", size = 273545, upload_time = "2024-11-06T20:11:15Z" },
]

[[package]]
name = "requests"
version = "2.32.3"
source = { registry = "https://pypi.org/simple" }
dependencies = [
    { name = "certifi" },
    { name = "charset-normalizer" },
    { name = "idna" },
    { name = "urllib3" },
]
sdist = { url = "https://files.pythonhosted.org/packages/63/70/2bf7780ad2d390a8d301ad0b550f1581eadbd9a20f896afe06353c2a2913/requests-2.32.3.tar.gz", hash = "sha256:55365417734eb18255590a9ff9eb97e9e1da868d4ccd6402399eaf68af20a760", size = 131218, upload_time = "2024-05-29T15:37:49.536Z" }
wheels = [
    { url = "https://files.pythonhosted.org/packages/f9/9b/335f9764261e915ed497fcdeb11df5dfd6f7bf257d4a6a2a686d80da4d54/requests-2.32.3-py3-none-any.whl", hash = "sha256:70761cfe03c773ceb22aa2f671b4757976145175cdfca038c02654d061d6dcc6", size = 64928, upload_time = "2024-05-29T15:37:47.027Z" },
]

[[package]]
name = "requests-unixsocket2"
version = "1.0.0"
source = { registry = "https://pypi.org/simple" }
dependencies = [
    { name = "requests" },
    { name = "urllib3" },
]
sdist = { url = "https://files.pythonhosted.org/packages/e3/7b/8f398d91382a2bbae06530389f74d6296a4da04827144a3015f34b7d82c4/requests_unixsocket2-1.0.0.tar.gz", hash = "sha256:8c6cad0326369658db931b4c36f03cd1cccb7668e081e7fb3972b500a93bb563", size = 6161, upload_time = "2025-04-03T14:55:53.643Z" }
wheels = [
    { url = "https://files.pythonhosted.org/packages/9d/3d/17006603e3ef2ace6e23dbf2f51784621807a52807139be79dde26cc27d8/requests_unixsocket2-1.0.0-py3-none-any.whl", hash = "sha256:11c70219366a8d1e2cf0ec7694317f11b44977fb9647378651f7ae95a451c024", size = 7730, upload_time = "2025-04-03T14:55:52.227Z" },
]

[[package]]
name = "responses"
version = "0.25.7"
source = { registry = "https://pypi.org/simple" }
dependencies = [
    { name = "pyyaml" },
    { name = "requests" },
    { name = "urllib3" },
]
sdist = { url = "https://files.pythonhosted.org/packages/81/7e/2345ac3299bd62bd7163216702bbc88976c099cfceba5b889f2a457727a1/responses-0.25.7.tar.gz", hash = "sha256:8ebae11405d7a5df79ab6fd54277f6f2bc29b2d002d0dd2d5c632594d1ddcedb", size = 79203, upload_time = "2025-03-11T15:36:16.624Z" }
wheels = [
    { url = "https://files.pythonhosted.org/packages/e4/fc/1d20b64fa90e81e4fa0a34c9b0240a6cfb1326b7e06d18a5432a9917c316/responses-0.25.7-py3-none-any.whl", hash = "sha256:92ca17416c90fe6b35921f52179bff29332076bb32694c0df02dcac2c6bc043c", size = 34732, upload_time = "2025-03-11T15:36:14.589Z" },
]

[[package]]
name = "rpds-py"
version = "0.24.0"
source = { registry = "https://pypi.org/simple" }
sdist = { url = "https://files.pythonhosted.org/packages/0b/b3/52b213298a0ba7097c7ea96bee95e1947aa84cc816d48cebb539770cdf41/rpds_py-0.24.0.tar.gz", hash = "sha256:772cc1b2cd963e7e17e6cc55fe0371fb9c704d63e44cacec7b9b7f523b78919e", size = 26863, upload_time = "2025-03-26T14:56:01.518Z" }
wheels = [
    { url = "https://files.pythonhosted.org/packages/6a/21/cbc43b220c9deb536b07fbd598c97d463bbb7afb788851891252fc920742/rpds_py-0.24.0-cp310-cp310-macosx_10_12_x86_64.whl", hash = "sha256:006f4342fe729a368c6df36578d7a348c7c716be1da0a1a0f86e3021f8e98724", size = 377531, upload_time = "2025-03-26T14:52:41.754Z" },
    { url = "https://files.pythonhosted.org/packages/42/15/cc4b09ef160483e49c3aab3b56f3d375eadf19c87c48718fb0147e86a446/rpds_py-0.24.0-cp310-cp310-macosx_11_0_arm64.whl", hash = "sha256:2d53747da70a4e4b17f559569d5f9506420966083a31c5fbd84e764461c4444b", size = 362273, upload_time = "2025-03-26T14:52:44.341Z" },
    { url = "https://files.pythonhosted.org/packages/8c/a2/67718a188a88dbd5138d959bed6efe1cc7413a4caa8283bd46477ed0d1ad/rpds_py-0.24.0-cp310-cp310-manylinux_2_17_aarch64.manylinux2014_aarch64.whl", hash = "sha256:e8acd55bd5b071156bae57b555f5d33697998752673b9de554dd82f5b5352727", size = 388111, upload_time = "2025-03-26T14:52:46.944Z" },
    { url = "https://files.pythonhosted.org/packages/e5/e6/cbf1d3163405ad5f4a1a6d23f80245f2204d0c743b18525f34982dec7f4d/rpds_py-0.24.0-cp310-cp310-manylinux_2_17_armv7l.manylinux2014_armv7l.whl", hash = "sha256:7e80d375134ddb04231a53800503752093dbb65dad8dabacce2c84cccc78e964", size = 394447, upload_time = "2025-03-26T14:52:48.753Z" },
    { url = "https://files.pythonhosted.org/packages/21/bb/4fe220ccc8a549b38b9e9cec66212dc3385a82a5ee9e37b54411cce4c898/rpds_py-0.24.0-cp310-cp310-manylinux_2_17_ppc64le.manylinux2014_ppc64le.whl", hash = "sha256:60748789e028d2a46fc1c70750454f83c6bdd0d05db50f5ae83e2db500b34da5", size = 448028, upload_time = "2025-03-26T14:52:50.757Z" },
    { url = "https://files.pythonhosted.org/packages/a5/41/d2d6e0fd774818c4cadb94185d30cf3768de1c2a9e0143fc8bc6ce59389e/rpds_py-0.24.0-cp310-cp310-manylinux_2_17_s390x.manylinux2014_s390x.whl", hash = "sha256:6e1daf5bf6c2be39654beae83ee6b9a12347cb5aced9a29eecf12a2d25fff664", size = 447410, upload_time = "2025-03-26T14:52:52.292Z" },
    { url = "https://files.pythonhosted.org/packages/a7/a7/6d04d438f53d8bb2356bb000bea9cf5c96a9315e405b577117e344cc7404/rpds_py-0.24.0-cp310-cp310-manylinux_2_17_x86_64.manylinux2014_x86_64.whl", hash = "sha256:1b221c2457d92a1fb3c97bee9095c874144d196f47c038462ae6e4a14436f7bc", size = 389531, upload_time = "2025-03-26T14:52:54.233Z" },
    { url = "https://files.pythonhosted.org/packages/23/be/72e6df39bd7ca5a66799762bf54d8e702483fdad246585af96723109d486/rpds_py-0.24.0-cp310-cp310-manylinux_2_5_i686.manylinux1_i686.whl", hash = "sha256:66420986c9afff67ef0c5d1e4cdc2d0e5262f53ad11e4f90e5e22448df485bf0", size = 420099, upload_time = "2025-03-26T14:52:56.135Z" },
    { url = "https://files.pythonhosted.org/packages/8c/c9/ca100cd4688ee0aa266197a5cb9f685231676dd7d573041ca53787b23f4e/rpds_py-0.24.0-cp310-cp310-musllinux_1_2_aarch64.whl", hash = "sha256:43dba99f00f1d37b2a0265a259592d05fcc8e7c19d140fe51c6e6f16faabeb1f", size = 564950, upload_time = "2025-03-26T14:52:57.583Z" },
    { url = "https://files.pythonhosted.org/packages/05/98/908cd95686d33b3ac8ac2e582d7ae38e2c3aa2c0377bf1f5663bafd1ffb2/rpds_py-0.24.0-cp310-cp310-musllinux_1_2_i686.whl", hash = "sha256:a88c0d17d039333a41d9bf4616bd062f0bd7aa0edeb6cafe00a2fc2a804e944f", size = 591778, upload_time = "2025-03-26T14:52:59.518Z" },
    { url = "https://files.pythonhosted.org/packages/7b/ac/e143726f1dd3215efcb974b50b03bd08a8a1556b404a0a7872af6d197e57/rpds_py-0.24.0-cp310-cp310-musllinux_1_2_x86_64.whl", hash = "sha256:cc31e13ce212e14a539d430428cd365e74f8b2d534f8bc22dd4c9c55b277b875", size = 560421, upload_time = "2025-03-26T14:53:01.422Z" },
    { url = "https://files.pythonhosted.org/packages/60/28/add1c1d2fcd5aa354f7225d036d4492261759a22d449cff14841ef36a514/rpds_py-0.24.0-cp310-cp310-win32.whl", hash = "sha256:fc2c1e1b00f88317d9de6b2c2b39b012ebbfe35fe5e7bef980fd2a91f6100a07", size = 222089, upload_time = "2025-03-26T14:53:02.859Z" },
    { url = "https://files.pythonhosted.org/packages/b0/ac/81f8066c6de44c507caca488ba336ae30d35d57f61fe10578824d1a70196/rpds_py-0.24.0-cp310-cp310-win_amd64.whl", hash = "sha256:c0145295ca415668420ad142ee42189f78d27af806fcf1f32a18e51d47dd2052", size = 234622, upload_time = "2025-03-26T14:53:04.676Z" },
    { url = "https://files.pythonhosted.org/packages/80/e6/c1458bbfb257448fdb2528071f1f4e19e26798ed5ef6d47d7aab0cb69661/rpds_py-0.24.0-cp311-cp311-macosx_10_12_x86_64.whl", hash = "sha256:2d3ee4615df36ab8eb16c2507b11e764dcc11fd350bbf4da16d09cda11fcedef", size = 377679, upload_time = "2025-03-26T14:53:06.557Z" },
    { url = "https://files.pythonhosted.org/packages/dd/26/ea4181ef78f58b2c167548c6a833d7dc22408e5b3b181bda9dda440bb92d/rpds_py-0.24.0-cp311-cp311-macosx_11_0_arm64.whl", hash = "sha256:e13ae74a8a3a0c2f22f450f773e35f893484fcfacb00bb4344a7e0f4f48e1f97", size = 362571, upload_time = "2025-03-26T14:53:08.439Z" },
    { url = "https://files.pythonhosted.org/packages/56/fa/1ec54dd492c64c280a2249a047fc3369e2789dc474eac20445ebfc72934b/rpds_py-0.24.0-cp311-cp311-manylinux_2_17_aarch64.manylinux2014_aarch64.whl", hash = "sha256:cf86f72d705fc2ef776bb7dd9e5fbba79d7e1f3e258bf9377f8204ad0fc1c51e", size = 388012, upload_time = "2025-03-26T14:53:10.314Z" },
    { url = "https://files.pythonhosted.org/packages/3a/be/bad8b0e0f7e58ef4973bb75e91c472a7d51da1977ed43b09989264bf065c/rpds_py-0.24.0-cp311-cp311-manylinux_2_17_armv7l.manylinux2014_armv7l.whl", hash = "sha256:c43583ea8517ed2e780a345dd9960896afc1327e8cf3ac8239c167530397440d", size = 394730, upload_time = "2025-03-26T14:53:11.953Z" },
    { url = "https://files.pythonhosted.org/packages/35/56/ab417fc90c21826df048fc16e55316ac40876e4b790104ececcbce813d8f/rpds_py-0.24.0-cp311-cp311-manylinux_2_17_ppc64le.manylinux2014_ppc64le.whl", hash = "sha256:4cd031e63bc5f05bdcda120646a0d32f6d729486d0067f09d79c8db5368f4586", size = 448264, upload_time = "2025-03-26T14:53:13.42Z" },
    { url = "https://files.pythonhosted.org/packages/b6/75/4c63862d5c05408589196c8440a35a14ea4ae337fa70ded1f03638373f06/rpds_py-0.24.0-cp311-cp311-manylinux_2_17_s390x.manylinux2014_s390x.whl", hash = "sha256:34d90ad8c045df9a4259c47d2e16a3f21fdb396665c94520dbfe8766e62187a4", size = 446813, upload_time = "2025-03-26T14:53:15.036Z" },
    { url = "https://files.pythonhosted.org/packages/e7/0c/91cf17dffa9a38835869797a9f041056091ebba6a53963d3641207e3d467/rpds_py-0.24.0-cp311-cp311-manylinux_2_17_x86_64.manylinux2014_x86_64.whl", hash = "sha256:e838bf2bb0b91ee67bf2b889a1a841e5ecac06dd7a2b1ef4e6151e2ce155c7ae", size = 389438, upload_time = "2025-03-26T14:53:17.037Z" },
    { url = "https://files.pythonhosted.org/packages/1b/b0/60e6c72727c978276e02851819f3986bc40668f115be72c1bc4d922c950f/rpds_py-0.24.0-cp311-cp311-manylinux_2_5_i686.manylinux1_i686.whl", hash = "sha256:04ecf5c1ff4d589987b4d9882872f80ba13da7d42427234fce8f22efb43133bc", size = 420416, upload_time = "2025-03-26T14:53:18.671Z" },
    { url = "https://files.pythonhosted.org/packages/a1/d7/f46f85b9f863fb59fd3c534b5c874c48bee86b19e93423b9da8784605415/rpds_py-0.24.0-cp311-cp311-musllinux_1_2_aarch64.whl", hash = "sha256:630d3d8ea77eabd6cbcd2ea712e1c5cecb5b558d39547ac988351195db433f6c", size = 565236, upload_time = "2025-03-26T14:53:20.357Z" },
    { url = "https://files.pythonhosted.org/packages/2a/d1/1467620ded6dd70afc45ec822cdf8dfe7139537780d1f3905de143deb6fd/rpds_py-0.24.0-cp311-cp311-musllinux_1_2_i686.whl", hash = "sha256:ebcb786b9ff30b994d5969213a8430cbb984cdd7ea9fd6df06663194bd3c450c", size = 592016, upload_time = "2025-03-26T14:53:22.216Z" },
    { url = "https://files.pythonhosted.org/packages/5d/13/fb1ded2e6adfaa0c0833106c42feb290973f665300f4facd5bf5d7891d9c/rpds_py-0.24.0-cp311-cp311-musllinux_1_2_x86_64.whl", hash = "sha256:174e46569968ddbbeb8a806d9922f17cd2b524aa753b468f35b97ff9c19cb718", size = 560123, upload_time = "2025-03-26T14:53:23.733Z" },
    { url = "https://files.pythonhosted.org/packages/1e/df/09fc1857ac7cc2eb16465a7199c314cbce7edde53c8ef21d615410d7335b/rpds_py-0.24.0-cp311-cp311-win32.whl", hash = "sha256:5ef877fa3bbfb40b388a5ae1cb00636a624690dcb9a29a65267054c9ea86d88a", size = 222256, upload_time = "2025-03-26T14:53:25.217Z" },
    { url = "https://files.pythonhosted.org/packages/ff/25/939b40bc4d54bf910e5ee60fb5af99262c92458f4948239e8c06b0b750e7/rpds_py-0.24.0-cp311-cp311-win_amd64.whl", hash = "sha256:e274f62cbd274359eff63e5c7e7274c913e8e09620f6a57aae66744b3df046d6", size = 234718, upload_time = "2025-03-26T14:53:26.631Z" },
    { url = "https://files.pythonhosted.org/packages/1a/e0/1c55f4a3be5f1ca1a4fd1f3ff1504a1478c1ed48d84de24574c4fa87e921/rpds_py-0.24.0-cp312-cp312-macosx_10_12_x86_64.whl", hash = "sha256:d8551e733626afec514b5d15befabea0dd70a343a9f23322860c4f16a9430205", size = 366945, upload_time = "2025-03-26T14:53:28.149Z" },
    { url = "https://files.pythonhosted.org/packages/39/1b/a3501574fbf29118164314dbc800d568b8c1c7b3258b505360e8abb3902c/rpds_py-0.24.0-cp312-cp312-macosx_11_0_arm64.whl", hash = "sha256:0e374c0ce0ca82e5b67cd61fb964077d40ec177dd2c4eda67dba130de09085c7", size = 351935, upload_time = "2025-03-26T14:53:29.684Z" },
    { url = "https://files.pythonhosted.org/packages/dc/47/77d3d71c55f6a374edde29f1aca0b2e547325ed00a9da820cabbc9497d2b/rpds_py-0.24.0-cp312-cp312-manylinux_2_17_aarch64.manylinux2014_aarch64.whl", hash = "sha256:d69d003296df4840bd445a5d15fa5b6ff6ac40496f956a221c4d1f6f7b4bc4d9", size = 390817, upload_time = "2025-03-26T14:53:31.177Z" },
    { url = "https://files.pythonhosted.org/packages/4e/ec/1e336ee27484379e19c7f9cc170f4217c608aee406d3ae3a2e45336bff36/rpds_py-0.24.0-cp312-cp312-manylinux_2_17_armv7l.manylinux2014_armv7l.whl", hash = "sha256:8212ff58ac6dfde49946bea57474a386cca3f7706fc72c25b772b9ca4af6b79e", size = 401983, upload_time = "2025-03-26T14:53:33.163Z" },
    { url = "https://files.pythonhosted.org/packages/07/f8/39b65cbc272c635eaea6d393c2ad1ccc81c39eca2db6723a0ca4b2108fce/rpds_py-0.24.0-cp312-cp312-manylinux_2_17_ppc64le.manylinux2014_ppc64le.whl", hash = "sha256:528927e63a70b4d5f3f5ccc1fa988a35456eb5d15f804d276709c33fc2f19bda", size = 451719, upload_time = "2025-03-26T14:53:34.721Z" },
    { url = "https://files.pythonhosted.org/packages/32/05/05c2b27dd9c30432f31738afed0300659cb9415db0ff7429b05dfb09bbde/rpds_py-0.24.0-cp312-cp312-manylinux_2_17_s390x.manylinux2014_s390x.whl", hash = "sha256:a824d2c7a703ba6daaca848f9c3d5cb93af0505be505de70e7e66829affd676e", size = 442546, upload_time = "2025-03-26T14:53:36.26Z" },
    { url = "https://files.pythonhosted.org/packages/7d/e0/19383c8b5d509bd741532a47821c3e96acf4543d0832beba41b4434bcc49/rpds_py-0.24.0-cp312-cp312-manylinux_2_17_x86_64.manylinux2014_x86_64.whl", hash = "sha256:44d51febb7a114293ffd56c6cf4736cb31cd68c0fddd6aa303ed09ea5a48e029", size = 393695, upload_time = "2025-03-26T14:53:37.728Z" },
    { url = "https://files.pythonhosted.org/packages/9d/15/39f14e96d94981d0275715ae8ea564772237f3fa89bc3c21e24de934f2c7/rpds_py-0.24.0-cp312-cp312-manylinux_2_5_i686.manylinux1_i686.whl", hash = "sha256:3fab5f4a2c64a8fb64fc13b3d139848817a64d467dd6ed60dcdd6b479e7febc9", size = 427218, upload_time = "2025-03-26T14:53:39.326Z" },
    { url = "https://files.pythonhosted.org/packages/22/b9/12da7124905a680f690da7a9de6f11de770b5e359f5649972f7181c8bf51/rpds_py-0.24.0-cp312-cp312-musllinux_1_2_aarch64.whl", hash = "sha256:9be4f99bee42ac107870c61dfdb294d912bf81c3c6d45538aad7aecab468b6b7", size = 568062, upload_time = "2025-03-26T14:53:40.885Z" },
    { url = "https://files.pythonhosted.org/packages/88/17/75229017a2143d915f6f803721a6d721eca24f2659c5718a538afa276b4f/rpds_py-0.24.0-cp312-cp312-musllinux_1_2_i686.whl", hash = "sha256:564c96b6076a98215af52f55efa90d8419cc2ef45d99e314fddefe816bc24f91", size = 596262, upload_time = "2025-03-26T14:53:42.544Z" },
    { url = "https://files.pythonhosted.org/packages/aa/64/8e8a1d8bd1b6b638d6acb6d41ab2cec7f2067a5b8b4c9175703875159a7c/rpds_py-0.24.0-cp312-cp312-musllinux_1_2_x86_64.whl", hash = "sha256:75a810b7664c17f24bf2ffd7f92416c00ec84b49bb68e6a0d93e542406336b56", size = 564306, upload_time = "2025-03-26T14:53:44.2Z" },
    { url = "https://files.pythonhosted.org/packages/68/1c/a7eac8d8ed8cb234a9b1064647824c387753343c3fab6ed7c83481ed0be7/rpds_py-0.24.0-cp312-cp312-win32.whl", hash = "sha256:f6016bd950be4dcd047b7475fdf55fb1e1f59fc7403f387be0e8123e4a576d30", size = 224281, upload_time = "2025-03-26T14:53:45.769Z" },
    { url = "https://files.pythonhosted.org/packages/bb/46/b8b5424d1d21f2f2f3f2d468660085318d4f74a8df8289e3dd6ad224d488/rpds_py-0.24.0-cp312-cp312-win_amd64.whl", hash = "sha256:998c01b8e71cf051c28f5d6f1187abbdf5cf45fc0efce5da6c06447cba997034", size = 239719, upload_time = "2025-03-26T14:53:47.187Z" },
    { url = "https://files.pythonhosted.org/packages/9d/c3/3607abc770395bc6d5a00cb66385a5479fb8cd7416ddef90393b17ef4340/rpds_py-0.24.0-cp313-cp313-macosx_10_12_x86_64.whl", hash = "sha256:3d2d8e4508e15fc05b31285c4b00ddf2e0eb94259c2dc896771966a163122a0c", size = 367072, upload_time = "2025-03-26T14:53:48.686Z" },
    { url = "https://files.pythonhosted.org/packages/d8/35/8c7ee0fe465793e3af3298dc5a9f3013bd63e7a69df04ccfded8293a4982/rpds_py-0.24.0-cp313-cp313-macosx_11_0_arm64.whl", hash = "sha256:0f00c16e089282ad68a3820fd0c831c35d3194b7cdc31d6e469511d9bffc535c", size = 351919, upload_time = "2025-03-26T14:53:50.229Z" },
    { url = "https://files.pythonhosted.org/packages/91/d3/7e1b972501eb5466b9aca46a9c31bcbbdc3ea5a076e9ab33f4438c1d069d/rpds_py-0.24.0-cp313-cp313-manylinux_2_17_aarch64.manylinux2014_aarch64.whl", hash = "sha256:951cc481c0c395c4a08639a469d53b7d4afa252529a085418b82a6b43c45c240", size = 390360, upload_time = "2025-03-26T14:53:51.909Z" },
    { url = "https://files.pythonhosted.org/packages/a2/a8/ccabb50d3c91c26ad01f9b09a6a3b03e4502ce51a33867c38446df9f896b/rpds_py-0.24.0-cp313-cp313-manylinux_2_17_armv7l.manylinux2014_armv7l.whl", hash = "sha256:c9ca89938dff18828a328af41ffdf3902405a19f4131c88e22e776a8e228c5a8", size = 400704, upload_time = "2025-03-26T14:53:53.47Z" },
    { url = "https://files.pythonhosted.org/packages/53/ae/5fa5bf0f3bc6ce21b5ea88fc0ecd3a439e7cb09dd5f9ffb3dbe1b6894fc5/rpds_py-0.24.0-cp313-cp313-manylinux_2_17_ppc64le.manylinux2014_ppc64le.whl", hash = "sha256:ed0ef550042a8dbcd657dfb284a8ee00f0ba269d3f2286b0493b15a5694f9fe8", size = 450839, upload_time = "2025-03-26T14:53:55.005Z" },
    { url = "https://files.pythonhosted.org/packages/e3/ac/c4e18b36d9938247e2b54f6a03746f3183ca20e1edd7d3654796867f5100/rpds_py-0.24.0-cp313-cp313-manylinux_2_17_s390x.manylinux2014_s390x.whl", hash = "sha256:2b2356688e5d958c4d5cb964af865bea84db29971d3e563fb78e46e20fe1848b", size = 441494, upload_time = "2025-03-26T14:53:57.047Z" },
    { url = "https://files.pythonhosted.org/packages/bf/08/b543969c12a8f44db6c0f08ced009abf8f519191ca6985509e7c44102e3c/rpds_py-0.24.0-cp313-cp313-manylinux_2_17_x86_64.manylinux2014_x86_64.whl", hash = "sha256:78884d155fd15d9f64f5d6124b486f3d3f7fd7cd71a78e9670a0f6f6ca06fb2d", size = 393185, upload_time = "2025-03-26T14:53:59.032Z" },
    { url = "https://files.pythonhosted.org/packages/da/7e/f6eb6a7042ce708f9dfc781832a86063cea8a125bbe451d663697b51944f/rpds_py-0.24.0-cp313-cp313-manylinux_2_5_i686.manylinux1_i686.whl", hash = "sha256:6a4a535013aeeef13c5532f802708cecae8d66c282babb5cd916379b72110cf7", size = 426168, upload_time = "2025-03-26T14:54:00.661Z" },
    { url = "https://files.pythonhosted.org/packages/38/b0/6cd2bb0509ac0b51af4bb138e145b7c4c902bb4b724d6fd143689d6e0383/rpds_py-0.24.0-cp313-cp313-musllinux_1_2_aarch64.whl", hash = "sha256:84e0566f15cf4d769dade9b366b7b87c959be472c92dffb70462dd0844d7cbad", size = 567622, upload_time = "2025-03-26T14:54:02.312Z" },
    { url = "https://files.pythonhosted.org/packages/64/b0/c401f4f077547d98e8b4c2ec6526a80e7cb04f519d416430ec1421ee9e0b/rpds_py-0.24.0-cp313-cp313-musllinux_1_2_i686.whl", hash = "sha256:823e74ab6fbaa028ec89615ff6acb409e90ff45580c45920d4dfdddb069f2120", size = 595435, upload_time = "2025-03-26T14:54:04.388Z" },
    { url = "https://files.pythonhosted.org/packages/9f/ec/7993b6e803294c87b61c85bd63e11142ccfb2373cf88a61ec602abcbf9d6/rpds_py-0.24.0-cp313-cp313-musllinux_1_2_x86_64.whl", hash = "sha256:c61a2cb0085c8783906b2f8b1f16a7e65777823c7f4d0a6aaffe26dc0d358dd9", size = 563762, upload_time = "2025-03-26T14:54:06.422Z" },
    { url = "https://files.pythonhosted.org/packages/1f/29/4508003204cb2f461dc2b83dd85f8aa2b915bc98fe6046b9d50d4aa05401/rpds_py-0.24.0-cp313-cp313-win32.whl", hash = "sha256:60d9b630c8025b9458a9d114e3af579a2c54bd32df601c4581bd054e85258143", size = 223510, upload_time = "2025-03-26T14:54:08.344Z" },
    { url = "https://files.pythonhosted.org/packages/f9/12/09e048d1814195e01f354155fb772fb0854bd3450b5f5a82224b3a319f0e/rpds_py-0.24.0-cp313-cp313-win_amd64.whl", hash = "sha256:6eea559077d29486c68218178ea946263b87f1c41ae7f996b1f30a983c476a5a", size = 239075, upload_time = "2025-03-26T14:54:09.992Z" },
    { url = "https://files.pythonhosted.org/packages/d2/03/5027cde39bb2408d61e4dd0cf81f815949bb629932a6c8df1701d0257fc4/rpds_py-0.24.0-cp313-cp313t-macosx_10_12_x86_64.whl", hash = "sha256:d09dc82af2d3c17e7dd17120b202a79b578d79f2b5424bda209d9966efeed114", size = 362974, upload_time = "2025-03-26T14:54:11.484Z" },
    { url = "https://files.pythonhosted.org/packages/bf/10/24d374a2131b1ffafb783e436e770e42dfdb74b69a2cd25eba8c8b29d861/rpds_py-0.24.0-cp313-cp313t-macosx_11_0_arm64.whl", hash = "sha256:5fc13b44de6419d1e7a7e592a4885b323fbc2f46e1f22151e3a8ed3b8b920405", size = 348730, upload_time = "2025-03-26T14:54:13.145Z" },
    { url = "https://files.pythonhosted.org/packages/7a/d1/1ef88d0516d46cd8df12e5916966dbf716d5ec79b265eda56ba1b173398c/rpds_py-0.24.0-cp313-cp313t-manylinux_2_17_aarch64.manylinux2014_aarch64.whl", hash = "sha256:c347a20d79cedc0a7bd51c4d4b7dbc613ca4e65a756b5c3e57ec84bd43505b47", size = 387627, upload_time = "2025-03-26T14:54:14.711Z" },
    { url = "https://files.pythonhosted.org/packages/4e/35/07339051b8b901ecefd449ebf8e5522e92bcb95e1078818cbfd9db8e573c/rpds_py-0.24.0-cp313-cp313t-manylinux_2_17_armv7l.manylinux2014_armv7l.whl", hash = "sha256:20f2712bd1cc26a3cc16c5a1bfee9ed1abc33d4cdf1aabd297fe0eb724df4272", size = 394094, upload_time = "2025-03-26T14:54:16.961Z" },
    { url = "https://files.pythonhosted.org/packages/dc/62/ee89ece19e0ba322b08734e95441952062391065c157bbd4f8802316b4f1/rpds_py-0.24.0-cp313-cp313t-manylinux_2_17_ppc64le.manylinux2014_ppc64le.whl", hash = "sha256:aad911555286884be1e427ef0dc0ba3929e6821cbeca2194b13dc415a462c7fd", size = 449639, upload_time = "2025-03-26T14:54:19.047Z" },
    { url = "https://files.pythonhosted.org/packages/15/24/b30e9f9e71baa0b9dada3a4ab43d567c6b04a36d1cb531045f7a8a0a7439/rpds_py-0.24.0-cp313-cp313t-manylinux_2_17_s390x.manylinux2014_s390x.whl", hash = "sha256:0aeb3329c1721c43c58cae274d7d2ca85c1690d89485d9c63a006cb79a85771a", size = 438584, upload_time = "2025-03-26T14:54:20.722Z" },
    { url = "https://files.pythonhosted.org/packages/28/d9/49f7b8f3b4147db13961e19d5e30077cd0854ccc08487026d2cb2142aa4a/rpds_py-0.24.0-cp313-cp313t-manylinux_2_17_x86_64.manylinux2014_x86_64.whl", hash = "sha256:2a0f156e9509cee987283abd2296ec816225145a13ed0391df8f71bf1d789e2d", size = 391047, upload_time = "2025-03-26T14:54:22.426Z" },
    { url = "https://files.pythonhosted.org/packages/49/b0/e66918d0972c33a259ba3cd7b7ff10ed8bd91dbcfcbec6367b21f026db75/rpds_py-0.24.0-cp313-cp313t-manylinux_2_5_i686.manylinux1_i686.whl", hash = "sha256:aa6800adc8204ce898c8a424303969b7aa6a5e4ad2789c13f8648739830323b7", size = 418085, upload_time = "2025-03-26T14:54:23.949Z" },
    { url = "https://files.pythonhosted.org/packages/e1/6b/99ed7ea0a94c7ae5520a21be77a82306aac9e4e715d4435076ead07d05c6/rpds_py-0.24.0-cp313-cp313t-musllinux_1_2_aarch64.whl", hash = "sha256:a18fc371e900a21d7392517c6f60fe859e802547309e94313cd8181ad9db004d", size = 564498, upload_time = "2025-03-26T14:54:25.573Z" },
    { url = "https://files.pythonhosted.org/packages/28/26/1cacfee6b800e6fb5f91acecc2e52f17dbf8b0796a7c984b4568b6d70e38/rpds_py-0.24.0-cp313-cp313t-musllinux_1_2_i686.whl", hash = "sha256:9168764133fd919f8dcca2ead66de0105f4ef5659cbb4fa044f7014bed9a1797", size = 590202, upload_time = "2025-03-26T14:54:27.569Z" },
    { url = "https://files.pythonhosted.org/packages/a9/9e/57bd2f9fba04a37cef673f9a66b11ca8c43ccdd50d386c455cd4380fe461/rpds_py-0.24.0-cp313-cp313t-musllinux_1_2_x86_64.whl", hash = "sha256:5f6e3cec44ba05ee5cbdebe92d052f69b63ae792e7d05f1020ac5e964394080c", size = 561771, upload_time = "2025-03-26T14:54:29.615Z" },
    { url = "https://files.pythonhosted.org/packages/9f/cf/b719120f375ab970d1c297dbf8de1e3c9edd26fe92c0ed7178dd94b45992/rpds_py-0.24.0-cp313-cp313t-win32.whl", hash = "sha256:8ebc7e65ca4b111d928b669713865f021b7773350eeac4a31d3e70144297baba", size = 221195, upload_time = "2025-03-26T14:54:31.581Z" },
    { url = "https://files.pythonhosted.org/packages/2d/e5/22865285789f3412ad0c3d7ec4dc0a3e86483b794be8a5d9ed5a19390900/rpds_py-0.24.0-cp313-cp313t-win_amd64.whl", hash = "sha256:675269d407a257b8c00a6b58205b72eec8231656506c56fd429d924ca00bb350", size = 237354, upload_time = "2025-03-26T14:54:33.199Z" },
    { url = "https://files.pythonhosted.org/packages/99/48/11dae46d0c7f7e156ca0971a83f89c510af0316cd5d42c771b7cef945f0c/rpds_py-0.24.0-pp310-pypy310_pp73-macosx_10_12_x86_64.whl", hash = "sha256:619ca56a5468f933d940e1bf431c6f4e13bef8e688698b067ae68eb4f9b30e3a", size = 378224, upload_time = "2025-03-26T14:54:58.78Z" },
    { url = "https://files.pythonhosted.org/packages/33/18/e8398d255369e35d312942f3bb8ecaff013c44968904891be2ab63b3aa94/rpds_py-0.24.0-pp310-pypy310_pp73-macosx_11_0_arm64.whl", hash = "sha256:4b28e5122829181de1898c2c97f81c0b3246d49f585f22743a1246420bb8d399", size = 363252, upload_time = "2025-03-26T14:55:00.359Z" },
    { url = "https://files.pythonhosted.org/packages/17/39/dd73ba691f4df3e6834bf982de214086ac3359ab3ac035adfb30041570e3/rpds_py-0.24.0-pp310-pypy310_pp73-manylinux_2_17_aarch64.manylinux2014_aarch64.whl", hash = "sha256:e8e5ab32cf9eb3647450bc74eb201b27c185d3857276162c101c0f8c6374e098", size = 388871, upload_time = "2025-03-26T14:55:02.253Z" },
    { url = "https://files.pythonhosted.org/packages/2f/2e/da0530b25cabd0feca2a759b899d2df325069a94281eeea8ac44c6cfeff7/rpds_py-0.24.0-pp310-pypy310_pp73-manylinux_2_17_armv7l.manylinux2014_armv7l.whl", hash = "sha256:208b3a70a98cf3710e97cabdc308a51cd4f28aa6e7bb11de3d56cd8b74bab98d", size = 394766, upload_time = "2025-03-26T14:55:04.05Z" },
    { url = "https://files.pythonhosted.org/packages/4c/ee/dd1c5040a431beb40fad4a5d7868acf343444b0bc43e627c71df2506538b/rpds_py-0.24.0-pp310-pypy310_pp73-manylinux_2_17_ppc64le.manylinux2014_ppc64le.whl", hash = "sha256:bbc4362e06f950c62cad3d4abf1191021b2ffaf0b31ac230fbf0526453eee75e", size = 448712, upload_time = "2025-03-26T14:55:06.03Z" },
    { url = "https://files.pythonhosted.org/packages/f5/ec/6b93ffbb686be948e4d91ec76f4e6757f8551034b2a8176dd848103a1e34/rpds_py-0.24.0-pp310-pypy310_pp73-manylinux_2_17_s390x.manylinux2014_s390x.whl", hash = "sha256:ebea2821cdb5f9fef44933617be76185b80150632736f3d76e54829ab4a3b4d1", size = 447150, upload_time = "2025-03-26T14:55:08.098Z" },
    { url = "https://files.pythonhosted.org/packages/55/d5/a1c23760adad85b432df074ced6f910dd28f222b8c60aeace5aeb9a6654e/rpds_py-0.24.0-pp310-pypy310_pp73-manylinux_2_17_x86_64.manylinux2014_x86_64.whl", hash = "sha256:b9a4df06c35465ef4d81799999bba810c68d29972bf1c31db61bfdb81dd9d5bb", size = 390662, upload_time = "2025-03-26T14:55:09.781Z" },
    { url = "https://files.pythonhosted.org/packages/a5/f3/419cb1f9bfbd3a48c256528c156e00f3349e3edce5ad50cbc141e71f66a5/rpds_py-0.24.0-pp310-pypy310_pp73-manylinux_2_5_i686.manylinux1_i686.whl", hash = "sha256:d3aa13bdf38630da298f2e0d77aca967b200b8cc1473ea05248f6c5e9c9bdb44", size = 421351, upload_time = "2025-03-26T14:55:11.477Z" },
    { url = "https://files.pythonhosted.org/packages/98/8e/62d1a55078e5ede0b3b09f35e751fa35924a34a0d44d7c760743383cd54a/rpds_py-0.24.0-pp310-pypy310_pp73-musllinux_1_2_aarch64.whl", hash = "sha256:041f00419e1da7a03c46042453598479f45be3d787eb837af382bfc169c0db33", size = 566074, upload_time = "2025-03-26T14:55:13.386Z" },
    { url = "https://files.pythonhosted.org/packages/fc/69/b7d1003166d78685da032b3c4ff1599fa536a3cfe6e5ce2da87c9c431906/rpds_py-0.24.0-pp310-pypy310_pp73-musllinux_1_2_i686.whl", hash = "sha256:d8754d872a5dfc3c5bf9c0e059e8107451364a30d9fd50f1f1a85c4fb9481164", size = 592398, upload_time = "2025-03-26T14:55:15.202Z" },
    { url = "https://files.pythonhosted.org/packages/ea/a8/1c98bc99338c37faadd28dd667d336df7409d77b4da999506a0b6b1c0aa2/rpds_py-0.24.0-pp310-pypy310_pp73-musllinux_1_2_x86_64.whl", hash = "sha256:896c41007931217a343eff197c34513c154267636c8056fb409eafd494c3dcdc", size = 561114, upload_time = "2025-03-26T14:55:17.072Z" },
    { url = "https://files.pythonhosted.org/packages/2b/41/65c91443685a4c7b5f1dd271beadc4a3e063d57c3269221548dd9416e15c/rpds_py-0.24.0-pp310-pypy310_pp73-win_amd64.whl", hash = "sha256:92558d37d872e808944c3c96d0423b8604879a3d1c86fdad508d7ed91ea547d5", size = 235548, upload_time = "2025-03-26T14:55:18.707Z" },
    { url = "https://files.pythonhosted.org/packages/65/53/40bcc246a8354530d51a26d2b5b9afd1deacfb0d79e67295cc74df362f52/rpds_py-0.24.0-pp311-pypy311_pp73-macosx_10_12_x86_64.whl", hash = "sha256:f9e0057a509e096e47c87f753136c9b10d7a91842d8042c2ee6866899a717c0d", size = 378386, upload_time = "2025-03-26T14:55:20.381Z" },
    { url = "https://files.pythonhosted.org/packages/80/b0/5ea97dd2f53e3618560aa1f9674e896e63dff95a9b796879a201bc4c1f00/rpds_py-0.24.0-pp311-pypy311_pp73-macosx_11_0_arm64.whl", hash = "sha256:d6e109a454412ab82979c5b1b3aee0604eca4bbf9a02693bb9df027af2bfa91a", size = 363440, upload_time = "2025-03-26T14:55:22.121Z" },
    { url = "https://files.pythonhosted.org/packages/57/9d/259b6eada6f747cdd60c9a5eb3efab15f6704c182547149926c38e5bd0d5/rpds_py-0.24.0-pp311-pypy311_pp73-manylinux_2_17_aarch64.manylinux2014_aarch64.whl", hash = "sha256:fc1c892b1ec1f8cbd5da8de287577b455e388d9c328ad592eabbdcb6fc93bee5", size = 388816, upload_time = "2025-03-26T14:55:23.737Z" },
    { url = "https://files.pythonhosted.org/packages/94/c1/faafc7183712f89f4b7620c3c15979ada13df137d35ef3011ae83e93b005/rpds_py-0.24.0-pp311-pypy311_pp73-manylinux_2_17_armv7l.manylinux2014_armv7l.whl", hash = "sha256:9c39438c55983d48f4bb3487734d040e22dad200dab22c41e331cee145e7a50d", size = 395058, upload_time = "2025-03-26T14:55:25.468Z" },
    { url = "https://files.pythonhosted.org/packages/6c/96/d7fa9d2a7b7604a61da201cc0306a355006254942093779d7121c64700ce/rpds_py-0.24.0-pp311-pypy311_pp73-manylinux_2_17_ppc64le.manylinux2014_ppc64le.whl", hash = "sha256:9d7e8ce990ae17dda686f7e82fd41a055c668e13ddcf058e7fb5e9da20b57793", size = 448692, upload_time = "2025-03-26T14:55:27.535Z" },
    { url = "https://files.pythonhosted.org/packages/96/37/a3146c6eebc65d6d8c96cc5ffdcdb6af2987412c789004213227fbe52467/rpds_py-0.24.0-pp311-pypy311_pp73-manylinux_2_17_s390x.manylinux2014_s390x.whl", hash = "sha256:9ea7f4174d2e4194289cb0c4e172d83e79a6404297ff95f2875cf9ac9bced8ba", size = 446462, upload_time = "2025-03-26T14:55:29.299Z" },
    { url = "https://files.pythonhosted.org/packages/1f/13/6481dfd9ac7de43acdaaa416e3a7da40bc4bb8f5c6ca85e794100aa54596/rpds_py-0.24.0-pp311-pypy311_pp73-manylinux_2_17_x86_64.manylinux2014_x86_64.whl", hash = "sha256:bb2954155bb8f63bb19d56d80e5e5320b61d71084617ed89efedb861a684baea", size = 390460, upload_time = "2025-03-26T14:55:31.017Z" },
    { url = "https://files.pythonhosted.org/packages/61/e1/37e36bce65e109543cc4ff8d23206908649023549604fa2e7fbeba5342f7/rpds_py-0.24.0-pp311-pypy311_pp73-manylinux_2_5_i686.manylinux1_i686.whl", hash = "sha256:04f2b712a2206e13800a8136b07aaedc23af3facab84918e7aa89e4be0260032", size = 421609, upload_time = "2025-03-26T14:55:32.84Z" },
    { url = "https://files.pythonhosted.org/packages/20/dd/1f1a923d6cd798b8582176aca8a0784676f1a0449fb6f07fce6ac1cdbfb6/rpds_py-0.24.0-pp311-pypy311_pp73-musllinux_1_2_aarch64.whl", hash = "sha256:eda5c1e2a715a4cbbca2d6d304988460942551e4e5e3b7457b50943cd741626d", size = 565818, upload_time = "2025-03-26T14:55:34.538Z" },
    { url = "https://files.pythonhosted.org/packages/56/ec/d8da6df6a1eb3a418944a17b1cb38dd430b9e5a2e972eafd2b06f10c7c46/rpds_py-0.24.0-pp311-pypy311_pp73-musllinux_1_2_i686.whl", hash = "sha256:9abc80fe8c1f87218db116016de575a7998ab1629078c90840e8d11ab423ee25", size = 592627, upload_time = "2025-03-26T14:55:36.26Z" },
    { url = "https://files.pythonhosted.org/packages/b3/14/c492b9c7d5dd133e13f211ddea6bb9870f99e4f73932f11aa00bc09a9be9/rpds_py-0.24.0-pp311-pypy311_pp73-musllinux_1_2_x86_64.whl", hash = "sha256:6a727fd083009bc83eb83d6950f0c32b3c94c8b80a9b667c87f4bd1274ca30ba", size = 560885, upload_time = "2025-03-26T14:55:38Z" },
]

[[package]]
name = "setuptools"
version = "79.0.1"
source = { registry = "https://pypi.org/simple" }
sdist = { url = "https://files.pythonhosted.org/packages/bb/71/b6365e6325b3290e14957b2c3a804a529968c77a049b2ed40c095f749707/setuptools-79.0.1.tar.gz", hash = "sha256:128ce7b8f33c3079fd1b067ecbb4051a66e8526e7b65f6cec075dfc650ddfa88", size = 1367909, upload_time = "2025-04-23T22:20:59.241Z" }
wheels = [
    { url = "https://files.pythonhosted.org/packages/0d/6d/b4752b044bf94cb802d88a888dc7d288baaf77d7910b7dedda74b5ceea0c/setuptools-79.0.1-py3-none-any.whl", hash = "sha256:e147c0549f27767ba362f9da434eab9c5dc0045d5304feb602a0af001089fc51", size = 1256281, upload_time = "2025-04-23T22:20:56.768Z" },
]

[[package]]
name = "six"
version = "1.17.0"
source = { registry = "https://pypi.org/simple" }
sdist = { url = "https://files.pythonhosted.org/packages/94/e7/b2c673351809dca68a0e064b6af791aa332cf192da575fd474ed7d6f16a2/six-1.17.0.tar.gz", hash = "sha256:ff70335d468e7eb6ec65b95b99d3a2836546063f63acc5171de367e834932a81", size = 34031, upload_time = "2024-12-04T17:35:28.174Z" }
wheels = [
    { url = "https://files.pythonhosted.org/packages/b7/ce/149a00dd41f10bc29e5921b496af8b574d8413afcd5e30dfa0ed46c2cc5e/six-1.17.0-py2.py3-none-any.whl", hash = "sha256:4721f391ed90541fddacab5acf947aa0d3dc7d27b2e1e8eda2be8970586c3274", size = 11050, upload_time = "2024-12-04T17:35:26.475Z" },
]

[[package]]
name = "smmap"
version = "5.0.2"
source = { registry = "https://pypi.org/simple" }
sdist = { url = "https://files.pythonhosted.org/packages/44/cd/a040c4b3119bbe532e5b0732286f805445375489fceaec1f48306068ee3b/smmap-5.0.2.tar.gz", hash = "sha256:26ea65a03958fa0c8a1c7e8c7a58fdc77221b8910f6be2131affade476898ad5", size = 22329 }
wheels = [
    { url = "https://files.pythonhosted.org/packages/04/be/d09147ad1ec7934636ad912901c5fd7667e1c858e19d355237db0d0cd5e4/smmap-5.0.2-py3-none-any.whl", hash = "sha256:b30115f0def7d7531d22a0fb6502488d879e75b260a9db4d0819cfb25403af5e", size = 24303 },
]

[[package]]
name = "snap-helpers"
version = "0.4.2"
source = { registry = "https://pypi.org/simple" }
dependencies = [
    { name = "pyyaml" },
]
sdist = { url = "https://files.pythonhosted.org/packages/50/2a/221ab0a9c0200065bdd8a5d2b131997e3e19ce81832fdf8138a7f5247216/snap-helpers-0.4.2.tar.gz", hash = "sha256:ef3b8621e331bb71afe27e54ef742a7dd2edd9e8026afac285beb42109c8b9a9", size = 20100, upload_time = "2023-08-06T09:38:53.907Z" }
wheels = [
    { url = "https://files.pythonhosted.org/packages/9b/2c/c1304eb8787bbed23cfc0b07cee6b21e1310ceb6a6f7a4193dab02525c91/snap_helpers-0.4.2-py3-none-any.whl", hash = "sha256:04d0ebd167c943849c99ec68b87829fef4a915cbe9b02d8afc3891d889327327", size = 22805, upload_time = "2023-08-06T09:38:52.06Z" },
]

[[package]]
name = "sniffio"
version = "1.3.1"
source = { registry = "https://pypi.org/simple" }
sdist = { url = "https://files.pythonhosted.org/packages/a2/87/a6771e1546d97e7e041b6ae58d80074f81b7d5121207425c964ddf5cfdbd/sniffio-1.3.1.tar.gz", hash = "sha256:f4324edc670a0f49750a81b895f35c3adb843cca46f0530f79fc1babb23789dc", size = 20372, upload_time = "2024-02-25T23:20:04.057Z" }
wheels = [
    { url = "https://files.pythonhosted.org/packages/e9/44/75a9c9421471a6c4805dbf2356f7c181a29c1879239abab1ea2cc8f38b40/sniffio-1.3.1-py3-none-any.whl", hash = "sha256:2f6da418d1f1e0fddd844478f41680e794e6051915791a034ff65e5f100525a2", size = 10235, upload_time = "2024-02-25T23:20:01.196Z" },
]

[[package]]
name = "snowballstemmer"
version = "2.2.0"
source = { registry = "https://pypi.org/simple" }
sdist = { url = "https://files.pythonhosted.org/packages/44/7b/af302bebf22c749c56c9c3e8ae13190b5b5db37a33d9068652e8f73b7089/snowballstemmer-2.2.0.tar.gz", hash = "sha256:09b16deb8547d3412ad7b590689584cd0fe25ec8db3be37788be3810cbf19cb1", size = 86699, upload_time = "2021-11-16T18:38:38.009Z" }
wheels = [
    { url = "https://files.pythonhosted.org/packages/ed/dc/c02e01294f7265e63a7315fe086dd1df7dacb9f840a804da846b96d01b96/snowballstemmer-2.2.0-py2.py3-none-any.whl", hash = "sha256:c8e1716e83cc398ae16824e5572ae04e0d9fc2c6b985fb0f900f5f0c96ecba1a", size = 93002, upload_time = "2021-11-16T18:38:34.792Z" },
]

[[package]]
name = "sortedcontainers"
version = "2.4.0"
source = { registry = "https://pypi.org/simple" }
sdist = { url = "https://files.pythonhosted.org/packages/e8/c4/ba2f8066cceb6f23394729afe52f3bf7adec04bf9ed2c820b39e19299111/sortedcontainers-2.4.0.tar.gz", hash = "sha256:25caa5a06cc30b6b83d11423433f65d1f9d76c4c6a0c90e3379eaa43b9bfdb88", size = 30594, upload_time = "2021-05-16T22:03:42.897Z" }
wheels = [
    { url = "https://files.pythonhosted.org/packages/32/46/9cb0e58b2deb7f82b84065f37f3bffeb12413f947f9388e4cac22c4621ce/sortedcontainers-2.4.0-py2.py3-none-any.whl", hash = "sha256:a163dcaede0f1c021485e957a39245190e74249897e2ae4b2aa38595db237ee0", size = 29575, upload_time = "2021-05-16T22:03:41.177Z" },
]

[[package]]
name = "soupsieve"
version = "2.7"
source = { registry = "https://pypi.org/simple" }
sdist = { url = "https://files.pythonhosted.org/packages/3f/f4/4a80cd6ef364b2e8b65b15816a843c0980f7a5a2b4dc701fc574952aa19f/soupsieve-2.7.tar.gz", hash = "sha256:ad282f9b6926286d2ead4750552c8a6142bc4c783fd66b0293547c8fe6ae126a", size = 103418, upload_time = "2025-04-20T18:50:08.518Z" }
wheels = [
    { url = "https://files.pythonhosted.org/packages/e7/9c/0e6afc12c269578be5c0c1c9f4b49a8d32770a080260c333ac04cc1c832d/soupsieve-2.7-py3-none-any.whl", hash = "sha256:6e60cc5c1ffaf1cebcc12e8188320b72071e922c2e897f737cadce79ad5d30c4", size = 36677, upload_time = "2025-04-20T18:50:07.196Z" },
]

[[package]]
name = "sphinx"
version = "7.4.7"
source = { registry = "https://pypi.org/simple" }
dependencies = [
    { name = "alabaster" },
    { name = "babel" },
    { name = "colorama", marker = "sys_platform == 'win32' or (extra == 'group-17-craft-application-dev-jammy' and extra == 'group-17-craft-application-dev-noble') or (extra == 'group-17-craft-application-dev-jammy' and extra == 'group-17-craft-application-dev-oracular') or (extra == 'group-17-craft-application-dev-jammy' and extra == 'group-17-craft-application-dev-plucky') or (extra == 'group-17-craft-application-dev-noble' and extra == 'group-17-craft-application-dev-oracular') or (extra == 'group-17-craft-application-dev-noble' and extra == 'group-17-craft-application-dev-plucky') or (extra == 'group-17-craft-application-dev-oracular' and extra == 'group-17-craft-application-dev-plucky')" },
    { name = "docutils" },
    { name = "imagesize" },
    { name = "jinja2" },
    { name = "packaging" },
    { name = "pygments" },
    { name = "requests" },
    { name = "snowballstemmer" },
    { name = "sphinxcontrib-applehelp" },
    { name = "sphinxcontrib-devhelp" },
    { name = "sphinxcontrib-htmlhelp" },
    { name = "sphinxcontrib-jsmath" },
    { name = "sphinxcontrib-qthelp" },
    { name = "sphinxcontrib-serializinghtml" },
    { name = "tomli", marker = "python_full_version < '3.11' or (extra == 'group-17-craft-application-dev-jammy' and extra == 'group-17-craft-application-dev-noble') or (extra == 'group-17-craft-application-dev-jammy' and extra == 'group-17-craft-application-dev-oracular') or (extra == 'group-17-craft-application-dev-jammy' and extra == 'group-17-craft-application-dev-plucky') or (extra == 'group-17-craft-application-dev-noble' and extra == 'group-17-craft-application-dev-oracular') or (extra == 'group-17-craft-application-dev-noble' and extra == 'group-17-craft-application-dev-plucky') or (extra == 'group-17-craft-application-dev-oracular' and extra == 'group-17-craft-application-dev-plucky')" },
]
sdist = { url = "https://files.pythonhosted.org/packages/5b/be/50e50cb4f2eff47df05673d361095cafd95521d2a22521b920c67a372dcb/sphinx-7.4.7.tar.gz", hash = "sha256:242f92a7ea7e6c5b406fdc2615413890ba9f699114a9c09192d7dfead2ee9cfe", size = 8067911, upload_time = "2024-07-20T14:46:56.059Z" }
wheels = [
    { url = "https://files.pythonhosted.org/packages/0d/ef/153f6803c5d5f8917dbb7f7fcf6d34a871ede3296fa89c2c703f5f8a6c8e/sphinx-7.4.7-py3-none-any.whl", hash = "sha256:c2419e2135d11f1951cd994d6eb18a1835bd8fdd8429f9ca375dc1f3281bd239", size = 3401624, upload_time = "2024-07-20T14:46:52.142Z" },
]

[[package]]
name = "sphinx-autobuild"
version = "2024.10.3"
source = { registry = "https://pypi.org/simple" }
dependencies = [
    { name = "colorama" },
    { name = "sphinx" },
    { name = "starlette" },
    { name = "uvicorn" },
    { name = "watchfiles" },
    { name = "websockets" },
]
sdist = { url = "https://files.pythonhosted.org/packages/a5/2c/155e1de2c1ba96a72e5dba152c509a8b41e047ee5c2def9e9f0d812f8be7/sphinx_autobuild-2024.10.3.tar.gz", hash = "sha256:248150f8f333e825107b6d4b86113ab28fa51750e5f9ae63b59dc339be951fb1", size = 14023, upload_time = "2024-10-02T23:15:30.172Z" }
wheels = [
    { url = "https://files.pythonhosted.org/packages/18/c0/eba125db38c84d3c74717008fd3cb5000b68cd7e2cbafd1349c6a38c3d3b/sphinx_autobuild-2024.10.3-py3-none-any.whl", hash = "sha256:158e16c36f9d633e613c9aaf81c19b0fc458ca78b112533b20dafcda430d60fa", size = 11908, upload_time = "2024-10-02T23:15:28.739Z" },
]

[[package]]
name = "sphinx-basic-ng"
version = "1.0.0b2"
source = { registry = "https://pypi.org/simple" }
dependencies = [
    { name = "sphinx" },
]
sdist = { url = "https://files.pythonhosted.org/packages/98/0b/a866924ded68efec7a1759587a4e478aec7559d8165fac8b2ad1c0e774d6/sphinx_basic_ng-1.0.0b2.tar.gz", hash = "sha256:9ec55a47c90c8c002b5960c57492ec3021f5193cb26cebc2dc4ea226848651c9", size = 20736, upload_time = "2023-07-08T18:40:54.166Z" }
wheels = [
    { url = "https://files.pythonhosted.org/packages/3c/dd/018ce05c532a22007ac58d4f45232514cd9d6dd0ee1dc374e309db830983/sphinx_basic_ng-1.0.0b2-py3-none-any.whl", hash = "sha256:eb09aedbabfb650607e9b4b68c9d240b90b1e1be221d6ad71d61c52e29f7932b", size = 22496, upload_time = "2023-07-08T18:40:52.659Z" },
]

[[package]]
name = "sphinx-copybutton"
version = "0.5.2"
source = { registry = "https://pypi.org/simple" }
dependencies = [
    { name = "sphinx" },
]
sdist = { url = "https://files.pythonhosted.org/packages/fc/2b/a964715e7f5295f77509e59309959f4125122d648f86b4fe7d70ca1d882c/sphinx-copybutton-0.5.2.tar.gz", hash = "sha256:4cf17c82fb9646d1bc9ca92ac280813a3b605d8c421225fd9913154103ee1fbd", size = 23039 }
wheels = [
    { url = "https://files.pythonhosted.org/packages/9e/48/1ea60e74949eecb12cdd6ac43987f9fd331156388dcc2319b45e2ebb81bf/sphinx_copybutton-0.5.2-py3-none-any.whl", hash = "sha256:fb543fd386d917746c9a2c50360c7905b605726b9355cd26e9974857afeae06e", size = 13343 },
]

[[package]]
name = "sphinx-design"
version = "0.6.1"
source = { registry = "https://pypi.org/simple" }
dependencies = [
    { name = "sphinx" },
]
sdist = { url = "https://files.pythonhosted.org/packages/2b/69/b34e0cb5336f09c6866d53b4a19d76c227cdec1bbc7ac4de63ca7d58c9c7/sphinx_design-0.6.1.tar.gz", hash = "sha256:b44eea3719386d04d765c1a8257caca2b3e6f8421d7b3a5e742c0fd45f84e632", size = 2193689 }
wheels = [
    { url = "https://files.pythonhosted.org/packages/c6/43/65c0acbd8cc6f50195a3a1fc195c404988b15c67090e73c7a41a9f57d6bd/sphinx_design-0.6.1-py3-none-any.whl", hash = "sha256:b11f37db1a802a183d61b159d9a202314d4d2fe29c163437001324fe2f19549c", size = 2215338 },
]

[[package]]
name = "sphinx-lint"
version = "1.0.0"
source = { registry = "https://pypi.org/simple" }
dependencies = [
    { name = "polib" },
    { name = "regex" },
]
sdist = { url = "https://files.pythonhosted.org/packages/cf/46/f2dad36a4076e9ce88498b25b3f0de82eb7d341ea0ef715cd6c48005bcef/sphinx_lint-1.0.0.tar.gz", hash = "sha256:6eafdb44172ce526f405bf36c713eb246f1340ec2d667e7298e2487ed76decd2", size = 33574, upload_time = "2024-09-11T15:32:54.203Z" }
wheels = [
    { url = "https://files.pythonhosted.org/packages/31/d2/a130ffba531af7cbbb0e7ad24c7d577d3de0b797437f61d3a7234ed6d836/sphinx_lint-1.0.0-py3-none-any.whl", hash = "sha256:6117a0f340b2dc73eadfc57db7531d4477e0929f92a0c1a2f61e6edbc272f0bc", size = 20163, upload_time = "2024-09-11T15:32:53.201Z" },
]

[[package]]
name = "sphinx-notfound-page"
version = "1.1.0"
source = { registry = "https://pypi.org/simple" }
dependencies = [
    { name = "sphinx" },
]
sdist = { url = "https://files.pythonhosted.org/packages/6a/b2/67603444a8ee97b4a8ea71b0a9d6bab1727ed65e362c87e02f818ee57b8a/sphinx_notfound_page-1.1.0.tar.gz", hash = "sha256:913e1754370bb3db201d9300d458a8b8b5fb22e9246a816643a819a9ea2b8067", size = 7392 }
wheels = [
    { url = "https://files.pythonhosted.org/packages/cd/d4/019fe439c840a7966012bbb95ccbdd81c5c10271749706793b43beb05145/sphinx_notfound_page-1.1.0-py3-none-any.whl", hash = "sha256:835dc76ff7914577a1f58d80a2c8418fb6138c0932c8da8adce4d9096fbcd389", size = 8167 },
]

[[package]]
name = "sphinx-reredirects"
version = "0.1.6"
source = { registry = "https://pypi.org/simple" }
dependencies = [
    { name = "sphinx" },
]
sdist = { url = "https://files.pythonhosted.org/packages/16/6b/bcca2785de4071f604a722444d4d7ba8a9d40de3c14ad52fce93e6d92694/sphinx_reredirects-0.1.6.tar.gz", hash = "sha256:c491cba545f67be9697508727818d8626626366245ae64456fe29f37e9bbea64", size = 7080 }
wheels = [
    { url = "https://files.pythonhosted.org/packages/ac/6f/0b3625be30a1a50f9e4c2cb2ec147b08f15ed0e9f8444efcf274b751300b/sphinx_reredirects-0.1.6-py3-none-any.whl", hash = "sha256:efd50c766fbc5bf40cd5148e10c00f2c00d143027de5c5e48beece93cc40eeea", size = 5675 },
]

[[package]]
name = "sphinx-tabs"
version = "3.4.7"
source = { registry = "https://pypi.org/simple" }
dependencies = [
    { name = "docutils" },
    { name = "pygments" },
    { name = "sphinx" },
]
sdist = { url = "https://files.pythonhosted.org/packages/6a/53/a9a91995cb365e589f413b77fc75f1c0e9b4ac61bfa8da52a779ad855cc0/sphinx-tabs-3.4.7.tar.gz", hash = "sha256:991ad4a424ff54119799ba1491701aa8130dd43509474aef45a81c42d889784d", size = 15891 }
wheels = [
    { url = "https://files.pythonhosted.org/packages/6b/c6/f47505b564b918a3ba60c1e99232d4942c4a7e44ecaae603e829e3d05dae/sphinx_tabs-3.4.7-py3-none-any.whl", hash = "sha256:c12d7a36fd413b369e9e9967a0a4015781b71a9c393575419834f19204bd1915", size = 9727 },
]

[[package]]
name = "sphinxcontrib-applehelp"
version = "2.0.0"
source = { registry = "https://pypi.org/simple" }
sdist = { url = "https://files.pythonhosted.org/packages/ba/6e/b837e84a1a704953c62ef8776d45c3e8d759876b4a84fe14eba2859106fe/sphinxcontrib_applehelp-2.0.0.tar.gz", hash = "sha256:2f29ef331735ce958efa4734873f084941970894c6090408b079c61b2e1c06d1", size = 20053, upload_time = "2024-07-29T01:09:00.465Z" }
wheels = [
    { url = "https://files.pythonhosted.org/packages/5d/85/9ebeae2f76e9e77b952f4b274c27238156eae7979c5421fba91a28f4970d/sphinxcontrib_applehelp-2.0.0-py3-none-any.whl", hash = "sha256:4cd3f0ec4ac5dd9c17ec65e9ab272c9b867ea77425228e68ecf08d6b28ddbdb5", size = 119300, upload_time = "2024-07-29T01:08:58.99Z" },
]

[[package]]
name = "sphinxcontrib-devhelp"
version = "2.0.0"
source = { registry = "https://pypi.org/simple" }
sdist = { url = "https://files.pythonhosted.org/packages/f6/d2/5beee64d3e4e747f316bae86b55943f51e82bb86ecd325883ef65741e7da/sphinxcontrib_devhelp-2.0.0.tar.gz", hash = "sha256:411f5d96d445d1d73bb5d52133377b4248ec79db5c793ce7dbe59e074b4dd1ad", size = 12967, upload_time = "2024-07-29T01:09:23.417Z" }
wheels = [
    { url = "https://files.pythonhosted.org/packages/35/7a/987e583882f985fe4d7323774889ec58049171828b58c2217e7f79cdf44e/sphinxcontrib_devhelp-2.0.0-py3-none-any.whl", hash = "sha256:aefb8b83854e4b0998877524d1029fd3e6879210422ee3780459e28a1f03a8a2", size = 82530, upload_time = "2024-07-29T01:09:21.945Z" },
]

[[package]]
name = "sphinxcontrib-htmlhelp"
version = "2.1.0"
source = { registry = "https://pypi.org/simple" }
sdist = { url = "https://files.pythonhosted.org/packages/43/93/983afd9aa001e5201eab16b5a444ed5b9b0a7a010541e0ddfbbfd0b2470c/sphinxcontrib_htmlhelp-2.1.0.tar.gz", hash = "sha256:c9e2916ace8aad64cc13a0d233ee22317f2b9025b9cf3295249fa985cc7082e9", size = 22617, upload_time = "2024-07-29T01:09:37.889Z" }
wheels = [
    { url = "https://files.pythonhosted.org/packages/0a/7b/18a8c0bcec9182c05a0b3ec2a776bba4ead82750a55ff798e8d406dae604/sphinxcontrib_htmlhelp-2.1.0-py3-none-any.whl", hash = "sha256:166759820b47002d22914d64a075ce08f4c46818e17cfc9470a9786b759b19f8", size = 98705, upload_time = "2024-07-29T01:09:36.407Z" },
]

[[package]]
name = "sphinxcontrib-jquery"
version = "4.1"
source = { registry = "https://pypi.org/simple" }
dependencies = [
    { name = "sphinx" },
]
sdist = { url = "https://files.pythonhosted.org/packages/de/f3/aa67467e051df70a6330fe7770894b3e4f09436dea6881ae0b4f3d87cad8/sphinxcontrib-jquery-4.1.tar.gz", hash = "sha256:1620739f04e36a2c779f1a131a2dfd49b2fd07351bf1968ced074365933abc7a", size = 122331 }
wheels = [
    { url = "https://files.pythonhosted.org/packages/76/85/749bd22d1a68db7291c89e2ebca53f4306c3f205853cf31e9de279034c3c/sphinxcontrib_jquery-4.1-py2.py3-none-any.whl", hash = "sha256:f936030d7d0147dd026a4f2b5a57343d233f1fc7b363f68b3d4f1cb0993878ae", size = 121104 },
]

[[package]]
name = "sphinxcontrib-jsmath"
version = "1.0.1"
source = { registry = "https://pypi.org/simple" }
sdist = { url = "https://files.pythonhosted.org/packages/b2/e8/9ed3830aeed71f17c026a07a5097edcf44b692850ef215b161b8ad875729/sphinxcontrib-jsmath-1.0.1.tar.gz", hash = "sha256:a9925e4a4587247ed2191a22df5f6970656cb8ca2bd6284309578f2153e0c4b8", size = 5787, upload_time = "2019-01-21T16:10:16.347Z" }
wheels = [
    { url = "https://files.pythonhosted.org/packages/c2/42/4c8646762ee83602e3fb3fbe774c2fac12f317deb0b5dbeeedd2d3ba4b77/sphinxcontrib_jsmath-1.0.1-py2.py3-none-any.whl", hash = "sha256:2ec2eaebfb78f3f2078e73666b1415417a116cc848b72e5172e596c871103178", size = 5071, upload_time = "2019-01-21T16:10:14.333Z" },
]

[[package]]
name = "sphinxcontrib-qthelp"
version = "2.0.0"
source = { registry = "https://pypi.org/simple" }
sdist = { url = "https://files.pythonhosted.org/packages/68/bc/9104308fc285eb3e0b31b67688235db556cd5b0ef31d96f30e45f2e51cae/sphinxcontrib_qthelp-2.0.0.tar.gz", hash = "sha256:4fe7d0ac8fc171045be623aba3e2a8f613f8682731f9153bb2e40ece16b9bbab", size = 17165, upload_time = "2024-07-29T01:09:56.435Z" }
wheels = [
    { url = "https://files.pythonhosted.org/packages/27/83/859ecdd180cacc13b1f7e857abf8582a64552ea7a061057a6c716e790fce/sphinxcontrib_qthelp-2.0.0-py3-none-any.whl", hash = "sha256:b18a828cdba941ccd6ee8445dbe72ffa3ef8cbe7505d8cd1fa0d42d3f2d5f3eb", size = 88743, upload_time = "2024-07-29T01:09:54.885Z" },
]

[[package]]
name = "sphinxcontrib-serializinghtml"
version = "2.0.0"
source = { registry = "https://pypi.org/simple" }
sdist = { url = "https://files.pythonhosted.org/packages/3b/44/6716b257b0aa6bfd51a1b31665d1c205fb12cb5ad56de752dfa15657de2f/sphinxcontrib_serializinghtml-2.0.0.tar.gz", hash = "sha256:e9d912827f872c029017a53f0ef2180b327c3f7fd23c87229f7a8e8b70031d4d", size = 16080, upload_time = "2024-07-29T01:10:09.332Z" }
wheels = [
    { url = "https://files.pythonhosted.org/packages/52/a7/d2782e4e3f77c8450f727ba74a8f12756d5ba823d81b941f1b04da9d033a/sphinxcontrib_serializinghtml-2.0.0-py3-none-any.whl", hash = "sha256:6e2cb0eef194e10c27ec0023bfeb25badbbb5868244cf5bc5bdc04e4464bf331", size = 92072, upload_time = "2024-07-29T01:10:08.203Z" },
]

[[package]]
name = "sphinxext-rediraffe"
version = "0.2.7"
source = { registry = "https://pypi.org/simple" }
dependencies = [
    { name = "sphinx" },
]
sdist = { url = "https://files.pythonhosted.org/packages/1f/b4/e5fbb493f796430230189a1ce5f9beff1ac1b98619fc71ed35deca6059a5/sphinxext-rediraffe-0.2.7.tar.gz", hash = "sha256:651dcbfae5ffda9ffd534dfb8025f36120e5efb6ea1a33f5420023862b9f725d", size = 8735, upload_time = "2021-04-16T11:42:28.206Z" }
wheels = [
    { url = "https://files.pythonhosted.org/packages/76/4f/c8797e796199e55cf6c8979ecdf5f4b09b81e93f87b3193c759faea63263/sphinxext_rediraffe-0.2.7-py3-none-any.whl", hash = "sha256:9e430a52d4403847f4ffb3a8dd6dfc34a9fe43525305131f52ed899743a5fd8c", size = 8267, upload_time = "2021-04-16T11:42:26.95Z" },
]

[[package]]
name = "sphinxext-opengraph"
version = "0.10.0"
source = { registry = "https://pypi.org/simple" }
dependencies = [
    { name = "sphinx" },
]
sdist = { url = "https://files.pythonhosted.org/packages/2c/27/d8e269030e1f063494ee2b8110256de8fa05b1ef532c76e6807b5c42c8b1/sphinxext_opengraph-0.10.0.tar.gz", hash = "sha256:5781149c1dfc306c3701661acdd02c512c2e6f21d2253487bf0b39639017fc24", size = 1027562 }
wheels = [
    { url = "https://files.pythonhosted.org/packages/47/3f/bb8bbee4d26aa2abd46e76025697040708e1b0d37c9f198877cebf0e3ba0/sphinxext_opengraph-0.10.0-py3-none-any.whl", hash = "sha256:8afd33f96a02d9506d9dc8f284840888ca8948482ac93015a68d88493df43712", size = 1004031 },
]

[[package]]
name = "starlette"
version = "0.46.2"
source = { registry = "https://pypi.org/simple" }
dependencies = [
    { name = "anyio" },
]
sdist = { url = "https://files.pythonhosted.org/packages/ce/20/08dfcd9c983f6a6f4a1000d934b9e6d626cff8d2eeb77a89a68eef20a2b7/starlette-0.46.2.tar.gz", hash = "sha256:7f7361f34eed179294600af672f565727419830b54b7b084efe44bb82d2fccd5", size = 2580846, upload_time = "2025-04-13T13:56:17.942Z" }
wheels = [
    { url = "https://files.pythonhosted.org/packages/8b/0c/9d30a4ebeb6db2b25a841afbb80f6ef9a854fc3b41be131d249a977b4959/starlette-0.46.2-py3-none-any.whl", hash = "sha256:595633ce89f8ffa71a015caed34a5b2dc1c0cdb3f0f1fbd1e69339cf2abeec35", size = 72037, upload_time = "2025-04-13T13:56:16.21Z" },
]

[[package]]
name = "tomli"
version = "2.2.1"
source = { registry = "https://pypi.org/simple" }
sdist = { url = "https://files.pythonhosted.org/packages/18/87/302344fed471e44a87289cf4967697d07e532f2421fdaf868a303cbae4ff/tomli-2.2.1.tar.gz", hash = "sha256:cd45e1dc79c835ce60f7404ec8119f2eb06d38b1deba146f07ced3bbc44505ff", size = 17175, upload_time = "2024-11-27T22:38:36.873Z" }
wheels = [
    { url = "https://files.pythonhosted.org/packages/43/ca/75707e6efa2b37c77dadb324ae7d9571cb424e61ea73fad7c56c2d14527f/tomli-2.2.1-cp311-cp311-macosx_10_9_x86_64.whl", hash = "sha256:678e4fa69e4575eb77d103de3df8a895e1591b48e740211bd1067378c69e8249", size = 131077, upload_time = "2024-11-27T22:37:54.956Z" },
    { url = "https://files.pythonhosted.org/packages/c7/16/51ae563a8615d472fdbffc43a3f3d46588c264ac4f024f63f01283becfbb/tomli-2.2.1-cp311-cp311-macosx_11_0_arm64.whl", hash = "sha256:023aa114dd824ade0100497eb2318602af309e5a55595f76b626d6d9f3b7b0a6", size = 123429, upload_time = "2024-11-27T22:37:56.698Z" },
    { url = "https://files.pythonhosted.org/packages/f1/dd/4f6cd1e7b160041db83c694abc78e100473c15d54620083dbd5aae7b990e/tomli-2.2.1-cp311-cp311-manylinux_2_17_aarch64.manylinux2014_aarch64.whl", hash = "sha256:ece47d672db52ac607a3d9599a9d48dcb2f2f735c6c2d1f34130085bb12b112a", size = 226067, upload_time = "2024-11-27T22:37:57.63Z" },
    { url = "https://files.pythonhosted.org/packages/a9/6b/c54ede5dc70d648cc6361eaf429304b02f2871a345bbdd51e993d6cdf550/tomli-2.2.1-cp311-cp311-manylinux_2_17_x86_64.manylinux2014_x86_64.whl", hash = "sha256:6972ca9c9cc9f0acaa56a8ca1ff51e7af152a9f87fb64623e31d5c83700080ee", size = 236030, upload_time = "2024-11-27T22:37:59.344Z" },
    { url = "https://files.pythonhosted.org/packages/1f/47/999514fa49cfaf7a92c805a86c3c43f4215621855d151b61c602abb38091/tomli-2.2.1-cp311-cp311-manylinux_2_5_i686.manylinux1_i686.manylinux_2_17_i686.manylinux2014_i686.whl", hash = "sha256:c954d2250168d28797dd4e3ac5cf812a406cd5a92674ee4c8f123c889786aa8e", size = 240898, upload_time = "2024-11-27T22:38:00.429Z" },
    { url = "https://files.pythonhosted.org/packages/73/41/0a01279a7ae09ee1573b423318e7934674ce06eb33f50936655071d81a24/tomli-2.2.1-cp311-cp311-musllinux_1_2_aarch64.whl", hash = "sha256:8dd28b3e155b80f4d54beb40a441d366adcfe740969820caf156c019fb5c7ec4", size = 229894, upload_time = "2024-11-27T22:38:02.094Z" },
    { url = "https://files.pythonhosted.org/packages/55/18/5d8bc5b0a0362311ce4d18830a5d28943667599a60d20118074ea1b01bb7/tomli-2.2.1-cp311-cp311-musllinux_1_2_i686.whl", hash = "sha256:e59e304978767a54663af13c07b3d1af22ddee3bb2fb0618ca1593e4f593a106", size = 245319, upload_time = "2024-11-27T22:38:03.206Z" },
    { url = "https://files.pythonhosted.org/packages/92/a3/7ade0576d17f3cdf5ff44d61390d4b3febb8a9fc2b480c75c47ea048c646/tomli-2.2.1-cp311-cp311-musllinux_1_2_x86_64.whl", hash = "sha256:33580bccab0338d00994d7f16f4c4ec25b776af3ffaac1ed74e0b3fc95e885a8", size = 238273, upload_time = "2024-11-27T22:38:04.217Z" },
    { url = "https://files.pythonhosted.org/packages/72/6f/fa64ef058ac1446a1e51110c375339b3ec6be245af9d14c87c4a6412dd32/tomli-2.2.1-cp311-cp311-win32.whl", hash = "sha256:465af0e0875402f1d226519c9904f37254b3045fc5084697cefb9bdde1ff99ff", size = 98310, upload_time = "2024-11-27T22:38:05.908Z" },
    { url = "https://files.pythonhosted.org/packages/6a/1c/4a2dcde4a51b81be3530565e92eda625d94dafb46dbeb15069df4caffc34/tomli-2.2.1-cp311-cp311-win_amd64.whl", hash = "sha256:2d0f2fdd22b02c6d81637a3c95f8cd77f995846af7414c5c4b8d0545afa1bc4b", size = 108309, upload_time = "2024-11-27T22:38:06.812Z" },
    { url = "https://files.pythonhosted.org/packages/52/e1/f8af4c2fcde17500422858155aeb0d7e93477a0d59a98e56cbfe75070fd0/tomli-2.2.1-cp312-cp312-macosx_10_13_x86_64.whl", hash = "sha256:4a8f6e44de52d5e6c657c9fe83b562f5f4256d8ebbfe4ff922c495620a7f6cea", size = 132762, upload_time = "2024-11-27T22:38:07.731Z" },
    { url = "https://files.pythonhosted.org/packages/03/b8/152c68bb84fc00396b83e7bbddd5ec0bd3dd409db4195e2a9b3e398ad2e3/tomli-2.2.1-cp312-cp312-macosx_11_0_arm64.whl", hash = "sha256:8d57ca8095a641b8237d5b079147646153d22552f1c637fd3ba7f4b0b29167a8", size = 123453, upload_time = "2024-11-27T22:38:09.384Z" },
    { url = "https://files.pythonhosted.org/packages/c8/d6/fc9267af9166f79ac528ff7e8c55c8181ded34eb4b0e93daa767b8841573/tomli-2.2.1-cp312-cp312-manylinux_2_17_aarch64.manylinux2014_aarch64.whl", hash = "sha256:4e340144ad7ae1533cb897d406382b4b6fede8890a03738ff1683af800d54192", size = 233486, upload_time = "2024-11-27T22:38:10.329Z" },
    { url = "https://files.pythonhosted.org/packages/5c/51/51c3f2884d7bab89af25f678447ea7d297b53b5a3b5730a7cb2ef6069f07/tomli-2.2.1-cp312-cp312-manylinux_2_17_x86_64.manylinux2014_x86_64.whl", hash = "sha256:db2b95f9de79181805df90bedc5a5ab4c165e6ec3fe99f970d0e302f384ad222", size = 242349, upload_time = "2024-11-27T22:38:11.443Z" },
    { url = "https://files.pythonhosted.org/packages/ab/df/bfa89627d13a5cc22402e441e8a931ef2108403db390ff3345c05253935e/tomli-2.2.1-cp312-cp312-manylinux_2_5_i686.manylinux1_i686.manylinux_2_17_i686.manylinux2014_i686.whl", hash = "sha256:40741994320b232529c802f8bc86da4e1aa9f413db394617b9a256ae0f9a7f77", size = 252159, upload_time = "2024-11-27T22:38:13.099Z" },
    { url = "https://files.pythonhosted.org/packages/9e/6e/fa2b916dced65763a5168c6ccb91066f7639bdc88b48adda990db10c8c0b/tomli-2.2.1-cp312-cp312-musllinux_1_2_aarch64.whl", hash = "sha256:400e720fe168c0f8521520190686ef8ef033fb19fc493da09779e592861b78c6", size = 237243, upload_time = "2024-11-27T22:38:14.766Z" },
    { url = "https://files.pythonhosted.org/packages/b4/04/885d3b1f650e1153cbb93a6a9782c58a972b94ea4483ae4ac5cedd5e4a09/tomli-2.2.1-cp312-cp312-musllinux_1_2_i686.whl", hash = "sha256:02abe224de6ae62c19f090f68da4e27b10af2b93213d36cf44e6e1c5abd19fdd", size = 259645, upload_time = "2024-11-27T22:38:15.843Z" },
    { url = "https://files.pythonhosted.org/packages/9c/de/6b432d66e986e501586da298e28ebeefd3edc2c780f3ad73d22566034239/tomli-2.2.1-cp312-cp312-musllinux_1_2_x86_64.whl", hash = "sha256:b82ebccc8c8a36f2094e969560a1b836758481f3dc360ce9a3277c65f374285e", size = 244584, upload_time = "2024-11-27T22:38:17.645Z" },
    { url = "https://files.pythonhosted.org/packages/1c/9a/47c0449b98e6e7d1be6cbac02f93dd79003234ddc4aaab6ba07a9a7482e2/tomli-2.2.1-cp312-cp312-win32.whl", hash = "sha256:889f80ef92701b9dbb224e49ec87c645ce5df3fa2cc548664eb8a25e03127a98", size = 98875, upload_time = "2024-11-27T22:38:19.159Z" },
    { url = "https://files.pythonhosted.org/packages/ef/60/9b9638f081c6f1261e2688bd487625cd1e660d0a85bd469e91d8db969734/tomli-2.2.1-cp312-cp312-win_amd64.whl", hash = "sha256:7fc04e92e1d624a4a63c76474610238576942d6b8950a2d7f908a340494e67e4", size = 109418, upload_time = "2024-11-27T22:38:20.064Z" },
    { url = "https://files.pythonhosted.org/packages/04/90/2ee5f2e0362cb8a0b6499dc44f4d7d48f8fff06d28ba46e6f1eaa61a1388/tomli-2.2.1-cp313-cp313-macosx_10_13_x86_64.whl", hash = "sha256:f4039b9cbc3048b2416cc57ab3bda989a6fcf9b36cf8937f01a6e731b64f80d7", size = 132708, upload_time = "2024-11-27T22:38:21.659Z" },
    { url = "https://files.pythonhosted.org/packages/c0/ec/46b4108816de6b385141f082ba99e315501ccd0a2ea23db4a100dd3990ea/tomli-2.2.1-cp313-cp313-macosx_11_0_arm64.whl", hash = "sha256:286f0ca2ffeeb5b9bd4fcc8d6c330534323ec51b2f52da063b11c502da16f30c", size = 123582, upload_time = "2024-11-27T22:38:22.693Z" },
    { url = "https://files.pythonhosted.org/packages/a0/bd/b470466d0137b37b68d24556c38a0cc819e8febe392d5b199dcd7f578365/tomli-2.2.1-cp313-cp313-manylinux_2_17_aarch64.manylinux2014_aarch64.whl", hash = "sha256:a92ef1a44547e894e2a17d24e7557a5e85a9e1d0048b0b5e7541f76c5032cb13", size = 232543, upload_time = "2024-11-27T22:38:24.367Z" },
    { url = "https://files.pythonhosted.org/packages/d9/e5/82e80ff3b751373f7cead2815bcbe2d51c895b3c990686741a8e56ec42ab/tomli-2.2.1-cp313-cp313-manylinux_2_17_x86_64.manylinux2014_x86_64.whl", hash = "sha256:9316dc65bed1684c9a98ee68759ceaed29d229e985297003e494aa825ebb0281", size = 241691, upload_time = "2024-11-27T22:38:26.081Z" },
    { url = "https://files.pythonhosted.org/packages/05/7e/2a110bc2713557d6a1bfb06af23dd01e7dde52b6ee7dadc589868f9abfac/tomli-2.2.1-cp313-cp313-manylinux_2_5_i686.manylinux1_i686.manylinux_2_17_i686.manylinux2014_i686.whl", hash = "sha256:e85e99945e688e32d5a35c1ff38ed0b3f41f43fad8df0bdf79f72b2ba7bc5272", size = 251170, upload_time = "2024-11-27T22:38:27.921Z" },
    { url = "https://files.pythonhosted.org/packages/64/7b/22d713946efe00e0adbcdfd6d1aa119ae03fd0b60ebed51ebb3fa9f5a2e5/tomli-2.2.1-cp313-cp313-musllinux_1_2_aarch64.whl", hash = "sha256:ac065718db92ca818f8d6141b5f66369833d4a80a9d74435a268c52bdfa73140", size = 236530, upload_time = "2024-11-27T22:38:29.591Z" },
    { url = "https://files.pythonhosted.org/packages/38/31/3a76f67da4b0cf37b742ca76beaf819dca0ebef26d78fc794a576e08accf/tomli-2.2.1-cp313-cp313-musllinux_1_2_i686.whl", hash = "sha256:d920f33822747519673ee656a4b6ac33e382eca9d331c87770faa3eef562aeb2", size = 258666, upload_time = "2024-11-27T22:38:30.639Z" },
    { url = "https://files.pythonhosted.org/packages/07/10/5af1293da642aded87e8a988753945d0cf7e00a9452d3911dd3bb354c9e2/tomli-2.2.1-cp313-cp313-musllinux_1_2_x86_64.whl", hash = "sha256:a198f10c4d1b1375d7687bc25294306e551bf1abfa4eace6650070a5c1ae2744", size = 243954, upload_time = "2024-11-27T22:38:31.702Z" },
    { url = "https://files.pythonhosted.org/packages/5b/b9/1ed31d167be802da0fc95020d04cd27b7d7065cc6fbefdd2f9186f60d7bd/tomli-2.2.1-cp313-cp313-win32.whl", hash = "sha256:d3f5614314d758649ab2ab3a62d4f2004c825922f9e370b29416484086b264ec", size = 98724, upload_time = "2024-11-27T22:38:32.837Z" },
    { url = "https://files.pythonhosted.org/packages/c7/32/b0963458706accd9afcfeb867c0f9175a741bf7b19cd424230714d722198/tomli-2.2.1-cp313-cp313-win_amd64.whl", hash = "sha256:a38aa0308e754b0e3c67e344754dff64999ff9b513e691d0e786265c93583c69", size = 109383, upload_time = "2024-11-27T22:38:34.455Z" },
    { url = "https://files.pythonhosted.org/packages/6e/c2/61d3e0f47e2b74ef40a68b9e6ad5984f6241a942f7cd3bbfbdbd03861ea9/tomli-2.2.1-py3-none-any.whl", hash = "sha256:cb55c73c5f4408779d0cf3eef9f762b9c9f147a77de7b258bef0a5628adc85cc", size = 14257, upload_time = "2024-11-27T22:38:35.385Z" },
]

[[package]]
name = "types-pyyaml"
version = "6.0.12.20250402"
source = { registry = "https://pypi.org/simple" }
sdist = { url = "https://files.pythonhosted.org/packages/2d/68/609eed7402f87c9874af39d35942744e39646d1ea9011765ec87b01b2a3c/types_pyyaml-6.0.12.20250402.tar.gz", hash = "sha256:d7c13c3e6d335b6af4b0122a01ff1d270aba84ab96d1a1a1063ecba3e13ec075", size = 17282, upload_time = "2025-04-02T02:56:00.235Z" }
wheels = [
    { url = "https://files.pythonhosted.org/packages/ed/56/1fe61db05685fbb512c07ea9323f06ea727125951f1eb4dff110b3311da3/types_pyyaml-6.0.12.20250402-py3-none-any.whl", hash = "sha256:652348fa9e7a203d4b0d21066dfb00760d3cbd5a15ebb7cf8d33c88a49546681", size = 20329, upload_time = "2025-04-02T02:55:59.382Z" },
]

[[package]]
name = "types-requests"
version = "2.32.0.20250328"
source = { registry = "https://pypi.org/simple" }
dependencies = [
    { name = "urllib3" },
]
sdist = { url = "https://files.pythonhosted.org/packages/00/7d/eb174f74e3f5634eaacb38031bbe467dfe2e545bc255e5c90096ec46bc46/types_requests-2.32.0.20250328.tar.gz", hash = "sha256:c9e67228ea103bd811c96984fac36ed2ae8da87a36a633964a21f199d60baf32", size = 22995, upload_time = "2025-03-28T02:55:13.271Z" }
wheels = [
    { url = "https://files.pythonhosted.org/packages/cc/15/3700282a9d4ea3b37044264d3e4d1b1f0095a4ebf860a99914fd544e3be3/types_requests-2.32.0.20250328-py3-none-any.whl", hash = "sha256:72ff80f84b15eb3aa7a8e2625fffb6a93f2ad5a0c20215fc1dcfa61117bcb2a2", size = 20663, upload_time = "2025-03-28T02:55:11.946Z" },
]

[[package]]
name = "types-urllib3"
version = "1.26.25.14"
source = { registry = "https://pypi.org/simple" }
sdist = { url = "https://files.pythonhosted.org/packages/73/de/b9d7a68ad39092368fb21dd6194b362b98a1daeea5dcfef5e1adb5031c7e/types-urllib3-1.26.25.14.tar.gz", hash = "sha256:229b7f577c951b8c1b92c1bc2b2fdb0b49847bd2af6d1cc2a2e3dd340f3bda8f", size = 11239, upload_time = "2023-07-20T15:19:31.307Z" }
wheels = [
    { url = "https://files.pythonhosted.org/packages/11/7b/3fc711b2efea5e85a7a0bbfe269ea944aa767bbba5ec52f9ee45d362ccf3/types_urllib3-1.26.25.14-py3-none-any.whl", hash = "sha256:9683bbb7fb72e32bfe9d2be6e04875fbe1b3eeec3cbb4ea231435aa7fd6b4f0e", size = 15377, upload_time = "2023-07-20T15:19:30.379Z" },
]

[[package]]
name = "typing-extensions"
version = "4.13.2"
source = { registry = "https://pypi.org/simple" }
sdist = { url = "https://files.pythonhosted.org/packages/f6/37/23083fcd6e35492953e8d2aaaa68b860eb422b34627b13f2ce3eb6106061/typing_extensions-4.13.2.tar.gz", hash = "sha256:e6c81219bd689f51865d9e372991c540bda33a0379d5573cddb9a3a23f7caaef", size = 106967, upload_time = "2025-04-10T14:19:05.416Z" }
wheels = [
    { url = "https://files.pythonhosted.org/packages/8b/54/b1ae86c0973cc6f0210b53d508ca3641fb6d0c56823f288d108bc7ab3cc8/typing_extensions-4.13.2-py3-none-any.whl", hash = "sha256:a439e7c04b49fec3e5d3e2beaa21755cadbbdc391694e28ccdd36ca4a1408f8c", size = 45806, upload_time = "2025-04-10T14:19:03.967Z" },
]

[[package]]
name = "typing-inspection"
version = "0.4.0"
source = { registry = "https://pypi.org/simple" }
dependencies = [
    { name = "typing-extensions" },
]
sdist = { url = "https://files.pythonhosted.org/packages/82/5c/e6082df02e215b846b4b8c0b887a64d7d08ffaba30605502639d44c06b82/typing_inspection-0.4.0.tar.gz", hash = "sha256:9765c87de36671694a67904bf2c96e395be9c6439bb6c87b5142569dcdd65122", size = 76222, upload_time = "2025-02-25T17:27:59.638Z" }
wheels = [
    { url = "https://files.pythonhosted.org/packages/31/08/aa4fdfb71f7de5176385bd9e90852eaf6b5d622735020ad600f2bab54385/typing_inspection-0.4.0-py3-none-any.whl", hash = "sha256:50e72559fcd2a6367a19f7a7e610e6afcb9fac940c650290eed893d61386832f", size = 14125, upload_time = "2025-02-25T17:27:57.754Z" },
]

[[package]]
name = "uc-micro-py"
version = "1.0.3"
source = { registry = "https://pypi.org/simple" }
sdist = { url = "https://files.pythonhosted.org/packages/91/7a/146a99696aee0609e3712f2b44c6274566bc368dfe8375191278045186b8/uc-micro-py-1.0.3.tar.gz", hash = "sha256:d321b92cff673ec58027c04015fcaa8bb1e005478643ff4a500882eaab88c48a", size = 6043, upload_time = "2024-02-09T16:52:01.654Z" }
wheels = [
    { url = "https://files.pythonhosted.org/packages/37/87/1f677586e8ac487e29672e4b17455758fce261de06a0d086167bb760361a/uc_micro_py-1.0.3-py3-none-any.whl", hash = "sha256:db1dffff340817673d7b466ec86114a9dc0e9d4d9b5ba229d9d60e5c12600cd5", size = 6229, upload_time = "2024-02-09T16:52:00.371Z" },
]

[[package]]
name = "urllib3"
version = "2.4.0"
source = { registry = "https://pypi.org/simple" }
sdist = { url = "https://files.pythonhosted.org/packages/8a/78/16493d9c386d8e60e442a35feac5e00f0913c0f4b7c217c11e8ec2ff53e0/urllib3-2.4.0.tar.gz", hash = "sha256:414bc6535b787febd7567804cc015fee39daab8ad86268f1310a9250697de466", size = 390672, upload_time = "2025-04-10T15:23:39.232Z" }
wheels = [
    { url = "https://files.pythonhosted.org/packages/6b/11/cc635220681e93a0183390e26485430ca2c7b5f9d33b15c74c2861cb8091/urllib3-2.4.0-py3-none-any.whl", hash = "sha256:4e16665048960a0900c702d4a66415956a584919c03361cac9f1df5c5dd7e813", size = 128680, upload_time = "2025-04-10T15:23:37.377Z" },
]

[[package]]
name = "uvicorn"
version = "0.34.2"
source = { registry = "https://pypi.org/simple" }
dependencies = [
    { name = "click" },
    { name = "h11" },
    { name = "typing-extensions", marker = "python_full_version < '3.11' or (extra == 'group-17-craft-application-dev-jammy' and extra == 'group-17-craft-application-dev-noble') or (extra == 'group-17-craft-application-dev-jammy' and extra == 'group-17-craft-application-dev-oracular') or (extra == 'group-17-craft-application-dev-jammy' and extra == 'group-17-craft-application-dev-plucky') or (extra == 'group-17-craft-application-dev-noble' and extra == 'group-17-craft-application-dev-oracular') or (extra == 'group-17-craft-application-dev-noble' and extra == 'group-17-craft-application-dev-plucky') or (extra == 'group-17-craft-application-dev-oracular' and extra == 'group-17-craft-application-dev-plucky')" },
]
sdist = { url = "https://files.pythonhosted.org/packages/a6/ae/9bbb19b9e1c450cf9ecaef06463e40234d98d95bf572fab11b4f19ae5ded/uvicorn-0.34.2.tar.gz", hash = "sha256:0e929828f6186353a80b58ea719861d2629d766293b6d19baf086ba31d4f3328", size = 76815, upload_time = "2025-04-19T06:02:50.101Z" }
wheels = [
    { url = "https://files.pythonhosted.org/packages/b1/4b/4cef6ce21a2aaca9d852a6e84ef4f135d99fcd74fa75105e2fc0c8308acd/uvicorn-0.34.2-py3-none-any.whl", hash = "sha256:deb49af569084536d269fe0a6d67e3754f104cf03aba7c11c40f01aadf33c403", size = 62483, upload_time = "2025-04-19T06:02:48.42Z" },
]

[[package]]
name = "wadllib"
version = "2.0.0"
source = { registry = "https://pypi.org/simple" }
dependencies = [
    { name = "lazr-uri" },
]
sdist = { url = "https://files.pythonhosted.org/packages/da/54/82866d8c2bf602ed9df52c8f8b7a45e94f8c2441b3d1e9e46d34f0e3270f/wadllib-2.0.0.tar.gz", hash = "sha256:1edbaf23e4fa34fea70c9b380baa2a139b1086ae489ebcccc4b3b65fc9737427", size = 65960, upload_time = "2024-10-11T13:32:52.169Z" }
wheels = [
    { url = "https://files.pythonhosted.org/packages/27/a1/3789e82241db565f25e2c6a69c6ebe79f3db84431e93760a4abb451822bd/wadllib-2.0.0-py3-none-any.whl", hash = "sha256:f8e0fc4f19c2c96b3ca8a091f04c86ca196ec9590d44c4d864320aa9533473ea", size = 61733, upload_time = "2024-10-11T13:32:49.289Z" },
]

[[package]]
name = "watchfiles"
version = "1.0.5"
source = { registry = "https://pypi.org/simple" }
dependencies = [
    { name = "anyio" },
]
sdist = { url = "https://files.pythonhosted.org/packages/03/e2/8ed598c42057de7aa5d97c472254af4906ff0a59a66699d426fc9ef795d7/watchfiles-1.0.5.tar.gz", hash = "sha256:b7529b5dcc114679d43827d8c35a07c493ad6f083633d573d81c660abc5979e9", size = 94537, upload_time = "2025-04-08T10:36:26.722Z" }
wheels = [
    { url = "https://files.pythonhosted.org/packages/af/4d/d02e6ea147bb7fff5fd109c694a95109612f419abed46548a930e7f7afa3/watchfiles-1.0.5-cp310-cp310-macosx_10_12_x86_64.whl", hash = "sha256:5c40fe7dd9e5f81e0847b1ea64e1f5dd79dd61afbedb57759df06767ac719b40", size = 405632, upload_time = "2025-04-08T10:34:41.832Z" },
    { url = "https://files.pythonhosted.org/packages/60/31/9ee50e29129d53a9a92ccf1d3992751dc56fc3c8f6ee721be1c7b9c81763/watchfiles-1.0.5-cp310-cp310-macosx_11_0_arm64.whl", hash = "sha256:8c0db396e6003d99bb2d7232c957b5f0b5634bbd1b24e381a5afcc880f7373fb", size = 395734, upload_time = "2025-04-08T10:34:44.236Z" },
    { url = "https://files.pythonhosted.org/packages/ad/8c/759176c97195306f028024f878e7f1c776bda66ccc5c68fa51e699cf8f1d/watchfiles-1.0.5-cp310-cp310-manylinux_2_17_aarch64.manylinux2014_aarch64.whl", hash = "sha256:b551d4fb482fc57d852b4541f911ba28957d051c8776e79c3b4a51eb5e2a1b11", size = 455008, upload_time = "2025-04-08T10:34:45.617Z" },
    { url = "https://files.pythonhosted.org/packages/55/1a/5e977250c795ee79a0229e3b7f5e3a1b664e4e450756a22da84d2f4979fe/watchfiles-1.0.5-cp310-cp310-manylinux_2_17_armv7l.manylinux2014_armv7l.whl", hash = "sha256:830aa432ba5c491d52a15b51526c29e4a4b92bf4f92253787f9726fe01519487", size = 459029, upload_time = "2025-04-08T10:34:46.814Z" },
    { url = "https://files.pythonhosted.org/packages/e6/17/884cf039333605c1d6e296cf5be35fad0836953c3dfd2adb71b72f9dbcd0/watchfiles-1.0.5-cp310-cp310-manylinux_2_17_i686.manylinux2014_i686.whl", hash = "sha256:a16512051a822a416b0d477d5f8c0e67b67c1a20d9acecb0aafa3aa4d6e7d256", size = 488916, upload_time = "2025-04-08T10:34:48.571Z" },
    { url = "https://files.pythonhosted.org/packages/ef/e0/bcb6e64b45837056c0a40f3a2db3ef51c2ced19fda38484fa7508e00632c/watchfiles-1.0.5-cp310-cp310-manylinux_2_17_ppc64le.manylinux2014_ppc64le.whl", hash = "sha256:bfe0cbc787770e52a96c6fda6726ace75be7f840cb327e1b08d7d54eadc3bc85", size = 523763, upload_time = "2025-04-08T10:34:50.268Z" },
    { url = "https://files.pythonhosted.org/packages/24/e9/f67e9199f3bb35c1837447ecf07e9830ec00ff5d35a61e08c2cd67217949/watchfiles-1.0.5-cp310-cp310-manylinux_2_17_s390x.manylinux2014_s390x.whl", hash = "sha256:d363152c5e16b29d66cbde8fa614f9e313e6f94a8204eaab268db52231fe5358", size = 502891, upload_time = "2025-04-08T10:34:51.419Z" },
    { url = "https://files.pythonhosted.org/packages/23/ed/a6cf815f215632f5c8065e9c41fe872025ffea35aa1f80499f86eae922db/watchfiles-1.0.5-cp310-cp310-manylinux_2_17_x86_64.manylinux2014_x86_64.whl", hash = "sha256:7ee32c9a9bee4d0b7bd7cbeb53cb185cf0b622ac761efaa2eba84006c3b3a614", size = 454921, upload_time = "2025-04-08T10:34:52.67Z" },
    { url = "https://files.pythonhosted.org/packages/92/4c/e14978599b80cde8486ab5a77a821e8a982ae8e2fcb22af7b0886a033ec8/watchfiles-1.0.5-cp310-cp310-musllinux_1_1_aarch64.whl", hash = "sha256:29c7fd632ccaf5517c16a5188e36f6612d6472ccf55382db6c7fe3fcccb7f59f", size = 631422, upload_time = "2025-04-08T10:34:53.985Z" },
    { url = "https://files.pythonhosted.org/packages/b2/1a/9263e34c3458f7614b657f974f4ee61fd72f58adce8b436e16450e054efd/watchfiles-1.0.5-cp310-cp310-musllinux_1_1_x86_64.whl", hash = "sha256:8e637810586e6fe380c8bc1b3910accd7f1d3a9a7262c8a78d4c8fb3ba6a2b3d", size = 625675, upload_time = "2025-04-08T10:34:55.173Z" },
    { url = "https://files.pythonhosted.org/packages/96/1f/1803a18bd6ab04a0766386a19bcfe64641381a04939efdaa95f0e3b0eb58/watchfiles-1.0.5-cp310-cp310-win32.whl", hash = "sha256:cd47d063fbeabd4c6cae1d4bcaa38f0902f8dc5ed168072874ea11d0c7afc1ff", size = 277921, upload_time = "2025-04-08T10:34:56.318Z" },
    { url = "https://files.pythonhosted.org/packages/c2/3b/29a89de074a7d6e8b4dc67c26e03d73313e4ecf0d6e97e942a65fa7c195e/watchfiles-1.0.5-cp310-cp310-win_amd64.whl", hash = "sha256:86c0df05b47a79d80351cd179893f2f9c1b1cae49d96e8b3290c7f4bd0ca0a92", size = 291526, upload_time = "2025-04-08T10:34:57.95Z" },
    { url = "https://files.pythonhosted.org/packages/39/f4/41b591f59021786ef517e1cdc3b510383551846703e03f204827854a96f8/watchfiles-1.0.5-cp311-cp311-macosx_10_12_x86_64.whl", hash = "sha256:237f9be419e977a0f8f6b2e7b0475ababe78ff1ab06822df95d914a945eac827", size = 405336, upload_time = "2025-04-08T10:34:59.359Z" },
    { url = "https://files.pythonhosted.org/packages/ae/06/93789c135be4d6d0e4f63e96eea56dc54050b243eacc28439a26482b5235/watchfiles-1.0.5-cp311-cp311-macosx_11_0_arm64.whl", hash = "sha256:e0da39ff917af8b27a4bdc5a97ac577552a38aac0d260a859c1517ea3dc1a7c4", size = 395977, upload_time = "2025-04-08T10:35:00.522Z" },
    { url = "https://files.pythonhosted.org/packages/d2/db/1cd89bd83728ca37054512d4d35ab69b5f12b8aa2ac9be3b0276b3bf06cc/watchfiles-1.0.5-cp311-cp311-manylinux_2_17_aarch64.manylinux2014_aarch64.whl", hash = "sha256:2cfcb3952350e95603f232a7a15f6c5f86c5375e46f0bd4ae70d43e3e063c13d", size = 455232, upload_time = "2025-04-08T10:35:01.698Z" },
    { url = "https://files.pythonhosted.org/packages/40/90/d8a4d44ffe960517e487c9c04f77b06b8abf05eb680bed71c82b5f2cad62/watchfiles-1.0.5-cp311-cp311-manylinux_2_17_armv7l.manylinux2014_armv7l.whl", hash = "sha256:68b2dddba7a4e6151384e252a5632efcaa9bc5d1c4b567f3cb621306b2ca9f63", size = 459151, upload_time = "2025-04-08T10:35:03.358Z" },
    { url = "https://files.pythonhosted.org/packages/6c/da/267a1546f26465dead1719caaba3ce660657f83c9d9c052ba98fb8856e13/watchfiles-1.0.5-cp311-cp311-manylinux_2_17_i686.manylinux2014_i686.whl", hash = "sha256:95cf944fcfc394c5f9de794ce581914900f82ff1f855326f25ebcf24d5397418", size = 489054, upload_time = "2025-04-08T10:35:04.561Z" },
    { url = "https://files.pythonhosted.org/packages/b1/31/33850dfd5c6efb6f27d2465cc4c6b27c5a6f5ed53c6fa63b7263cf5f60f6/watchfiles-1.0.5-cp311-cp311-manylinux_2_17_ppc64le.manylinux2014_ppc64le.whl", hash = "sha256:ecf6cd9f83d7c023b1aba15d13f705ca7b7d38675c121f3cc4a6e25bd0857ee9", size = 523955, upload_time = "2025-04-08T10:35:05.786Z" },
    { url = "https://files.pythonhosted.org/packages/09/84/b7d7b67856efb183a421f1416b44ca975cb2ea6c4544827955dfb01f7dc2/watchfiles-1.0.5-cp311-cp311-manylinux_2_17_s390x.manylinux2014_s390x.whl", hash = "sha256:852de68acd6212cd6d33edf21e6f9e56e5d98c6add46f48244bd479d97c967c6", size = 502234, upload_time = "2025-04-08T10:35:07.187Z" },
    { url = "https://files.pythonhosted.org/packages/71/87/6dc5ec6882a2254cfdd8b0718b684504e737273903b65d7338efaba08b52/watchfiles-1.0.5-cp311-cp311-manylinux_2_17_x86_64.manylinux2014_x86_64.whl", hash = "sha256:d5730f3aa35e646103b53389d5bc77edfbf578ab6dab2e005142b5b80a35ef25", size = 454750, upload_time = "2025-04-08T10:35:08.859Z" },
    { url = "https://files.pythonhosted.org/packages/3d/6c/3786c50213451a0ad15170d091570d4a6554976cf0df19878002fc96075a/watchfiles-1.0.5-cp311-cp311-musllinux_1_1_aarch64.whl", hash = "sha256:18b3bd29954bc4abeeb4e9d9cf0b30227f0f206c86657674f544cb032296acd5", size = 631591, upload_time = "2025-04-08T10:35:10.64Z" },
    { url = "https://files.pythonhosted.org/packages/1b/b3/1427425ade4e359a0deacce01a47a26024b2ccdb53098f9d64d497f6684c/watchfiles-1.0.5-cp311-cp311-musllinux_1_1_x86_64.whl", hash = "sha256:ba5552a1b07c8edbf197055bc9d518b8f0d98a1c6a73a293bc0726dce068ed01", size = 625370, upload_time = "2025-04-08T10:35:12.412Z" },
    { url = "https://files.pythonhosted.org/packages/15/ba/f60e053b0b5b8145d682672024aa91370a29c5c921a88977eb565de34086/watchfiles-1.0.5-cp311-cp311-win32.whl", hash = "sha256:2f1fefb2e90e89959447bc0420fddd1e76f625784340d64a2f7d5983ef9ad246", size = 277791, upload_time = "2025-04-08T10:35:13.719Z" },
    { url = "https://files.pythonhosted.org/packages/50/ed/7603c4e164225c12c0d4e8700b64bb00e01a6c4eeea372292a3856be33a4/watchfiles-1.0.5-cp311-cp311-win_amd64.whl", hash = "sha256:b6e76ceb1dd18c8e29c73f47d41866972e891fc4cc7ba014f487def72c1cf096", size = 291622, upload_time = "2025-04-08T10:35:15.071Z" },
    { url = "https://files.pythonhosted.org/packages/a2/c2/99bb7c96b4450e36877fde33690ded286ff555b5a5c1d925855d556968a1/watchfiles-1.0.5-cp311-cp311-win_arm64.whl", hash = "sha256:266710eb6fddc1f5e51843c70e3bebfb0f5e77cf4f27129278c70554104d19ed", size = 283699, upload_time = "2025-04-08T10:35:16.732Z" },
    { url = "https://files.pythonhosted.org/packages/2a/8c/4f0b9bdb75a1bfbd9c78fad7d8854369283f74fe7cf03eb16be77054536d/watchfiles-1.0.5-cp312-cp312-macosx_10_12_x86_64.whl", hash = "sha256:b5eb568c2aa6018e26da9e6c86f3ec3fd958cee7f0311b35c2630fa4217d17f2", size = 401511, upload_time = "2025-04-08T10:35:17.956Z" },
    { url = "https://files.pythonhosted.org/packages/dc/4e/7e15825def77f8bd359b6d3f379f0c9dac4eb09dd4ddd58fd7d14127179c/watchfiles-1.0.5-cp312-cp312-macosx_11_0_arm64.whl", hash = "sha256:0a04059f4923ce4e856b4b4e5e783a70f49d9663d22a4c3b3298165996d1377f", size = 392715, upload_time = "2025-04-08T10:35:19.202Z" },
    { url = "https://files.pythonhosted.org/packages/58/65/b72fb817518728e08de5840d5d38571466c1b4a3f724d190cec909ee6f3f/watchfiles-1.0.5-cp312-cp312-manylinux_2_17_aarch64.manylinux2014_aarch64.whl", hash = "sha256:3e380c89983ce6e6fe2dd1e1921b9952fb4e6da882931abd1824c092ed495dec", size = 454138, upload_time = "2025-04-08T10:35:20.586Z" },
    { url = "https://files.pythonhosted.org/packages/3e/a4/86833fd2ea2e50ae28989f5950b5c3f91022d67092bfec08f8300d8b347b/watchfiles-1.0.5-cp312-cp312-manylinux_2_17_armv7l.manylinux2014_armv7l.whl", hash = "sha256:fe43139b2c0fdc4a14d4f8d5b5d967f7a2777fd3d38ecf5b1ec669b0d7e43c21", size = 458592, upload_time = "2025-04-08T10:35:21.87Z" },
    { url = "https://files.pythonhosted.org/packages/38/7e/42cb8df8be9a37e50dd3a818816501cf7a20d635d76d6bd65aae3dbbff68/watchfiles-1.0.5-cp312-cp312-manylinux_2_17_i686.manylinux2014_i686.whl", hash = "sha256:ee0822ce1b8a14fe5a066f93edd20aada932acfe348bede8aa2149f1a4489512", size = 487532, upload_time = "2025-04-08T10:35:23.143Z" },
    { url = "https://files.pythonhosted.org/packages/fc/fd/13d26721c85d7f3df6169d8b495fcac8ab0dc8f0945ebea8845de4681dab/watchfiles-1.0.5-cp312-cp312-manylinux_2_17_ppc64le.manylinux2014_ppc64le.whl", hash = "sha256:a0dbcb1c2d8f2ab6e0a81c6699b236932bd264d4cef1ac475858d16c403de74d", size = 522865, upload_time = "2025-04-08T10:35:24.702Z" },
    { url = "https://files.pythonhosted.org/packages/a1/0d/7f9ae243c04e96c5455d111e21b09087d0eeaf9a1369e13a01c7d3d82478/watchfiles-1.0.5-cp312-cp312-manylinux_2_17_s390x.manylinux2014_s390x.whl", hash = "sha256:a2014a2b18ad3ca53b1f6c23f8cd94a18ce930c1837bd891262c182640eb40a6", size = 499887, upload_time = "2025-04-08T10:35:25.969Z" },
    { url = "https://files.pythonhosted.org/packages/8e/0f/a257766998e26aca4b3acf2ae97dff04b57071e991a510857d3799247c67/watchfiles-1.0.5-cp312-cp312-manylinux_2_17_x86_64.manylinux2014_x86_64.whl", hash = "sha256:10f6ae86d5cb647bf58f9f655fcf577f713915a5d69057a0371bc257e2553234", size = 454498, upload_time = "2025-04-08T10:35:27.353Z" },
    { url = "https://files.pythonhosted.org/packages/81/79/8bf142575a03e0af9c3d5f8bcae911ee6683ae93a625d349d4ecf4c8f7df/watchfiles-1.0.5-cp312-cp312-musllinux_1_1_aarch64.whl", hash = "sha256:1a7bac2bde1d661fb31f4d4e8e539e178774b76db3c2c17c4bb3e960a5de07a2", size = 630663, upload_time = "2025-04-08T10:35:28.685Z" },
    { url = "https://files.pythonhosted.org/packages/f1/80/abe2e79f610e45c63a70d271caea90c49bbf93eb00fa947fa9b803a1d51f/watchfiles-1.0.5-cp312-cp312-musllinux_1_1_x86_64.whl", hash = "sha256:4ab626da2fc1ac277bbf752446470b367f84b50295264d2d313e28dc4405d663", size = 625410, upload_time = "2025-04-08T10:35:30.42Z" },
    { url = "https://files.pythonhosted.org/packages/91/6f/bc7fbecb84a41a9069c2c6eb6319f7f7df113adf113e358c57fc1aff7ff5/watchfiles-1.0.5-cp312-cp312-win32.whl", hash = "sha256:9f4571a783914feda92018ef3901dab8caf5b029325b5fe4558c074582815249", size = 277965, upload_time = "2025-04-08T10:35:32.023Z" },
    { url = "https://files.pythonhosted.org/packages/99/a5/bf1c297ea6649ec59e935ab311f63d8af5faa8f0b86993e3282b984263e3/watchfiles-1.0.5-cp312-cp312-win_amd64.whl", hash = "sha256:360a398c3a19672cf93527f7e8d8b60d8275119c5d900f2e184d32483117a705", size = 291693, upload_time = "2025-04-08T10:35:33.225Z" },
    { url = "https://files.pythonhosted.org/packages/7f/7b/fd01087cc21db5c47e5beae507b87965db341cce8a86f9eb12bf5219d4e0/watchfiles-1.0.5-cp312-cp312-win_arm64.whl", hash = "sha256:1a2902ede862969077b97523987c38db28abbe09fb19866e711485d9fbf0d417", size = 283287, upload_time = "2025-04-08T10:35:34.568Z" },
    { url = "https://files.pythonhosted.org/packages/c7/62/435766874b704f39b2fecd8395a29042db2b5ec4005bd34523415e9bd2e0/watchfiles-1.0.5-cp313-cp313-macosx_10_12_x86_64.whl", hash = "sha256:0b289572c33a0deae62daa57e44a25b99b783e5f7aed81b314232b3d3c81a11d", size = 401531, upload_time = "2025-04-08T10:35:35.792Z" },
    { url = "https://files.pythonhosted.org/packages/6e/a6/e52a02c05411b9cb02823e6797ef9bbba0bfaf1bb627da1634d44d8af833/watchfiles-1.0.5-cp313-cp313-macosx_11_0_arm64.whl", hash = "sha256:a056c2f692d65bf1e99c41045e3bdcaea3cb9e6b5a53dcaf60a5f3bd95fc9763", size = 392417, upload_time = "2025-04-08T10:35:37.048Z" },
    { url = "https://files.pythonhosted.org/packages/3f/53/c4af6819770455932144e0109d4854437769672d7ad897e76e8e1673435d/watchfiles-1.0.5-cp313-cp313-manylinux_2_17_aarch64.manylinux2014_aarch64.whl", hash = "sha256:b9dca99744991fc9850d18015c4f0438865414e50069670f5f7eee08340d8b40", size = 453423, upload_time = "2025-04-08T10:35:38.357Z" },
    { url = "https://files.pythonhosted.org/packages/cb/d1/8e88df58bbbf819b8bc5cfbacd3c79e01b40261cad0fc84d1e1ebd778a07/watchfiles-1.0.5-cp313-cp313-manylinux_2_17_armv7l.manylinux2014_armv7l.whl", hash = "sha256:894342d61d355446d02cd3988a7326af344143eb33a2fd5d38482a92072d9563", size = 458185, upload_time = "2025-04-08T10:35:39.708Z" },
    { url = "https://files.pythonhosted.org/packages/ff/70/fffaa11962dd5429e47e478a18736d4e42bec42404f5ee3b92ef1b87ad60/watchfiles-1.0.5-cp313-cp313-manylinux_2_17_i686.manylinux2014_i686.whl", hash = "sha256:ab44e1580924d1ffd7b3938e02716d5ad190441965138b4aa1d1f31ea0877f04", size = 486696, upload_time = "2025-04-08T10:35:41.469Z" },
    { url = "https://files.pythonhosted.org/packages/39/db/723c0328e8b3692d53eb273797d9a08be6ffb1d16f1c0ba2bdbdc2a3852c/watchfiles-1.0.5-cp313-cp313-manylinux_2_17_ppc64le.manylinux2014_ppc64le.whl", hash = "sha256:d6f9367b132078b2ceb8d066ff6c93a970a18c3029cea37bfd7b2d3dd2e5db8f", size = 522327, upload_time = "2025-04-08T10:35:43.289Z" },
    { url = "https://files.pythonhosted.org/packages/cd/05/9fccc43c50c39a76b68343484b9da7b12d42d0859c37c61aec018c967a32/watchfiles-1.0.5-cp313-cp313-manylinux_2_17_s390x.manylinux2014_s390x.whl", hash = "sha256:f2e55a9b162e06e3f862fb61e399fe9f05d908d019d87bf5b496a04ef18a970a", size = 499741, upload_time = "2025-04-08T10:35:44.574Z" },
    { url = "https://files.pythonhosted.org/packages/23/14/499e90c37fa518976782b10a18b18db9f55ea73ca14641615056f8194bb3/watchfiles-1.0.5-cp313-cp313-manylinux_2_17_x86_64.manylinux2014_x86_64.whl", hash = "sha256:0125f91f70e0732a9f8ee01e49515c35d38ba48db507a50c5bdcad9503af5827", size = 453995, upload_time = "2025-04-08T10:35:46.336Z" },
    { url = "https://files.pythonhosted.org/packages/61/d9/f75d6840059320df5adecd2c687fbc18960a7f97b55c300d20f207d48aef/watchfiles-1.0.5-cp313-cp313-musllinux_1_1_aarch64.whl", hash = "sha256:13bb21f8ba3248386337c9fa51c528868e6c34a707f729ab041c846d52a0c69a", size = 629693, upload_time = "2025-04-08T10:35:48.161Z" },
    { url = "https://files.pythonhosted.org/packages/fc/17/180ca383f5061b61406477218c55d66ec118e6c0c51f02d8142895fcf0a9/watchfiles-1.0.5-cp313-cp313-musllinux_1_1_x86_64.whl", hash = "sha256:839ebd0df4a18c5b3c1b890145b5a3f5f64063c2a0d02b13c76d78fe5de34936", size = 624677, upload_time = "2025-04-08T10:35:49.65Z" },
    { url = "https://files.pythonhosted.org/packages/bf/15/714d6ef307f803f236d69ee9d421763707899d6298d9f3183e55e366d9af/watchfiles-1.0.5-cp313-cp313-win32.whl", hash = "sha256:4a8ec1e4e16e2d5bafc9ba82f7aaecfeec990ca7cd27e84fb6f191804ed2fcfc", size = 277804, upload_time = "2025-04-08T10:35:51.093Z" },
    { url = "https://files.pythonhosted.org/packages/a8/b4/c57b99518fadf431f3ef47a610839e46e5f8abf9814f969859d1c65c02c7/watchfiles-1.0.5-cp313-cp313-win_amd64.whl", hash = "sha256:f436601594f15bf406518af922a89dcaab416568edb6f65c4e5bbbad1ea45c11", size = 291087, upload_time = "2025-04-08T10:35:52.458Z" },
    { url = "https://files.pythonhosted.org/packages/1a/03/81f9fcc3963b3fc415cd4b0b2b39ee8cc136c42fb10a36acf38745e9d283/watchfiles-1.0.5-pp310-pypy310_pp73-macosx_10_12_x86_64.whl", hash = "sha256:f59b870db1f1ae5a9ac28245707d955c8721dd6565e7f411024fa374b5362d1d", size = 405947, upload_time = "2025-04-08T10:36:13.721Z" },
    { url = "https://files.pythonhosted.org/packages/54/97/8c4213a852feb64807ec1d380f42d4fc8bfaef896bdbd94318f8fd7f3e4e/watchfiles-1.0.5-pp310-pypy310_pp73-macosx_11_0_arm64.whl", hash = "sha256:9475b0093767e1475095f2aeb1d219fb9664081d403d1dff81342df8cd707034", size = 397276, upload_time = "2025-04-08T10:36:15.131Z" },
    { url = "https://files.pythonhosted.org/packages/78/12/d4464d19860cb9672efa45eec1b08f8472c478ed67dcd30647c51ada7aef/watchfiles-1.0.5-pp310-pypy310_pp73-manylinux_2_17_aarch64.manylinux2014_aarch64.whl", hash = "sha256:fc533aa50664ebd6c628b2f30591956519462f5d27f951ed03d6c82b2dfd9965", size = 455550, upload_time = "2025-04-08T10:36:16.635Z" },
    { url = "https://files.pythonhosted.org/packages/90/fb/b07bcdf1034d8edeaef4c22f3e9e3157d37c5071b5f9492ffdfa4ad4bed7/watchfiles-1.0.5-pp310-pypy310_pp73-manylinux_2_17_x86_64.manylinux2014_x86_64.whl", hash = "sha256:fed1cd825158dcaae36acce7b2db33dcbfd12b30c34317a88b8ed80f0541cc57", size = 455542, upload_time = "2025-04-08T10:36:18.655Z" },
]

[[package]]
name = "wcmatch"
version = "10.0"
source = { registry = "https://pypi.org/simple" }
dependencies = [
    { name = "bracex" },
]
sdist = { url = "https://files.pythonhosted.org/packages/41/ab/b3a52228538ccb983653c446c1656eddf1d5303b9cb8b9aef6a91299f862/wcmatch-10.0.tar.gz", hash = "sha256:e72f0de09bba6a04e0de70937b0cf06e55f36f37b3deb422dfaf854b867b840a", size = 115578 }
wheels = [
    { url = "https://files.pythonhosted.org/packages/ab/df/4ee467ab39cc1de4b852c212c1ed3becfec2e486a51ac1ce0091f85f38d7/wcmatch-10.0-py3-none-any.whl", hash = "sha256:0dd927072d03c0a6527a20d2e6ad5ba8d0380e60870c383bc533b71744df7b7a", size = 39347 },
]

[[package]]
name = "webencodings"
version = "0.5.1"
source = { registry = "https://pypi.org/simple" }
sdist = { url = "https://files.pythonhosted.org/packages/0b/02/ae6ceac1baeda530866a85075641cec12989bd8d31af6d5ab4a3e8c92f47/webencodings-0.5.1.tar.gz", hash = "sha256:b36a1c245f2d304965eb4e0a82848379241dc04b865afcc4aab16748587e1923", size = 9721 }
wheels = [
    { url = "https://files.pythonhosted.org/packages/f4/24/2a3e3df732393fed8b3ebf2ec078f05546de641fe1b667ee316ec1dcf3b7/webencodings-0.5.1-py2.py3-none-any.whl", hash = "sha256:a0af1213f3c2226497a97e2b3aa01a7e4bee4f403f95be16fc9acd2947514a78", size = 11774 },
]

[[package]]
name = "websockets"
version = "15.0.1"
source = { registry = "https://pypi.org/simple" }
sdist = { url = "https://files.pythonhosted.org/packages/21/e6/26d09fab466b7ca9c7737474c52be4f76a40301b08362eb2dbc19dcc16c1/websockets-15.0.1.tar.gz", hash = "sha256:82544de02076bafba038ce055ee6412d68da13ab47f0c60cab827346de828dee", size = 177016, upload_time = "2025-03-05T20:03:41.606Z" }
wheels = [
    { url = "https://files.pythonhosted.org/packages/1e/da/6462a9f510c0c49837bbc9345aca92d767a56c1fb2939e1579df1e1cdcf7/websockets-15.0.1-cp310-cp310-macosx_10_9_universal2.whl", hash = "sha256:d63efaa0cd96cf0c5fe4d581521d9fa87744540d4bc999ae6e08595a1014b45b", size = 175423, upload_time = "2025-03-05T20:01:35.363Z" },
    { url = "https://files.pythonhosted.org/packages/1c/9f/9d11c1a4eb046a9e106483b9ff69bce7ac880443f00e5ce64261b47b07e7/websockets-15.0.1-cp310-cp310-macosx_10_9_x86_64.whl", hash = "sha256:ac60e3b188ec7574cb761b08d50fcedf9d77f1530352db4eef1707fe9dee7205", size = 173080, upload_time = "2025-03-05T20:01:37.304Z" },
    { url = "https://files.pythonhosted.org/packages/d5/4f/b462242432d93ea45f297b6179c7333dd0402b855a912a04e7fc61c0d71f/websockets-15.0.1-cp310-cp310-macosx_11_0_arm64.whl", hash = "sha256:5756779642579d902eed757b21b0164cd6fe338506a8083eb58af5c372e39d9a", size = 173329, upload_time = "2025-03-05T20:01:39.668Z" },
    { url = "https://files.pythonhosted.org/packages/6e/0c/6afa1f4644d7ed50284ac59cc70ef8abd44ccf7d45850d989ea7310538d0/websockets-15.0.1-cp310-cp310-manylinux_2_17_aarch64.manylinux2014_aarch64.whl", hash = "sha256:0fdfe3e2a29e4db3659dbd5bbf04560cea53dd9610273917799f1cde46aa725e", size = 182312, upload_time = "2025-03-05T20:01:41.815Z" },
    { url = "https://files.pythonhosted.org/packages/dd/d4/ffc8bd1350b229ca7a4db2a3e1c482cf87cea1baccd0ef3e72bc720caeec/websockets-15.0.1-cp310-cp310-manylinux_2_5_i686.manylinux1_i686.manylinux_2_17_i686.manylinux2014_i686.whl", hash = "sha256:4c2529b320eb9e35af0fa3016c187dffb84a3ecc572bcee7c3ce302bfeba52bf", size = 181319, upload_time = "2025-03-05T20:01:43.967Z" },
    { url = "https://files.pythonhosted.org/packages/97/3a/5323a6bb94917af13bbb34009fac01e55c51dfde354f63692bf2533ffbc2/websockets-15.0.1-cp310-cp310-manylinux_2_5_x86_64.manylinux1_x86_64.manylinux_2_17_x86_64.manylinux2014_x86_64.whl", hash = "sha256:ac1e5c9054fe23226fb11e05a6e630837f074174c4c2f0fe442996112a6de4fb", size = 181631, upload_time = "2025-03-05T20:01:46.104Z" },
    { url = "https://files.pythonhosted.org/packages/a6/cc/1aeb0f7cee59ef065724041bb7ed667b6ab1eeffe5141696cccec2687b66/websockets-15.0.1-cp310-cp310-musllinux_1_2_aarch64.whl", hash = "sha256:5df592cd503496351d6dc14f7cdad49f268d8e618f80dce0cd5a36b93c3fc08d", size = 182016, upload_time = "2025-03-05T20:01:47.603Z" },
    { url = "https://files.pythonhosted.org/packages/79/f9/c86f8f7af208e4161a7f7e02774e9d0a81c632ae76db2ff22549e1718a51/websockets-15.0.1-cp310-cp310-musllinux_1_2_i686.whl", hash = "sha256:0a34631031a8f05657e8e90903e656959234f3a04552259458aac0b0f9ae6fd9", size = 181426, upload_time = "2025-03-05T20:01:48.949Z" },
    { url = "https://files.pythonhosted.org/packages/c7/b9/828b0bc6753db905b91df6ae477c0b14a141090df64fb17f8a9d7e3516cf/websockets-15.0.1-cp310-cp310-musllinux_1_2_x86_64.whl", hash = "sha256:3d00075aa65772e7ce9e990cab3ff1de702aa09be3940d1dc88d5abf1ab8a09c", size = 181360, upload_time = "2025-03-05T20:01:50.938Z" },
    { url = "https://files.pythonhosted.org/packages/89/fb/250f5533ec468ba6327055b7d98b9df056fb1ce623b8b6aaafb30b55d02e/websockets-15.0.1-cp310-cp310-win32.whl", hash = "sha256:1234d4ef35db82f5446dca8e35a7da7964d02c127b095e172e54397fb6a6c256", size = 176388, upload_time = "2025-03-05T20:01:52.213Z" },
    { url = "https://files.pythonhosted.org/packages/1c/46/aca7082012768bb98e5608f01658ff3ac8437e563eca41cf068bd5849a5e/websockets-15.0.1-cp310-cp310-win_amd64.whl", hash = "sha256:39c1fec2c11dc8d89bba6b2bf1556af381611a173ac2b511cf7231622058af41", size = 176830, upload_time = "2025-03-05T20:01:53.922Z" },
    { url = "https://files.pythonhosted.org/packages/9f/32/18fcd5919c293a398db67443acd33fde142f283853076049824fc58e6f75/websockets-15.0.1-cp311-cp311-macosx_10_9_universal2.whl", hash = "sha256:823c248b690b2fd9303ba00c4f66cd5e2d8c3ba4aa968b2779be9532a4dad431", size = 175423, upload_time = "2025-03-05T20:01:56.276Z" },
    { url = "https://files.pythonhosted.org/packages/76/70/ba1ad96b07869275ef42e2ce21f07a5b0148936688c2baf7e4a1f60d5058/websockets-15.0.1-cp311-cp311-macosx_10_9_x86_64.whl", hash = "sha256:678999709e68425ae2593acf2e3ebcbcf2e69885a5ee78f9eb80e6e371f1bf57", size = 173082, upload_time = "2025-03-05T20:01:57.563Z" },
    { url = "https://files.pythonhosted.org/packages/86/f2/10b55821dd40eb696ce4704a87d57774696f9451108cff0d2824c97e0f97/websockets-15.0.1-cp311-cp311-macosx_11_0_arm64.whl", hash = "sha256:d50fd1ee42388dcfb2b3676132c78116490976f1300da28eb629272d5d93e905", size = 173330, upload_time = "2025-03-05T20:01:59.063Z" },
    { url = "https://files.pythonhosted.org/packages/a5/90/1c37ae8b8a113d3daf1065222b6af61cc44102da95388ac0018fcb7d93d9/websockets-15.0.1-cp311-cp311-manylinux_2_17_aarch64.manylinux2014_aarch64.whl", hash = "sha256:d99e5546bf73dbad5bf3547174cd6cb8ba7273062a23808ffea025ecb1cf8562", size = 182878, upload_time = "2025-03-05T20:02:00.305Z" },
    { url = "https://files.pythonhosted.org/packages/8e/8d/96e8e288b2a41dffafb78e8904ea7367ee4f891dafc2ab8d87e2124cb3d3/websockets-15.0.1-cp311-cp311-manylinux_2_5_i686.manylinux1_i686.manylinux_2_17_i686.manylinux2014_i686.whl", hash = "sha256:66dd88c918e3287efc22409d426c8f729688d89a0c587c88971a0faa2c2f3792", size = 181883, upload_time = "2025-03-05T20:02:03.148Z" },
    { url = "https://files.pythonhosted.org/packages/93/1f/5d6dbf551766308f6f50f8baf8e9860be6182911e8106da7a7f73785f4c4/websockets-15.0.1-cp311-cp311-manylinux_2_5_x86_64.manylinux1_x86_64.manylinux_2_17_x86_64.manylinux2014_x86_64.whl", hash = "sha256:8dd8327c795b3e3f219760fa603dcae1dcc148172290a8ab15158cf85a953413", size = 182252, upload_time = "2025-03-05T20:02:05.29Z" },
    { url = "https://files.pythonhosted.org/packages/d4/78/2d4fed9123e6620cbf1706c0de8a1632e1a28e7774d94346d7de1bba2ca3/websockets-15.0.1-cp311-cp311-musllinux_1_2_aarch64.whl", hash = "sha256:8fdc51055e6ff4adeb88d58a11042ec9a5eae317a0a53d12c062c8a8865909e8", size = 182521, upload_time = "2025-03-05T20:02:07.458Z" },
    { url = "https://files.pythonhosted.org/packages/e7/3b/66d4c1b444dd1a9823c4a81f50231b921bab54eee2f69e70319b4e21f1ca/websockets-15.0.1-cp311-cp311-musllinux_1_2_i686.whl", hash = "sha256:693f0192126df6c2327cce3baa7c06f2a117575e32ab2308f7f8216c29d9e2e3", size = 181958, upload_time = "2025-03-05T20:02:09.842Z" },
    { url = "https://files.pythonhosted.org/packages/08/ff/e9eed2ee5fed6f76fdd6032ca5cd38c57ca9661430bb3d5fb2872dc8703c/websockets-15.0.1-cp311-cp311-musllinux_1_2_x86_64.whl", hash = "sha256:54479983bd5fb469c38f2f5c7e3a24f9a4e70594cd68cd1fa6b9340dadaff7cf", size = 181918, upload_time = "2025-03-05T20:02:11.968Z" },
    { url = "https://files.pythonhosted.org/packages/d8/75/994634a49b7e12532be6a42103597b71098fd25900f7437d6055ed39930a/websockets-15.0.1-cp311-cp311-win32.whl", hash = "sha256:16b6c1b3e57799b9d38427dda63edcbe4926352c47cf88588c0be4ace18dac85", size = 176388, upload_time = "2025-03-05T20:02:13.32Z" },
    { url = "https://files.pythonhosted.org/packages/98/93/e36c73f78400a65f5e236cd376713c34182e6663f6889cd45a4a04d8f203/websockets-15.0.1-cp311-cp311-win_amd64.whl", hash = "sha256:27ccee0071a0e75d22cb35849b1db43f2ecd3e161041ac1ee9d2352ddf72f065", size = 176828, upload_time = "2025-03-05T20:02:14.585Z" },
    { url = "https://files.pythonhosted.org/packages/51/6b/4545a0d843594f5d0771e86463606a3988b5a09ca5123136f8a76580dd63/websockets-15.0.1-cp312-cp312-macosx_10_13_universal2.whl", hash = "sha256:3e90baa811a5d73f3ca0bcbf32064d663ed81318ab225ee4f427ad4e26e5aff3", size = 175437, upload_time = "2025-03-05T20:02:16.706Z" },
    { url = "https://files.pythonhosted.org/packages/f4/71/809a0f5f6a06522af902e0f2ea2757f71ead94610010cf570ab5c98e99ed/websockets-15.0.1-cp312-cp312-macosx_10_13_x86_64.whl", hash = "sha256:592f1a9fe869c778694f0aa806ba0374e97648ab57936f092fd9d87f8bc03665", size = 173096, upload_time = "2025-03-05T20:02:18.832Z" },
    { url = "https://files.pythonhosted.org/packages/3d/69/1a681dd6f02180916f116894181eab8b2e25b31e484c5d0eae637ec01f7c/websockets-15.0.1-cp312-cp312-macosx_11_0_arm64.whl", hash = "sha256:0701bc3cfcb9164d04a14b149fd74be7347a530ad3bbf15ab2c678a2cd3dd9a2", size = 173332, upload_time = "2025-03-05T20:02:20.187Z" },
    { url = "https://files.pythonhosted.org/packages/a6/02/0073b3952f5bce97eafbb35757f8d0d54812b6174ed8dd952aa08429bcc3/websockets-15.0.1-cp312-cp312-manylinux_2_17_aarch64.manylinux2014_aarch64.whl", hash = "sha256:e8b56bdcdb4505c8078cb6c7157d9811a85790f2f2b3632c7d1462ab5783d215", size = 183152, upload_time = "2025-03-05T20:02:22.286Z" },
    { url = "https://files.pythonhosted.org/packages/74/45/c205c8480eafd114b428284840da0b1be9ffd0e4f87338dc95dc6ff961a1/websockets-15.0.1-cp312-cp312-manylinux_2_5_i686.manylinux1_i686.manylinux_2_17_i686.manylinux2014_i686.whl", hash = "sha256:0af68c55afbd5f07986df82831c7bff04846928ea8d1fd7f30052638788bc9b5", size = 182096, upload_time = "2025-03-05T20:02:24.368Z" },
    { url = "https://files.pythonhosted.org/packages/14/8f/aa61f528fba38578ec553c145857a181384c72b98156f858ca5c8e82d9d3/websockets-15.0.1-cp312-cp312-manylinux_2_5_x86_64.manylinux1_x86_64.manylinux_2_17_x86_64.manylinux2014_x86_64.whl", hash = "sha256:64dee438fed052b52e4f98f76c5790513235efaa1ef7f3f2192c392cd7c91b65", size = 182523, upload_time = "2025-03-05T20:02:25.669Z" },
    { url = "https://files.pythonhosted.org/packages/ec/6d/0267396610add5bc0d0d3e77f546d4cd287200804fe02323797de77dbce9/websockets-15.0.1-cp312-cp312-musllinux_1_2_aarch64.whl", hash = "sha256:d5f6b181bb38171a8ad1d6aa58a67a6aa9d4b38d0f8c5f496b9e42561dfc62fe", size = 182790, upload_time = "2025-03-05T20:02:26.99Z" },
    { url = "https://files.pythonhosted.org/packages/02/05/c68c5adbf679cf610ae2f74a9b871ae84564462955d991178f95a1ddb7dd/websockets-15.0.1-cp312-cp312-musllinux_1_2_i686.whl", hash = "sha256:5d54b09eba2bada6011aea5375542a157637b91029687eb4fdb2dab11059c1b4", size = 182165, upload_time = "2025-03-05T20:02:30.291Z" },
    { url = "https://files.pythonhosted.org/packages/29/93/bb672df7b2f5faac89761cb5fa34f5cec45a4026c383a4b5761c6cea5c16/websockets-15.0.1-cp312-cp312-musllinux_1_2_x86_64.whl", hash = "sha256:3be571a8b5afed347da347bfcf27ba12b069d9d7f42cb8c7028b5e98bbb12597", size = 182160, upload_time = "2025-03-05T20:02:31.634Z" },
    { url = "https://files.pythonhosted.org/packages/ff/83/de1f7709376dc3ca9b7eeb4b9a07b4526b14876b6d372a4dc62312bebee0/websockets-15.0.1-cp312-cp312-win32.whl", hash = "sha256:c338ffa0520bdb12fbc527265235639fb76e7bc7faafbb93f6ba80d9c06578a9", size = 176395, upload_time = "2025-03-05T20:02:33.017Z" },
    { url = "https://files.pythonhosted.org/packages/7d/71/abf2ebc3bbfa40f391ce1428c7168fb20582d0ff57019b69ea20fa698043/websockets-15.0.1-cp312-cp312-win_amd64.whl", hash = "sha256:fcd5cf9e305d7b8338754470cf69cf81f420459dbae8a3b40cee57417f4614a7", size = 176841, upload_time = "2025-03-05T20:02:34.498Z" },
    { url = "https://files.pythonhosted.org/packages/cb/9f/51f0cf64471a9d2b4d0fc6c534f323b664e7095640c34562f5182e5a7195/websockets-15.0.1-cp313-cp313-macosx_10_13_universal2.whl", hash = "sha256:ee443ef070bb3b6ed74514f5efaa37a252af57c90eb33b956d35c8e9c10a1931", size = 175440, upload_time = "2025-03-05T20:02:36.695Z" },
    { url = "https://files.pythonhosted.org/packages/8a/05/aa116ec9943c718905997412c5989f7ed671bc0188ee2ba89520e8765d7b/websockets-15.0.1-cp313-cp313-macosx_10_13_x86_64.whl", hash = "sha256:5a939de6b7b4e18ca683218320fc67ea886038265fd1ed30173f5ce3f8e85675", size = 173098, upload_time = "2025-03-05T20:02:37.985Z" },
    { url = "https://files.pythonhosted.org/packages/ff/0b/33cef55ff24f2d92924923c99926dcce78e7bd922d649467f0eda8368923/websockets-15.0.1-cp313-cp313-macosx_11_0_arm64.whl", hash = "sha256:746ee8dba912cd6fc889a8147168991d50ed70447bf18bcda7039f7d2e3d9151", size = 173329, upload_time = "2025-03-05T20:02:39.298Z" },
    { url = "https://files.pythonhosted.org/packages/31/1d/063b25dcc01faa8fada1469bdf769de3768b7044eac9d41f734fd7b6ad6d/websockets-15.0.1-cp313-cp313-manylinux_2_17_aarch64.manylinux2014_aarch64.whl", hash = "sha256:595b6c3969023ecf9041b2936ac3827e4623bfa3ccf007575f04c5a6aa318c22", size = 183111, upload_time = "2025-03-05T20:02:40.595Z" },
    { url = "https://files.pythonhosted.org/packages/93/53/9a87ee494a51bf63e4ec9241c1ccc4f7c2f45fff85d5bde2ff74fcb68b9e/websockets-15.0.1-cp313-cp313-manylinux_2_5_i686.manylinux1_i686.manylinux_2_17_i686.manylinux2014_i686.whl", hash = "sha256:3c714d2fc58b5ca3e285461a4cc0c9a66bd0e24c5da9911e30158286c9b5be7f", size = 182054, upload_time = "2025-03-05T20:02:41.926Z" },
    { url = "https://files.pythonhosted.org/packages/ff/b2/83a6ddf56cdcbad4e3d841fcc55d6ba7d19aeb89c50f24dd7e859ec0805f/websockets-15.0.1-cp313-cp313-manylinux_2_5_x86_64.manylinux1_x86_64.manylinux_2_17_x86_64.manylinux2014_x86_64.whl", hash = "sha256:0f3c1e2ab208db911594ae5b4f79addeb3501604a165019dd221c0bdcabe4db8", size = 182496, upload_time = "2025-03-05T20:02:43.304Z" },
    { url = "https://files.pythonhosted.org/packages/98/41/e7038944ed0abf34c45aa4635ba28136f06052e08fc2168520bb8b25149f/websockets-15.0.1-cp313-cp313-musllinux_1_2_aarch64.whl", hash = "sha256:229cf1d3ca6c1804400b0a9790dc66528e08a6a1feec0d5040e8b9eb14422375", size = 182829, upload_time = "2025-03-05T20:02:48.812Z" },
    { url = "https://files.pythonhosted.org/packages/e0/17/de15b6158680c7623c6ef0db361da965ab25d813ae54fcfeae2e5b9ef910/websockets-15.0.1-cp313-cp313-musllinux_1_2_i686.whl", hash = "sha256:756c56e867a90fb00177d530dca4b097dd753cde348448a1012ed6c5131f8b7d", size = 182217, upload_time = "2025-03-05T20:02:50.14Z" },
    { url = "https://files.pythonhosted.org/packages/33/2b/1f168cb6041853eef0362fb9554c3824367c5560cbdaad89ac40f8c2edfc/websockets-15.0.1-cp313-cp313-musllinux_1_2_x86_64.whl", hash = "sha256:558d023b3df0bffe50a04e710bc87742de35060580a293c2a984299ed83bc4e4", size = 182195, upload_time = "2025-03-05T20:02:51.561Z" },
    { url = "https://files.pythonhosted.org/packages/86/eb/20b6cdf273913d0ad05a6a14aed4b9a85591c18a987a3d47f20fa13dcc47/websockets-15.0.1-cp313-cp313-win32.whl", hash = "sha256:ba9e56e8ceeeedb2e080147ba85ffcd5cd0711b89576b83784d8605a7df455fa", size = 176393, upload_time = "2025-03-05T20:02:53.814Z" },
    { url = "https://files.pythonhosted.org/packages/1b/6c/c65773d6cab416a64d191d6ee8a8b1c68a09970ea6909d16965d26bfed1e/websockets-15.0.1-cp313-cp313-win_amd64.whl", hash = "sha256:e09473f095a819042ecb2ab9465aee615bd9c2028e4ef7d933600a8401c79561", size = 176837, upload_time = "2025-03-05T20:02:55.237Z" },
    { url = "https://files.pythonhosted.org/packages/02/9e/d40f779fa16f74d3468357197af8d6ad07e7c5a27ea1ca74ceb38986f77a/websockets-15.0.1-pp310-pypy310_pp73-macosx_10_15_x86_64.whl", hash = "sha256:0c9e74d766f2818bb95f84c25be4dea09841ac0f734d1966f415e4edfc4ef1c3", size = 173109, upload_time = "2025-03-05T20:03:17.769Z" },
    { url = "https://files.pythonhosted.org/packages/bc/cd/5b887b8585a593073fd92f7c23ecd3985cd2c3175025a91b0d69b0551372/websockets-15.0.1-pp310-pypy310_pp73-macosx_11_0_arm64.whl", hash = "sha256:1009ee0c7739c08a0cd59de430d6de452a55e42d6b522de7aa15e6f67db0b8e1", size = 173343, upload_time = "2025-03-05T20:03:19.094Z" },
    { url = "https://files.pythonhosted.org/packages/fe/ae/d34f7556890341e900a95acf4886833646306269f899d58ad62f588bf410/websockets-15.0.1-pp310-pypy310_pp73-manylinux_2_17_aarch64.manylinux2014_aarch64.whl", hash = "sha256:76d1f20b1c7a2fa82367e04982e708723ba0e7b8d43aa643d3dcd404d74f1475", size = 174599, upload_time = "2025-03-05T20:03:21.1Z" },
    { url = "https://files.pythonhosted.org/packages/71/e6/5fd43993a87db364ec60fc1d608273a1a465c0caba69176dd160e197ce42/websockets-15.0.1-pp310-pypy310_pp73-manylinux_2_5_i686.manylinux1_i686.manylinux_2_17_i686.manylinux2014_i686.whl", hash = "sha256:f29d80eb9a9263b8d109135351caf568cc3f80b9928bccde535c235de55c22d9", size = 174207, upload_time = "2025-03-05T20:03:23.221Z" },
    { url = "https://files.pythonhosted.org/packages/2b/fb/c492d6daa5ec067c2988ac80c61359ace5c4c674c532985ac5a123436cec/websockets-15.0.1-pp310-pypy310_pp73-manylinux_2_5_x86_64.manylinux1_x86_64.manylinux_2_17_x86_64.manylinux2014_x86_64.whl", hash = "sha256:b359ed09954d7c18bbc1680f380c7301f92c60bf924171629c5db97febb12f04", size = 174155, upload_time = "2025-03-05T20:03:25.321Z" },
    { url = "https://files.pythonhosted.org/packages/68/a1/dcb68430b1d00b698ae7a7e0194433bce4f07ded185f0ee5fb21e2a2e91e/websockets-15.0.1-pp310-pypy310_pp73-win_amd64.whl", hash = "sha256:cad21560da69f4ce7658ca2cb83138fb4cf695a2ba3e475e0559e05991aa8122", size = 176884, upload_time = "2025-03-05T20:03:27.934Z" },
    { url = "https://files.pythonhosted.org/packages/fa/a8/5b41e0da817d64113292ab1f8247140aac61cbf6cfd085d6a0fa77f4984f/websockets-15.0.1-py3-none-any.whl", hash = "sha256:f7a866fbc1e97b5c617ee4116daaa09b722101d4a3c170c787450ba409f9736f", size = 169743, upload_time = "2025-03-05T20:03:39.41Z" },
]

[[package]]
name = "yamllint"
version = "1.35.1"
source = { registry = "https://pypi.org/simple" }
dependencies = [
    { name = "pathspec" },
    { name = "pyyaml" },
]
sdist = { url = "https://files.pythonhosted.org/packages/da/06/d8cee5c3dfd550cc0a466ead8b321138198485d1034130ac1393cc49d63e/yamllint-1.35.1.tar.gz", hash = "sha256:7a003809f88324fd2c877734f2d575ee7881dd9043360657cc8049c809eba6cd", size = 134583, upload_time = "2024-02-16T10:50:18.405Z" }
wheels = [
    { url = "https://files.pythonhosted.org/packages/09/28/2abf1ec14df2d584b9e7ce3b0be458838741e6aaff7a540374ba9af83916/yamllint-1.35.1-py3-none-any.whl", hash = "sha256:2e16e504bb129ff515b37823b472750b36b6de07963bd74b307341ef5ad8bdc3", size = 66738, upload_time = "2024-02-16T10:50:16.06Z" },
]<|MERGE_RESOLUTION|>--- conflicted
+++ resolved
@@ -471,12 +471,8 @@
     { name = "python-apt", version = "2.9.9", source = { registry = "https://people.canonical.com/~lengau/python-apt-ubuntu-wheels/" }, marker = "sys_platform == 'linux'" },
 ]
 docs = [
-<<<<<<< HEAD
     { name = "canonical-sphinx", extra = ["full"] },
-=======
-    { name = "canonical-sphinx" },
     { name = "pydantic-kitbash" },
->>>>>>> deffe241
     { name = "sphinx-autobuild" },
     { name = "sphinx-lint" },
     { name = "sphinxext-rediraffe" },
@@ -538,12 +534,8 @@
 dev-oracular = [{ name = "python-apt", marker = "sys_platform == 'linux'", specifier = "~=2.9.0", index = "https://people.canonical.com/~lengau/python-apt-ubuntu-wheels/" }]
 dev-plucky = [{ name = "python-apt", marker = "sys_platform == 'linux'", specifier = ">=2.9.9", index = "https://people.canonical.com/~lengau/python-apt-ubuntu-wheels/" }]
 docs = [
-<<<<<<< HEAD
     { name = "canonical-sphinx", extras = ["full"], specifier = "~=0.4.0" },
-=======
-    { name = "canonical-sphinx", specifier = "~=0.4.0" },
     { name = "pydantic-kitbash", specifier = "==0.0.3" },
->>>>>>> deffe241
     { name = "sphinx-autobuild", specifier = "==2024.10.3" },
     { name = "sphinx-lint", specifier = "==1.0.0" },
     { name = "sphinxext-rediraffe", specifier = ">=0.2.7" },
