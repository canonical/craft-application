# This file is part of craft_application.
#
# Copyright 2025 Canonical Ltd.
#
# This program is free software: you can redistribute it and/or modify it
# under the terms of the GNU Lesser General Public License version 3, as
# published by the Free Software Foundation.
#
# This program is distributed in the hope that it will be useful, but WITHOUT
# ANY WARRANTY; without even the implied warranties of MERCHANTABILITY,
# SATISFACTORY QUALITY, or FITNESS FOR A PARTICULAR PURPOSE.
# See the GNU Lesser General Public License for more details.
#
# You should have received a copy of the GNU Lesser General Public License along
# with this program.  If not, see <http://www.gnu.org/licenses/>.
"""Command-line application entry point."""

from typing import Any

import craft_application
import craft_cli
from craft_application.commands.lifecycle import (
    TestCommand,
)
from craft_providers.actions.snap_installer import Snap

from witchcraft.application import WITCHCRAFT, Witchcraft
from witchcraft.services import register_services


def register_commands(app: craft_application.Application) -> None:
    """Register extra commands for witchcraft."""
    app.add_command_group("Lifecycle", [TestCommand], ordered=True)


def create_app() -> craft_application.Application:
    """Create the application.

    This is used both for running the app and for generating shell completion.
    This function is where the app should be configured before running it.
    """
    register_services()
    services = craft_application.ServiceFactory(app=WITCHCRAFT)

<<<<<<< HEAD
    # Inject the core24 snap from the host instead of downloading it from the store.
    services.get_class("provider").register_snap(
        "core24",
        Snap(name="core24", channel=None),
=======
    services.get_class("provider").register_snap(
        "python-runtime-core24-312",
        Snap(name="python-runtime-core24-312", channel=None),
>>>>>>> cda97cd2
    )

    app = Witchcraft(WITCHCRAFT, services=services)
    register_commands(app)
    return app


def get_completion_data() -> tuple[craft_cli.Dispatcher, dict[str, Any]]:
    """Get the app info for use with craft-cli's completion module."""
    app = create_app()

    return app._create_dispatcher(), app.app_config  # noqa: SLF001<|MERGE_RESOLUTION|>--- conflicted
+++ resolved
@@ -42,16 +42,13 @@
     register_services()
     services = craft_application.ServiceFactory(app=WITCHCRAFT)
 
-<<<<<<< HEAD
     # Inject the core24 snap from the host instead of downloading it from the store.
     services.get_class("provider").register_snap(
         "core24",
         Snap(name="core24", channel=None),
-=======
     services.get_class("provider").register_snap(
         "python-runtime-core24-312",
         Snap(name="python-runtime-core24-312", channel=None),
->>>>>>> cda97cd2
     )
 
     app = Witchcraft(WITCHCRAFT, services=services)
