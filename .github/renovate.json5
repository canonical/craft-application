{
  // Configuration file for RenovateBot: https://docs.renovatebot.com/configuration-options
  extends: ["config:base"],
  labels: ["dependencies"],  // For convenient searching in GitHub
  pip_requirements: {
    fileMatch: ["^tox.ini$", "(^|/)requirements([\\w-]*)\\.txt$", "^.pre-commit-config.yaml$"]
  },
   packageRules: [
    {
      // Internal package minor patch updates get top priority, with auto-merging
      groupName: "internal package patch releases",
      matchPackagePatterns: ["^craft-.*"],
      matchUpdateTypes: ["minor", "patch", "pin", "digest"],
      prPriority: 10,
      automerge: true,
      minimumReleaseAge: "0 seconds",
      schedule: ["at any time"],
    },
    {
      // Same as above, but for hotfix branches, only for patch, and without auto-merging.
      groupName: "internal package patch releases (hotfix)",
      matchPackagePatterns: ["^craft-.*"],
      matchUpdateTypes: ["patch", "pin", "digest"],
      prPriority: 10,
      minimumReleaseAge: "0 seconds",
      schedule: ["at any time"],
      matchBaseBranches: ["/^hotfix/.*/"],  // All hotfix branches
    },
    {
      // Automerge patches, pin changes and digest changes.
      // Also groups these changes together.
      groupName: "bugfixes",
<<<<<<< HEAD
      excludePackagePrefixes: ["lint", "types"],
=======
      excludeDepPatterns: ["lint/.*", "types/.*"],
>>>>>>> 76fac3f7
      matchUpdateTypes: ["patch", "pin", "digest"],
      prPriority: 3, // Patches should go first!
      automerge: true
    },
    {
      // Update all internal packages in one higher-priority PR
      groupName: "internal packages",
      matchDepPatterns: ["craft-.*", "snap-.*"],
      matchLanguages: ["python"],
      prPriority: 2
    },
    {
      // GitHub Actions are higher priority to update than most dependencies since they don't tend to break things.
      groupName: "GitHub Actions",
      matchManagers: ["github-actions"],
      prPriority: 1,
      automerge: true,
    },
    // Everything not in one of these rules gets priority 0 and falls here.
    {
      //Do all pydantic-related updates together
      groupName: "pydantic etc.",
      matchPackagePatterns: ["^pydantic"],
    },
    {
      // Minor changes can be grouped and automerged for dev dependencies, but are also deprioritised.
      groupName: "development dependencies (non-major)",
      groupSlug: "dev-dependencies",
      matchDepPatterns: [
        "dev/.*",
        "lint/.*",
        "types/.*"
      ],
      matchUpdateTypes: ["minor", "patch", "pin", "digest"],
      prPriority: -1,
      automerge: true
    },
    {
      // Documentation related updates
      groupName: "documentation dependencies",
      groupSlug: "doc-dependencies",
      matchPackageNames: ["Sphinx", "furo"],
      matchPackagePatterns: ["[Ss]phinx.*$"],
<<<<<<< HEAD
      matchPackagePrefixes: ["docs"],
=======
      matchDepPatterns: ["docs/.*"],
>>>>>>> 76fac3f7
    },
    {
      // Other major dependencies get deprioritised below minor dev dependencies.
      matchUpdateTypes: ["major"],
      prPriority: -2
    },
    {
      // Major dev dependencies are stone last, but grouped.
      groupName: "development dependencies (major versions)",
      groupSlug: "dev-dependencies",
      matchDepTypes: ["devDependencies"],
      matchUpdateTypes: ["major"],
      prPriority: -3
    },
    {
      // Pyright makes regular breaking changes in patch releases, so we separate these
      // and do them independently.
      matchPackageNames: ["pyright", "types/pyright"],
      prPriority: -4
    }
  ],
  regexManagers: [
    {
      // tox.ini can get updates too if we specify for each package.
      fileMatch: ["tox.ini"],
      depTypeTemplate: "devDependencies",
      matchStrings: [
        "# renovate: datasource=(?<datasource>\\S+)\n\\s+(?<depName>.*?)(\\[[\\w]*\\])*[=><]=?(?<currentValue>.*?)\n"
      ]
    },
    {
      // .pre-commit-config.yaml version updates
      fileMatch: [".pre-commit-config.yaml"],
      datasourceTemplate: "pypi",
      depTypeTemplate: "lint",
      matchStrings: [
        "- repo: .*/<(?<depName>\\S+)\\s*\\n\\s*rev:\s+\"?v?(?<currentValue>\\S*)\"?",
      ]
    }
  ],
  timezone: "Etc/UTC",
  schedule: ["every weekend"],
  prConcurrentLimit: 2, // No more than 2 open PRs at a time.
  branchConcurrentLimit: 20, // No more than 20 open branches at a time.
  prCreation: "not-pending", // Wait until status checks have completed before raising the PR
  prNotPendingHours: 4, // ...unless the status checks have been running for 4+ hours.
  prHourlyLimit: 1, // No more than 1 PR per hour.
  stabilityDays: 2, // Wait 2 days from release before updating.
  automergeStrategy: "squash", // Squash & rebase when auto-merging.
  semanticCommitType: "build"  // use `build` as commit header type (i.e. `build(deps): <description>`)
}<|MERGE_RESOLUTION|>--- conflicted
+++ resolved
@@ -30,11 +30,7 @@
       // Automerge patches, pin changes and digest changes.
       // Also groups these changes together.
       groupName: "bugfixes",
-<<<<<<< HEAD
-      excludePackagePrefixes: ["lint", "types"],
-=======
       excludeDepPatterns: ["lint/.*", "types/.*"],
->>>>>>> 76fac3f7
       matchUpdateTypes: ["patch", "pin", "digest"],
       prPriority: 3, // Patches should go first!
       automerge: true
@@ -78,11 +74,7 @@
       groupSlug: "doc-dependencies",
       matchPackageNames: ["Sphinx", "furo"],
       matchPackagePatterns: ["[Ss]phinx.*$"],
-<<<<<<< HEAD
-      matchPackagePrefixes: ["docs"],
-=======
       matchDepPatterns: ["docs/.*"],
->>>>>>> 76fac3f7
     },
     {
       // Other major dependencies get deprioritised below minor dev dependencies.
