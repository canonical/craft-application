--- conflicted
+++ resolved
@@ -31,15 +31,11 @@
           echo "::group::Begin snap install"
           echo "Installing snaps in the background while running apt and pip..."
           sudo snap install --no-wait --classic pyright
-<<<<<<< HEAD
-          sudo snap install --no-wait ruff shellcheck
+          sudo snap install --no-wait codespell shellcheck ruff
           echo "::endgroup::"
           echo "::group::apt-get"
           sudo apt update
           sudo apt-get install -y libapt-pkg-dev
-=======
-          sudo snap install --no-wait codespell shellcheck ruff
->>>>>>> 76fac3f7
           echo "::endgroup::"
           echo "::group::pip install"
           python -m pip install tox
@@ -51,24 +47,24 @@
           snap watch --last=install
           echo "::endgroup::"
       - name: Run Linters
-<<<<<<< HEAD
         run: .tox/.tox/bin/tox run --skip-pkg-install --no-list-dependencies -m lint
   unit-tests:
     strategy:
       fail-fast: false
       matrix:
-        platform: [ubuntu-22.04]
+        platform: [ubuntu-22.04, ubuntu-24.04]
     runs-on: ${{ matrix.platform }}
     steps:
       - uses: actions/checkout@v4
         with:
           fetch-depth: 0
-      - name: Set up Python versions on ${{ matrix.platform }}
+      - name: Set up Python
         uses: actions/setup-python@v5
         with:
           python-version: |
             3.10
             3.12
+            3.13-dev
           cache: 'pip'
       - name: Setup LXD
         uses: canonical/setup-lxd@v0.1.1
@@ -85,9 +81,9 @@
           echo "::endgroup::"
           mkdir -p results
       - name: Setup Tox environments
-        run: tox run -m unit-tests --notest
-      - name: Unit tests
-        run: .tox/.tox/bin/tox run --skip-pkg-install --no-list-dependencies --result-json results/tox-${{ matrix.platform }}.json -m unit-tests
+        run: tox run --colored yes -m tests --notest
+      - name: Test with tox
+        run: tox run --skip-pkg-install --no-list-dependencies --result-json results/tox-${{ matrix.platform }}.json --colored yes -m unit-tests
         env:
           PYTEST_ADDOPTS: "--no-header -vv -rN"
       - name: Upload code coverage
@@ -102,85 +98,11 @@
           name: unit-test-results-${{ matrix.platform }}
           path: results/
   integration-tests:
-=======
-        run: tox run --skip-pkg-install --no-list-dependencies --colored yes -m lint
-  unit:
->>>>>>> 76fac3f7
     strategy:
       fail-fast: false
       matrix:
-<<<<<<< HEAD
-        platform: [ubuntu-22.04]
+        platform: [ubuntu-22.04, ubuntu-24.04]
         python: [py310, py312]
-=======
-        platform: [ubuntu-20.04, ubuntu-22.04, ubuntu-24.04, windows-latest, macos-latest]
->>>>>>> 76fac3f7
-    runs-on: ${{ matrix.platform }}
-    steps:
-      - uses: actions/checkout@v4
-        with:
-          fetch-depth: 0
-<<<<<<< HEAD
-      - name: Set up Python versions on ${{ matrix.platform }}
-=======
-      - name: Set up Python
->>>>>>> 76fac3f7
-        uses: actions/setup-python@v5
-        with:
-          python-version: |
-            3.10
-            3.12
-<<<<<<< HEAD
-          cache: 'pip'
-      - name: Setup LXD
-        uses: canonical/setup-lxd@v0.1.1
-        with:
-          channel: latest/stable
-=======
-            3.13-dev
-          cache: 'pip'
->>>>>>> 76fac3f7
-      - name: Configure environment
-        run: |
-          echo "::group::apt-get"
-          sudo apt update
-          sudo apt-get install -y libapt-pkg-dev
-          echo "::endgroup::"
-          echo "::group::pip install"
-          python -m pip install tox
-          echo "::endgroup::"
-          mkdir -p results
-      - name: Setup Tox environments
-<<<<<<< HEAD
-        run: tox run -e integration-${{ matrix.python }} --notest
-      - name: Integration tests
-        run: .tox/.tox/bin/tox run --skip-pkg-install --no-list-dependencies --result-json results/tox-${{ matrix.platform }}-${{ matrix.python }}.json -e integration-${{ matrix.python }}
-=======
-        run: tox run --colored yes -m tests --notest
-      - name: Test with tox
-        run: tox run --skip-pkg-install --no-list-dependencies --result-json results/tox-${{ matrix.platform }}.json --colored yes -m unit-tests
->>>>>>> 76fac3f7
-        env:
-          PYTEST_ADDOPTS: "--no-header -vv -rN"
-      - name: Upload code coverage
-        uses: codecov/codecov-action@v4
-        with:
-          directory: ./results/
-          files: coverage*.xml
-      - name: Upload test results
-        if: success() || failure()
-        uses: actions/upload-artifact@v4
-<<<<<<< HEAD
-        with:
-          name: integration-test-results-${{ matrix.platform }}-${{ matrix.python }}
-=======
-        with:
-          name: unit-test-results-${{ matrix.platform }}
-          path: results/
-  integration:
-    strategy:
-      matrix:
-        platform: [ubuntu-20.04, ubuntu-22.04, ubuntu-24.04, windows-latest, macos-latest]
     runs-on: ${{ matrix.platform }}
     steps:
       - uses: actions/checkout@v4
@@ -194,22 +116,34 @@
             3.12
             3.13-dev
           cache: 'pip'
+      - name: Setup LXD
+        uses: canonical/setup-lxd@v0.1.1
+        with:
+          channel: latest/stable
       - name: Configure environment
         run: |
+          echo "::group::apt-get"
+          sudo apt update
+          sudo apt-get install -y libapt-pkg-dev
+          echo "::endgroup::"
           echo "::group::pip install"
           python -m pip install tox
           echo "::endgroup::"
           mkdir -p results
       - name: Setup Tox environments
-        run: tox run --colored yes -m tests --notest
-      - name: Test with tox
-        run: tox run --skip-pkg-install --no-list-dependencies --result-json results/tox-${{ matrix.platform }}.json --colored yes -m integration-tests
+        run: tox run -e integration-${{ matrix.python }} --notest
+      - name: Integration tests
+        run: .tox/.tox/bin/tox run --skip-pkg-install --no-list-dependencies --result-json results/tox-${{ matrix.platform }}-${{ matrix.python }}.json -e integration-${{ matrix.python }}
         env:
           PYTEST_ADDOPTS: "--no-header -vv -rN"
+      - name: Upload code coverage
+        uses: codecov/codecov-action@v4
+        with:
+          directory: ./results/
+          files: coverage*.xml
       - name: Upload test results
         if: success() || failure()
         uses: actions/upload-artifact@v4
         with:
-          name: integration-test-results-${{ matrix.platform }}
->>>>>>> 76fac3f7
+          name: integration-test-results-${{ matrix.platform }}-${{ matrix.python }}
           path: results/