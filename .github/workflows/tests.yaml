name: test
on:
  push:
    branches:
      - "main"
      - "feature/*"
      - "hotfix/*"
      - "release/*"
  pull_request:

jobs:
  lint:
    runs-on: ubuntu-latest
    steps:
      - name: Checkout
        uses: actions/checkout@v3
        with:
          fetch-depth: 0
      - name: Setup Python
        uses: actions/setup-python@v4
        with:
          python-version: '3.11'
          cache: 'pip'
      - name: Configure environment
        run: |
          echo "::group::Begin snap install"
          echo "Installing snaps in the background while running apt and pip..."
          sudo snap install --no-wait --classic pyright
          sudo snap install --no-wait shellcheck
          echo "::endgroup::"
          echo "::group::apt-get"
          sudo apt-get install -y libapt-pkg-dev
          echo "::endgroup::"
          echo "::group::pip install"
          python -m pip install tox
          echo "::endgroup::"
          echo "::group::Create virtual environments for linting processes."
          tox run -m lint --notest
          echo "::endgroup::"
          echo "::group::Wait for snap to complete"
          snap watch --last=install
          echo "::endgroup::"
      - name: Run Linters
<<<<<<< HEAD
        run: .tox/.tox/bin/tox run --skip-pkg-install --no-list-dependencies -m lint
  tests:
=======
        run: tox run --skip-pkg-install --no-list-dependencies -m lint
  unit:
>>>>>>> 41f01241
    strategy:
      matrix:
        platform: [ubuntu-20.04, ubuntu-22.04, windows-latest, macos-latest]
    runs-on: ${{ matrix.platform }}
    steps:
      - uses: actions/checkout@v3
        with:
          fetch-depth: 0
      - name: Set up Python
        uses: actions/setup-python@v4
        with:
          python-version: |
            3.8
            3.10
            3.11
            3.12-dev
          cache: 'pip'
<<<<<<< HEAD
      - name: Setup LXD
        uses: canonical/setup-lxd@v0.1.1
        with:
          channel: latest/stable
=======
>>>>>>> 41f01241
      - name: Configure environment
        run: |
          echo "::group::apt-get"
          sudo apt-get install -y libapt-pkg-dev
          echo "::endgroup::"
          echo "::group::pip install"
          python -m pip install tox
          echo "::endgroup::"
          mkdir -p results
      - name: Setup Tox environments
        run: tox run -m tests --notest
      - name: Test with tox
<<<<<<< HEAD
        run: .tox/.tox/bin/tox run --skip-pkg-install --no-list-dependencies --result-json results/tox-${{ matrix.platform }}.json -m tests
=======
        run: tox run --skip-pkg-install --no-list-dependencies --result-json results/tox-${{ matrix.platform }}.json -m unit-tests
>>>>>>> 41f01241
        env:
          PYTEST_ADDOPTS: "--no-header -vv -rN"
      - name: Upload code coverage
        uses: codecov/codecov-action@v3
        with:
          directory: ./results/
          files: coverage*.xml
      - name: Upload test results
        if: success() || failure()
        uses: actions/upload-artifact@v3
        with:
          name: test-results-${{ matrix.platform }}
          path: results/
<<<<<<< HEAD
  integration-tests-macos:
    strategy:
      matrix:
        python: [
          {system-version: "3.11", tox-version: "py311"},
        ]
    runs-on: macos-latest
    steps:
      - name: Install Multipass early
        run: |
          brew update
          brew install multipass
      - name: Checkout code
        uses: actions/checkout@v3
        with:
          fetch-depth: 0
      - name: Setup Python
        uses: actions/setup-python@v4
        with:
          python-version: ${{ matrix.python.system-version }}
          cache: 'pip'
      - name: Install Tox
        run: |
          echo "::group::pip install"
          python -m pip install 'tox>=4.6'
          echo "::endgroup::"
      - name: Setup Tox environments
        run: tox run -e integration-${{ matrix.python.tox-version }} --notest
      - name: Wait for multipass
        run: |
          while ! multipass version
          do
            sleep 2
          done
      - name: Run integration tests on MacOS
        env:
          PYTEST_ADDOPTS: "--no-header -vv -rN"
        run: |
          .tox/.tox/bin/tox run --skip-pkg-install --no-list-dependencies -e integration-${{ matrix.python.tox-version }}
=======
  integration:
    strategy:
      matrix:
        platform: [ubuntu-20.04, ubuntu-22.04, windows-latest, macos-latest]
    runs-on: ${{ matrix.platform }}
    steps:
      - uses: actions/checkout@v3
        with:
          fetch-depth: 0
      - name: Set up Python
        uses: actions/setup-python@v4
        with:
          python-version: |
            3.8
            3.10
            3.11
            3.12-dev
          cache: 'pip'
      - name: Configure environment
        run: |
          echo "::group::pip install"
          python -m pip install tox
          echo "::endgroup::"
          mkdir -p results
      - name: Setup Tox environments
        run: tox run -m tests --notest
      - name: Test with tox
        run: tox run --skip-pkg-install --no-list-dependencies --result-json results/tox-${{ matrix.platform }}.json -m integration-tests
        env:
          PYTEST_ADDOPTS: "--no-header -vv -rN"
      - name: Upload test results
        if: success() || failure()
        uses: actions/upload-artifact@v3
        with:
          name: test-results-${{ matrix.platform }}
          path: results/
>>>>>>> 41f01241
<|MERGE_RESOLUTION|>--- conflicted
+++ resolved
@@ -41,13 +41,8 @@
           snap watch --last=install
           echo "::endgroup::"
       - name: Run Linters
-<<<<<<< HEAD
         run: .tox/.tox/bin/tox run --skip-pkg-install --no-list-dependencies -m lint
-  tests:
-=======
-        run: tox run --skip-pkg-install --no-list-dependencies -m lint
   unit:
->>>>>>> 41f01241
     strategy:
       matrix:
         platform: [ubuntu-20.04, ubuntu-22.04, windows-latest, macos-latest]
@@ -65,13 +60,10 @@
             3.11
             3.12-dev
           cache: 'pip'
-<<<<<<< HEAD
       - name: Setup LXD
         uses: canonical/setup-lxd@v0.1.1
         with:
           channel: latest/stable
-=======
->>>>>>> 41f01241
       - name: Configure environment
         run: |
           echo "::group::apt-get"
@@ -84,11 +76,7 @@
       - name: Setup Tox environments
         run: tox run -m tests --notest
       - name: Test with tox
-<<<<<<< HEAD
         run: .tox/.tox/bin/tox run --skip-pkg-install --no-list-dependencies --result-json results/tox-${{ matrix.platform }}.json -m tests
-=======
-        run: tox run --skip-pkg-install --no-list-dependencies --result-json results/tox-${{ matrix.platform }}.json -m unit-tests
->>>>>>> 41f01241
         env:
           PYTEST_ADDOPTS: "--no-header -vv -rN"
       - name: Upload code coverage
@@ -102,7 +90,42 @@
         with:
           name: test-results-${{ matrix.platform }}
           path: results/
-<<<<<<< HEAD
+  integration:
+    strategy:
+      matrix:
+        platform: [ubuntu-20.04, ubuntu-22.04, windows-latest, macos-latest]
+    runs-on: ${{ matrix.platform }}
+    steps:
+      - uses: actions/checkout@v3
+        with:
+          fetch-depth: 0
+      - name: Set up Python
+        uses: actions/setup-python@v4
+        with:
+          python-version: |
+            3.8
+            3.10
+            3.11
+            3.12-dev
+          cache: 'pip'
+      - name: Configure environment
+        run: |
+          echo "::group::pip install"
+          python -m pip install tox
+          echo "::endgroup::"
+          mkdir -p results
+      - name: Setup Tox environments
+        run: tox run -m tests --notest
+      - name: Test with tox
+        run: tox run --skip-pkg-install --no-list-dependencies --result-json results/tox-${{ matrix.platform }}.json -m integration-tests
+        env:
+          PYTEST_ADDOPTS: "--no-header -vv -rN"
+      - name: Upload test results
+        if: success() || failure()
+        uses: actions/upload-artifact@v3
+        with:
+          name: test-results-${{ matrix.platform }}
+          path: results/
   integration-tests-macos:
     strategy:
       matrix:
@@ -141,42 +164,4 @@
         env:
           PYTEST_ADDOPTS: "--no-header -vv -rN"
         run: |
-          .tox/.tox/bin/tox run --skip-pkg-install --no-list-dependencies -e integration-${{ matrix.python.tox-version }}
-=======
-  integration:
-    strategy:
-      matrix:
-        platform: [ubuntu-20.04, ubuntu-22.04, windows-latest, macos-latest]
-    runs-on: ${{ matrix.platform }}
-    steps:
-      - uses: actions/checkout@v3
-        with:
-          fetch-depth: 0
-      - name: Set up Python
-        uses: actions/setup-python@v4
-        with:
-          python-version: |
-            3.8
-            3.10
-            3.11
-            3.12-dev
-          cache: 'pip'
-      - name: Configure environment
-        run: |
-          echo "::group::pip install"
-          python -m pip install tox
-          echo "::endgroup::"
-          mkdir -p results
-      - name: Setup Tox environments
-        run: tox run -m tests --notest
-      - name: Test with tox
-        run: tox run --skip-pkg-install --no-list-dependencies --result-json results/tox-${{ matrix.platform }}.json -m integration-tests
-        env:
-          PYTEST_ADDOPTS: "--no-header -vv -rN"
-      - name: Upload test results
-        if: success() || failure()
-        uses: actions/upload-artifact@v3
-        with:
-          name: test-results-${{ matrix.platform }}
-          path: results/
->>>>>>> 41f01241
+          .tox/.tox/bin/tox run --skip-pkg-install --no-list-dependencies -e integration-${{ matrix.python.tox-version }}